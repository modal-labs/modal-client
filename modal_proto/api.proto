--- conflicted
+++ resolved
@@ -1044,12 +1044,8 @@
   reserved 59;
   uint32 batch_max_size = 60; // Maximum number of inputs to fetch at once
   uint64 batch_linger_ms = 61; // Miliseconds to block before a response is needed
-
-<<<<<<< HEAD
-  bool _experimental_concurrent_cancellations = 62;
-=======
   bool i6pn_enabled = 62;
->>>>>>> bebf0271
+  bool _experimental_concurrent_cancellations = 63;
 }
 
 message FunctionBindParamsRequest {
