syntax = "proto3";

package modal.client;

import "modal_proto/options.proto";
import "google/protobuf/empty.proto";
import "google/protobuf/wrappers.proto";

enum AppDeployVisibility {
  APP_DEPLOY_VISIBILITY_UNSPECIFIED = 0;
  APP_DEPLOY_VISIBILITY_WORKSPACE = 1;
  APP_DEPLOY_VISIBILITY_PUBLIC = 2;
}

enum AppDisconnectReason {
  APP_DISCONNECT_REASON_UNSPECIFIED = 0;
  APP_DISCONNECT_REASON_LOCAL_EXCEPTION = 1;
  APP_DISCONNECT_REASON_KEYBOARD_INTERRUPT = 2;
  APP_DISCONNECT_REASON_ENTRYPOINT_COMPLETED = 3;
  APP_DISCONNECT_REASON_DEPLOYMENT_EXCEPTION = 4;
  APP_DISCONNECT_REASON_REMOTE_EXCEPTION = 5;
}

// NOTE: make sure to update the frontend if we add a new state here
// https://github.com/modal-labs/modal/blob/main/frontend/src/routes/(dashboard)/%5B%5Bworkspace%5D%5D/apps/+page.svelte#L95
enum AppState {
  APP_STATE_UNSPECIFIED = 0;

  // Will be discharged when the client disconnects
  APP_STATE_EPHEMERAL = 1;

  APP_STATE_DETACHED = 2;

  // Will be discharged when overwritten
  APP_STATE_DEPLOYED = 3;

  // Winding down app due to user termination.
  APP_STATE_STOPPING = 4;

  // Stopped
  APP_STATE_STOPPED = 5;

  // App is created and in process of deployment.
  APP_STATE_INITIALIZING = 6;

  // Same as stopped but prevented from being garbage collected
  APP_STATE_DISABLED = 7;

  // App is detached and local client has disconnected.
  APP_STATE_DETACHED_DISCONNECTED = 8;

  // App is derived from another workspace. Acts as a static, immutable group of functions.
  APP_STATE_DERIVED = 9 [deprecated=true];
}

enum AppStopSource {
  APP_STOP_SOURCE_UNSPECIFIED = 0;
  APP_STOP_SOURCE_CLI = 1;
  APP_STOP_SOURCE_PYTHON_CLIENT = 2;
  APP_STOP_SOURCE_WEB = 3;
}

enum CertificateStatus {
  CERTIFICATE_STATUS_PENDING = 0;
  CERTIFICATE_STATUS_ISSUED = 1;
  CERTIFICATE_STATUS_FAILED = 2;
  CERTIFICATE_STATUS_REVOKED = 3;
}

enum CheckpointStatus {
  CHECKPOINT_STATUS_UNSPECIFIED = 0;
  CHECKPOINT_STATUS_PENDING = 1;
  CHECKPOINT_STATUS_PROCESSING = 2;
  CHECKPOINT_STATUS_READY = 3;
  CHECKPOINT_STATUS_FAILED = 4;
}

enum ClientType {
  CLIENT_TYPE_UNSPECIFIED = 0;
  CLIENT_TYPE_CLIENT = 1;
  CLIENT_TYPE_WORKER = 2;
  CLIENT_TYPE_CONTAINER = 3;
  CLIENT_TYPE_WEB_SERVER = 5;
}

enum CloudProvider {
  CLOUD_PROVIDER_UNSPECIFIED = 0;
  CLOUD_PROVIDER_AWS = 1;
  CLOUD_PROVIDER_GCP = 2;
  CLOUD_PROVIDER_AUTO = 3;
  CLOUD_PROVIDER_OCI = 4;
  reserved 5, 6, 7; // now unused internal experimental values
}

enum DNSRecordType {
  DNS_RECORD_TYPE_A = 0;
  DNS_RECORD_TYPE_TXT = 1;
  DNS_RECORD_TYPE_CNAME = 2;
}

// Which data format a binary message is encoded with.
enum DataFormat {
  DATA_FORMAT_UNSPECIFIED = 0;
  DATA_FORMAT_PICKLE = 1; // Cloudpickle
  DATA_FORMAT_ASGI = 2; // "Asgi" protobuf message
  DATA_FORMAT_GENERATOR_DONE = 3; // "GeneratorDone" protobuf message
}

enum DeploymentNamespace {
  DEPLOYMENT_NAMESPACE_UNSPECIFIED = 0;
  DEPLOYMENT_NAMESPACE_WORKSPACE = 1;
  DEPLOYMENT_NAMESPACE_GLOBAL = 3;
}

enum FileDescriptor {
  FILE_DESCRIPTOR_UNSPECIFIED = 0;
  FILE_DESCRIPTOR_STDOUT = 1;
  FILE_DESCRIPTOR_STDERR = 2;
  FILE_DESCRIPTOR_INFO = 3;
}

enum FunctionCallInvocationType {
  FUNCTION_CALL_INVOCATION_TYPE_UNSPECIFIED = 0;
  FUNCTION_CALL_INVOCATION_TYPE_SYNC_LEGACY = 1;
  FUNCTION_CALL_INVOCATION_TYPE_ASYNC_LEGACY = 2;
  FUNCTION_CALL_INVOCATION_TYPE_ASYNC = 3;
}

enum FunctionCallType {
  FUNCTION_CALL_TYPE_UNSPECIFIED = 0;
  FUNCTION_CALL_TYPE_UNARY = 1;
  FUNCTION_CALL_TYPE_MAP = 2;
}

enum GPUType {
  GPU_TYPE_UNSPECIFIED = 0;
  GPU_TYPE_T4 = 1;
  GPU_TYPE_A100 = 2;
  GPU_TYPE_A10G = 3;
  GPU_TYPE_ANY = 4;
  GPU_TYPE_A100_20G = 5 [deprecated=true];
  GPU_TYPE_A100_40GB_MANY = 6 [deprecated=true];
  GPU_TYPE_INFERENTIA2 = 7 [deprecated=true];
  GPU_TYPE_A100_80GB = 8;
  GPU_TYPE_L4 = 9;
  GPU_TYPE_H100 = 10;
  GPU_TYPE_L40S = 11;
}

enum ObjectCreationType {
  OBJECT_CREATION_TYPE_UNSPECIFIED = 0;  // just lookup
  OBJECT_CREATION_TYPE_CREATE_IF_MISSING = 1;
  OBJECT_CREATION_TYPE_CREATE_FAIL_IF_EXISTS = 2;
  OBJECT_CREATION_TYPE_CREATE_OVERWRITE_IF_EXISTS = 3;
  OBJECT_CREATION_TYPE_ANONYMOUS_OWNED_BY_APP = 4;  // deprecate at some point
  OBJECT_CREATION_TYPE_EPHEMERAL = 5;
}

enum ParameterType {
  PARAM_TYPE_UNSPECIFIED = 0;
  PARAM_TYPE_STRING = 1;
  PARAM_TYPE_INT = 2;
}

enum ProgressType {
  IMAGE_SNAPSHOT_UPLOAD = 0;  // TODO(erikbern): shouldn't be zero, and needs prefix
  FUNCTION_QUEUED = 1;  // TODO(erikbern): needs_prefix
}

enum ProxyIpStatus {
  PROXY_IP_STATUS_UNSPECIFIED = 0;
  PROXY_IP_STATUS_CREATING = 1;
  PROXY_IP_STATUS_ONLINE = 2;
  PROXY_IP_STATUS_TERMINATED = 3;
  PROXY_IP_STATUS_UNHEALTHY = 4;
}

enum RateLimitInterval {
  RATE_LIMIT_INTERVAL_UNSPECIFIED = 0;
  RATE_LIMIT_INTERVAL_SECOND = 1;
  RATE_LIMIT_INTERVAL_MINUTE = 2;
}

enum RegistryAuthType {
  REGISTRY_AUTH_TYPE_UNSPECIFIED = 0; // Older clients send this instead of "public".
  REGISTRY_AUTH_TYPE_AWS = 1;
  REGISTRY_AUTH_TYPE_GCP = 2;
  REGISTRY_AUTH_TYPE_PUBLIC = 3;
  REGISTRY_AUTH_TYPE_STATIC_CREDS = 4;
}

enum TaskState {
  TASK_STATE_UNSPECIFIED = 0;
  TASK_STATE_CREATED = 6;
  TASK_STATE_QUEUED = 1;
  TASK_STATE_WORKER_ASSIGNED = 2;
  TASK_STATE_LOADING_IMAGE = 3;
  TASK_STATE_ACTIVE = 4;
  TASK_STATE_COMPLETED = 5;
  TASK_STATE_CREATING_CONTAINER = 7;
  TASK_STATE_IDLE = 8;
  TASK_STATE_PREEMPTIBLE = 9;
  TASK_STATE_PREEMPTED = 10;
  TASK_STATE_LOADING_CHECKPOINT_IMAGE = 11;
}

enum VolumeFsVersion {
  UNSPECIFIED = 0;
  V1 = 1;
  V2 = 2;
}

enum WebhookAsyncMode {
  WEBHOOK_ASYNC_MODE_UNSPECIFIED = 0;
  reserved 1; // unused REDIRECT mode
  WEBHOOK_ASYNC_MODE_DISABLED = 2; // No longer used by client
  WEBHOOK_ASYNC_MODE_TRIGGER = 3; // No longer used by client (previously used when wait_for_response=False)
  WEBHOOK_ASYNC_MODE_AUTO = 4; // The default
}

enum WebhookType {
  WEBHOOK_TYPE_UNSPECIFIED = 0;
  WEBHOOK_TYPE_ASGI_APP = 1;
  WEBHOOK_TYPE_FUNCTION = 2;
  WEBHOOK_TYPE_WSGI_APP = 3;
  WEBHOOK_TYPE_WEB_SERVER = 4;
}

message AppClientDisconnectRequest {
  string app_id = 1;
  AppDisconnectReason reason = 2;
  string exception = 3;
}

message AppCreateRequest {
  string client_id = 1 [ (modal.options.audit_target_attr) = true ];
  string description = 2;    // Human readable label for the app
  string environment_name = 5;
  AppState app_state = 6;
}

message AppCreateResponse {
  string app_id = 1;
  string app_page_url = 2;
  string app_logs_url = 3;
}

message AppDeployRequest {
  string app_id = 1 [ (modal.options.audit_target_attr) = true ];
  DeploymentNamespace namespace = 2;
  string name = 3;
  string object_entity = 4;
  AppDeployVisibility visibility = 5;
  string tag = 6;
}

message AppDeployResponse {
  string url = 1;
}

message AppDeploySingleObjectRequest {
  string name = 1;
  DeploymentNamespace namespace = 2;
  string environment_name = 3;
  string object_id = 4;
}

message AppDeploySingleObjectResponse {
  string app_id = 1;
}

message AppDeploymentHistory {
  string app_id = 1;
  uint32 version = 2;
  string client_version = 3;
  double deployed_at = 4;
  string deployed_by = 5;
  string tag = 6;
  uint32 rollback_version = 7;
  bool rollback_allowed = 8;
}

message AppDeploymentHistoryRequest {
  string app_id = 1;
}

message AppDeploymentHistoryResponse {
  repeated AppDeploymentHistory app_deployment_histories = 1;
}

message AppGetByDeploymentNameRequest {
  DeploymentNamespace namespace = 1;
  string name = 2;
  string environment_name = 4;
}

message AppGetByDeploymentNameResponse {
  string app_id = 1;
}

message AppGetLogsRequest {
  string app_id = 1;
  float timeout = 2;
  string last_entry_id = 4;
  string function_id = 5;
  string input_id = 6;
  string task_id = 7;
  FileDescriptor file_descriptor = 8;
}

message AppGetObjectsItem {
  string tag = 1;
  Object object = 6;
}

message AppGetObjectsRequest {
  string app_id = 1;
  bool include_unindexed = 2;
}

message AppGetObjectsResponse {
  repeated AppGetObjectsItem items = 2;
}

message AppGetOrCreateRequest {
  string app_name = 1;
  string environment_name = 2;
  ObjectCreationType object_creation_type = 3;
}

message AppGetOrCreateResponse {
  string app_id = 1;
}

message AppHeartbeatRequest {
  string app_id = 1;
}

message AppListRequest {
  string environment_name = 1;
}

message AppListResponse {
  message AppListItem {
    string app_id = 1;
    string description = 3;
    AppState state = 4;
    double created_at = 5;
    double stopped_at = 6;
    int32 n_running_tasks = 8;
    string name = 10;
  }
  repeated AppListItem apps = 1;
}

message AppLookupRequest {
  string app_name = 2;
  string environment_name = 3;
}

message AppLookupResponse {
  string app_id = 1;
}

message AppPublishRequest {
  string app_id = 1 [ (modal.options.audit_target_attr) = true ];
  string name = 2;
  string deployment_tag = 3;  // Additional metadata to identify a deployment
  AppState app_state = 4;  // Published app will be in this state
  map<string, string> function_ids = 5;  // function_name -> function_id
  map<string, string> class_ids = 6;  // class_name -> class_id
  map<string, string> definition_ids = 7;  // function_id -> definition_id
  uint32 rollback_version = 8;  // Unused by client, but used internally
  string client_version = 9;  // Unused by client, but used internally
}

message AppPublishResponse {
  string url = 1;
}

message AppRollbackRequest {
  string app_id = 1;
  int32 version = 2;  // signed as we support negative "roll back n versions" requests
}

message AppSetObjectsRequest {
  string app_id = 1;
  map<string, string> indexed_object_ids = 2;
  string client_id = 3;
  repeated string unindexed_object_ids = 4;
  AppState new_app_state = 5; // promotes an app from initializing to this new state
  string single_object_id = 6;
}

message AppStopRequest {
  string app_id = 1 [ (modal.options.audit_target_attr) = true ];
  AppStopSource source = 2;
}

// A web endpoint connection-related message.
//
// Modal's internal web endpoint runtime effectively acts as a global web server
// that schedules requests to tasks that are spawned on-demand, so we need an
// internal protocol to model HTTP requests. This is that protocol.
//
// We base this protocol on Python's ASGI specification, which is a popular
// interface between applications and web servers.
//
// ASGI Spec: https://asgi.readthedocs.io/en/latest/specs/www.html
message Asgi {
  // Message of type "http" (connection scope)
  message Http {
    string http_version = 1;
    string method = 2;
    string scheme = 3;
    string path = 4;
    bytes query_string = 5;
    repeated bytes headers = 6; // Flat list of alternating header names and values
    optional string client_host = 7;
    optional uint32 client_port = 8;
  }

  // Message of type "http.request"
  message HttpRequest {
    bytes body = 1;
    bool more_body = 2;
  }

  // Message of type "http.response.start"
  message HttpResponseStart {
    uint32 status = 1;
    repeated bytes headers = 2; // Flat list of alternating header names and values
    bool trailers = 3;
  }

  // Message of type "http.response.body"
  message HttpResponseBody {
    bytes body = 1;
    bool more_body = 2;
  }

  // Message of type "http.response.trailers"
  message HttpResponseTrailers {
    repeated bytes headers = 1; // Flat list of alternating header names and values
    bool more_trailers = 2;
  }

  // Message of type "http.disconnect"
  message HttpDisconnect {
  }

  // Message of type "websocket" (connection scope)
  message Websocket {
    string http_version = 1; // We don't support RFC 8441 yet, so this will always be "1.1"
    string scheme = 2;
    string path = 3;
    bytes query_string = 4;
    repeated bytes headers = 5; // Flat list of alternating header names and values
    optional string client_host = 6;
    optional uint32 client_port = 7;
    repeated string subprotocols = 8;
  }

  // Message of type "websocket.connect"
  message WebsocketConnect {
  }

  // Message of type "websocket.accept"
  message WebsocketAccept {
    optional string subprotocol = 1;
    repeated bytes headers = 2; // Flat list of alternating header names and values
  }

  // Message of type "websocket.receive"
  message WebsocketReceive {
    oneof content {
      bytes bytes = 1;
      string text = 2;
    }
  }

  // Message of type "websocket.send"
  message WebsocketSend {
    oneof content {
      bytes bytes = 1;
      string text = 2;
    }
  }

  // Message of type "websocket.disconnect"
  message WebsocketDisconnect {
    optional uint32 code = 1;
  }

  // Message of type "websocket.close"
  message WebsocketClose {
    optional uint32 code = 1;
    string reason = 2;
  }

  oneof type {
    Http http = 1;
    HttpRequest http_request = 2;
    HttpResponseStart http_response_start = 3;
    HttpResponseBody http_response_body = 4;
    HttpResponseTrailers http_response_trailers = 5;
    HttpDisconnect http_disconnect = 6;

    Websocket websocket = 7;
    WebsocketConnect websocket_connect = 8;
    WebsocketAccept websocket_accept = 9;
    WebsocketReceive websocket_receive = 10;
    WebsocketSend websocket_send = 11;
    WebsocketDisconnect websocket_disconnect = 12;
    WebsocketClose websocket_close = 13;
  }
}

message BaseImage {
  string image_id = 1;
  string docker_tag = 2;
  reserved 4;
}

message BlobCreateRequest {
  // TODO(erikbern): how are these garbage collected?
  // Shouldn't they belong to an app?
  string content_md5 = 1;
  string content_sha256_base64 = 2;
  int64 content_length = 3;
}

message BlobCreateResponse {
  string blob_id = 2;
  oneof upload_type_oneof {
    string upload_url = 1;
    MultiPartUpload multipart = 3;
  }
}

message BlobGetRequest {
  string blob_id = 1;
}

message BlobGetResponse {
  string download_url = 1;
}

message BuildFunction {
  string definition = 1;
  bytes globals = 2;
  FunctionInput input = 3;
}

message CancelInputEvent {
  repeated string input_ids = 1;
  bool terminate_containers = 2;
}

message CheckpointInfo {
  string checksum = 1;
  CheckpointStatus status = 2;
  string checkpoint_id = 3;
  string runtime_fingerprint = 4;
  int64 size = 5;
}

message ClassCreateRequest {
  string app_id = 1  [ (modal.options.audit_target_attr) = true ];
  string existing_class_id = 2;
  repeated ClassMethod methods = 3;
  reserved 4; // removed class_function_id
}

message ClassCreateResponse {
  string class_id = 1;
  ClassHandleMetadata handle_metadata = 2;
}

message ClassGetRequest {
  string app_name = 1;
  string object_tag = 2;
  DeploymentNamespace namespace = 3;
  string environment_name = 4;

  bool lookup_published = 8; // Lookup class on app published by another workspace
  string workspace_name = 9;
}

message ClassGetResponse {
  string class_id = 1;
  ClassHandleMetadata handle_metadata = 2;
}

message ClassHandleMetadata {
  repeated ClassMethod methods = 1;
  string class_function_id = 2;
  FunctionHandleMetadata class_function_metadata = 3;
}

message ClassMethod {
  string function_name = 1;
  string function_id = 2;

  // Class methods need to hydrate all functions on the class
  FunctionHandleMetadata function_handle_metadata = 3;
}

message ClassParameterInfo {
  enum ParameterSerializationFormat {
    PARAM_SERIALIZATION_FORMAT_UNSPECIFIED = 0;
    PARAM_SERIALIZATION_FORMAT_PICKLE = 1; // legacy format - pickle of (args, kwargs) tuple
    PARAM_SERIALIZATION_FORMAT_PROTO = 2; // new format using api.FunctionParameterSet
  }
  ParameterSerializationFormat format = 1;
  repeated ClassParameterSpec schema = 2; // only set for PARAM_SERIALIZATION_FORMAT_PROTO
}

message ClassParameterSet {
  // NOTE: adding additional *fields* here can invalidate function lookups
  //  since we use the serialized message as the bound function identifier
  //  for parameter-bound classes. Modify with *caution*
  repeated ClassParameterValue parameters = 1;
}

message ClassParameterSpec {
  string name = 1;
  ParameterType type = 2;
  bool has_default = 3;
  oneof default_oneof {
    string string_default = 4;
    int64 int_default = 5;
  }
}

message ClassParameterValue {
  // NOTE: adding additional *fields* here can invalidate function lookups
  //  since we use the serialized message as the bound function identifier
  //  for parameter-bound classes. Modify with *caution*
  string name = 1;
  ParameterType type = 2;
  oneof value_oneof {
    string string_value = 3;
    int64 int_value = 4;
  }
}

message ClientHelloResponse {
  string warning = 1;
  string image_builder_version = 2;  // Deprecated, no longer used in client
}

message CloudBucketMount {
  enum BucketType {
    UNSPECIFIED = 0;
    S3 = 1;
    R2 = 2;
    GCP = 3;
  }

  string bucket_name = 1;
  string mount_path = 2;
  string credentials_secret_id = 3;
  bool read_only = 4;
  BucketType bucket_type = 5;
  bool requester_pays = 6;
  optional string bucket_endpoint_url = 7;
  optional string key_prefix = 8;
}

message ContainerArguments {  // This is used to pass data from the worker to the container
  string task_id = 1;
  string function_id = 2;
  string app_id = 4;
  Function function_def = 7;
  ProxyInfo proxy_info = 8;
  map<string, string> tracing_context = 9;
  bytes serialized_params = 10;
  string runtime = 11;
  string environment_name = 13;
  optional string checkpoint_id = 14;
}

message ContainerCheckpointRequest {
  string checkpoint_id = 1;
}

message ContainerExecGetOutputRequest {
  string exec_id = 1;
  float timeout = 2;
  uint64 last_batch_index = 3;
  FileDescriptor file_descriptor = 4;
}

message ContainerExecPutInputRequest {
  string exec_id = 1;
  RuntimeInputMessage input = 2;
}

message ContainerExecRequest {
  string task_id = 1;
  repeated string command = 2;
  PTYInfo pty_info = 3;
  // Send SIGTERM to running container on exit of exec command.
  bool terminate_container_on_exit = 4;
  bool runtime_debug = 5; // For internal debugging use only.
}

message ContainerExecResponse {
  string exec_id = 1;
}

message ContainerExecWaitRequest {
  string exec_id = 1;
  float timeout = 2;
}

message ContainerExecWaitResponse {
  optional int32 exit_code = 1;
  bool completed = 2;
}

message ContainerHeartbeatRequest {
  string current_input_id = 1;
  double current_input_started_at = 2;
  bool supports_graceful_input_cancellation = 3; // implicitly also means we support long polling. Can be removed once v0.57 is no longer supported
}

message ContainerHeartbeatResponse {
  optional CancelInputEvent cancel_input_event = 1;
}

message ContainerLogRequest {
  repeated TaskLogs logs = 3;
}

message ContainerStopRequest {
  string task_id = 1 [ (modal.options.audit_target_attr) = true ];
}

message ContainerStopResponse {
}

message CustomDomainConfig {
  string name = 1;
}

message CustomDomainInfo {
  string url = 1;
}

message DNSRecord {
  DNSRecordType type = 1;
  string name = 2;
  string value = 3;
}

// Chunks of data that can be streamed in and out of tasks.
message DataChunk {
  DataFormat data_format = 1;
  oneof data_oneof {
    bytes data = 2;
    string data_blob_id = 3;
  }
  uint64 index = 4; // Index of this data chunk in the stream.
}

message DictClearRequest {
  string dict_id = 1;
}

message DictContainsRequest {
  string dict_id = 1;
  bytes key = 2;
}

message DictContainsResponse {
  bool found = 1;
}

message DictContentsRequest {
  string dict_id = 1;
  // Setting these to True will populate the corresponding field in the response, otherwise it will be null
  // This lets us support the keys/values/items SDK API through one RPC without unnecessary data transfer
  bool keys = 2;
  bool values = 3;
}

message DictDeleteRequest {
  string dict_id = 1;
}

message DictEntry {
  bytes key = 1;
  bytes value = 2;
}

message DictGetOrCreateRequest {
  string deployment_name = 1 [ (modal.options.audit_target_attr) = true ];
  DeploymentNamespace namespace = 2;
  string environment_name = 3;
  ObjectCreationType object_creation_type = 4;
  repeated DictEntry data = 5;
}

message DictGetOrCreateResponse {
  string dict_id = 1;
}

message DictGetRequest {
  string dict_id = 1;
  bytes key = 2;
}

message DictGetResponse {
  bool found = 1;
  optional bytes value = 2;
}

message DictHeartbeatRequest {
  string dict_id = 1;
}

message DictLenRequest {
  string dict_id = 1;
}

message DictLenResponse {
  int32 len = 1;
}

message DictListRequest {
  string environment_name = 1;
}

message DictListResponse {
  message DictInfo {
    string name = 1;
    double created_at = 2;
  }

  repeated DictInfo dicts = 1;
}

message DictPopRequest {
  string dict_id = 1;
  bytes key = 2;
}

message DictPopResponse {
  bool found = 1;
  optional bytes value = 2;
}

message DictUpdateRequest {
  string dict_id = 1 [ (modal.options.audit_target_attr) = true ];
  repeated DictEntry updates = 2;
}

message DictUpdateResponse {
}

message Domain {
  string domain_id = 1;
  string domain_name = 2;
  double created_at = 3;
  CertificateStatus certificate_status = 4;
  repeated DNSRecord dns_records = 5;
};

message DomainCertificateVerifyRequest {
  string domain_id = 1;
}

message DomainCertificateVerifyResponse {
  Domain domain = 1;
}

message DomainCreateRequest {
  string domain_name = 1  [ (modal.options.audit_target_attr) = true ];
}

message DomainCreateResponse {
  string domain_id = 1;
  repeated DNSRecord dns_records = 2;
}

message DomainListRequest {
}

message DomainListResponse {
  repeated Domain domains = 1;
}

message EnvironmentCreateRequest {
  string name = 1 [ (modal.options.audit_target_attr) = true ];
}

message EnvironmentDeleteRequest {
  string name = 1 [ (modal.options.audit_target_attr) = true ];
}
message EnvironmentGetOrCreateRequest {
  string deployment_name = 1 [ (modal.options.audit_target_attr) = true ];
  ObjectCreationType object_creation_type = 2;
}

message EnvironmentGetOrCreateResponse {
  string environment_id = 1;
  EnvironmentMetadata metadata = 2;
}

message EnvironmentListItem {
  string name = 1;
  string webhook_suffix = 2;
  double created_at = 3;
  bool default = 4;
}

message EnvironmentListResponse {
  repeated EnvironmentListItem items = 2;
}

message EnvironmentMetadata{
  string name = 1;
  EnvironmentSettings settings = 2;
}

// Environment-scoped settings, with workspace-level defaults.
// Note that we use MergeFrom to combine workspace / environment settings,
// which will *append* any `repeated` fields!
message EnvironmentSettings {
  string image_builder_version = 1;
  string webhook_suffix = 2;
}

message EnvironmentUpdateRequest {
  string current_name = 1 [ (modal.options.audit_target_attr) = true ];
  google.protobuf.StringValue name = 2;
  google.protobuf.StringValue web_suffix = 3;
}

// A file entry when listing files in a volume or network file system.
message FileEntry {
  enum FileType {
    UNSPECIFIED = 0;
    FILE = 1;
    DIRECTORY = 2;
    SYMLINK = 3;
  }
  string path = 1;
  FileType type = 2;
  uint64 mtime = 3;
  uint64 size = 4;
}

message Function {
  string module_name = 1;
  string function_name = 2;
  repeated string mount_ids = 3;
  string image_id = 4;
  bytes function_serialized = 6;

  enum DefinitionType {
    DEFINITION_TYPE_UNSPECIFIED = 0;
    DEFINITION_TYPE_SERIALIZED = 1;
    DEFINITION_TYPE_FILE = 2;
  }
  DefinitionType definition_type = 7;

  enum FunctionType {
    FUNCTION_TYPE_UNSPECIFIED = 0;
    FUNCTION_TYPE_GENERATOR = 1;
    FUNCTION_TYPE_FUNCTION = 2;
  }
  FunctionType function_type = 8;

  Resources resources = 9;
  repeated string secret_ids = 10;

  RateLimit rate_limit = 11;
  WebhookConfig webhook_config = 15;

  repeated SharedVolumeMount shared_volume_mounts = 16;

  optional string proxy_id = 17;

  FunctionRetryPolicy retry_policy = 18;

  uint32 concurrency_limit = 19;

  reserved 20; // old fields

  uint32 timeout_secs = 21;

  PTYInfo pty_info = 22;
  bytes class_serialized = 23;

  uint32 task_idle_timeout_secs = 25;

  optional CloudProvider cloud_provider = 26;

  uint32 warm_pool_size = 27;

  string web_url = 28;
  WebUrlInfo web_url_info = 29;

  // If set, overrides the runtime used by the function, either "runc" or "gvisor".
  string runtime = 30;

  string app_name = 31;  // Formerly stub_name

  repeated VolumeMount volume_mounts = 33;

  uint32 target_concurrent_inputs = 34;

  repeated CustomDomainInfo custom_domain_info = 35;

  string worker_id = 36; // For internal debugging use only.

  bool runtime_debug = 37; // For internal debugging use only.

  // TODO: combine into enum?
  bool is_builder_function = 32;
  bool is_auto_snapshot = 38;
  bool is_method = 39;
  bool is_checkpointing_function = 40;

  // Checkpoint and restore

  bool checkpointing_enabled = 41;

  CheckpointInfo checkpoint = 42;
  repeated ObjectDependency object_dependencies = 43;

  bool block_network = 44;

  uint32 max_inputs = 46;

  repeated S3Mount s3_mounts = 47;
  repeated CloudBucketMount cloud_bucket_mounts = 51;

  bool _experimental_boost = 48;

  // If set, tasks will be scheduled using the new scheduler, which also knows
  // to look at fine-grained placement constraints.
  reserved 49; // _experimental_scheduler
  optional SchedulerPlacement scheduler_placement = 50;
  reserved 52; // _experimental_scheduler_placement

  bool is_class = 53;  // if "Function" is actually a class grouping multiple methods

  string use_function_id = 54;  // for class methods use this function id instead for invocations - the *referenced* function should have is_class=True
  string use_method_name = 55;  // for class methods - this method name needs to be included in the FunctionInput

  ClassParameterInfo class_parameter_info = 56;

  reserved 57; // _experimental_resources
  reserved 58;
  reserved 59;
  uint32 batch_max_size = 60; // Maximum number of inputs to fetch at once
  uint64 batch_linger_ms = 61; // Miliseconds to block before a response is needed
  bool i6pn_enabled = 62;
  bool _experimental_concurrent_cancellations = 63;
  uint32 max_concurrent_inputs = 64;

  // TODO(irfansharif): Remove, once https://github.com/modal-labs/modal/pull/15645 lands.
  bool _experimental_task_templates_enabled = 65;  // forces going through the new gpu-fallbacks integration path, even if no fallback options are specified
  repeated TaskTemplate _experimental_task_templates = 66;  // for fallback options, where the first/most-preferred "template" is derived from fields above

  // When the function is a "grouped" one, this records the # of tasks we want
  // to schedule in tandem.
  uint32 _experimental_group_size = 67;

  // If set, the function will be run in an untrusted environment.
  bool untrusted = 68;

  uint32 _experimental_buffer_containers = 69;

  optional string _experimental_proxy_ip = 70;

  bool runtime_perf_record = 71; // For internal debugging use only.

  Schedule schedule = 72;

<<<<<<< HEAD
  // Need a mapping of method names to webhook configs, e.g. {"method_name": WebhookConfig}
  map<string, WebhookConfig> method_webhook_configs = 73;

=======
  bool snapshot_debug = 73; // For internal debugging use only.
>>>>>>> 27e27fb8
}

message FunctionBindParamsRequest {
  string function_id = 1;
  bytes serialized_params = 2;
  FunctionOptions function_options = 3;
  string environment_name = 4;
}

message FunctionBindParamsResponse {
  string bound_function_id = 1;
  FunctionHandleMetadata handle_metadata = 2;
}

message FunctionCallCallGraphInfo {
  string function_call_id = 1;
  string parent_input_id = 2;
  string function_name = 3;
  string module_name = 4;
}

message FunctionCallCancelRequest {
  string function_call_id = 1;
  bool terminate_containers = 2;
}

message FunctionCallGetDataRequest {
  string function_call_id = 1;
  uint64 last_index = 2;
}

message FunctionCallInfo {
  string function_call_id = 1;
  int32 idx = 2;
  reserved 3, 4, 5; // old fields
  double created_at = 6; // when the call was created
  double scheduled_at = 7; // if cron job, when run was scheduled
  reserved 8, 9, 10, 11;  // old fields
  InputCategoryInfo pending_inputs = 12;
  InputCategoryInfo failed_inputs = 13;
  InputCategoryInfo succeeded_inputs = 14;
  InputCategoryInfo timeout_inputs = 15;
  InputCategoryInfo cancelled_inputs = 16;
  int32 total_inputs = 17;
}

message FunctionCallListRequest {
  string function_id = 1;
}

message FunctionCallListResponse {
  repeated FunctionCallInfo function_calls = 1;
}

message FunctionCallPutDataRequest {
  string function_call_id = 1;
  repeated DataChunk data_chunks = 2;
}

message FunctionCreateRequest {
  Function function = 1;
  string app_id = 2  [ (modal.options.audit_target_attr) = true ];
  Schedule schedule = 6; // Deprecated: now passed in the Function definition
  string existing_function_id = 7;
  // This flag tells the server to avoid doing updates in FunctionCreate that should now
  // be done in AppPublish. Provides a smoother migration onto atomic deployments with 0.64,
  // and can be deprecated once we no longer support ealier versions.
  bool defer_updates = 8;
  FunctionData function_data = 9;  // supersedes 'function' field above
}

message FunctionCreateResponse {
  string function_id = 1;
  string __deprecated_web_url = 2  [ deprecated = true];  // Used up until 0.62.212
  Function function = 4;
  FunctionHandleMetadata handle_metadata = 5;
}

message FunctionData {
  // Note: FunctionData pulls "up" a subset of fields from Function message that
  // will get deprecated there and made authoritative here, at the top-level.
  // All remaining fields will stay within the Function message itself and a
  // single FunctionData will contain a list of such (ranked) Functions. The
  // top-level fields capture data not specific to any particular underlying
  // task (like warm-pool-size, applicable across all tasks), while fields
  // specific to the task (like the resource request) will exist at the bottom
  // level.

  string module_name = 1;
  string function_name = 2;

  Function.FunctionType function_type = 3;

  // Scheduling related fields.
  uint32 warm_pool_size = 4;
  uint32 concurrency_limit = 5;
  uint32 task_idle_timeout_secs = 6;
  string worker_id = 7; // for internal debugging use only

  uint32 timeout_secs = 8;

  string web_url = 9;
  WebUrlInfo web_url_info = 10;
  WebhookConfig webhook_config = 11;
  repeated CustomDomainInfo custom_domain_info = 12;

  bool is_class = 13;  // if "Function" is actually a class grouping multiple methods - applies across all underlying tasks
  ClassParameterInfo class_parameter_info = 14;

  bool is_method = 15;
  string use_function_id = 16; // used for methods
  string use_method_name = 17; // used for methods

  message RankedFunction {
    uint32 rank = 1;
    Function function = 2;
  }
  repeated RankedFunction ranked_functions = 18;

  // When the function is a "grouped" one, this records the # of tasks we want
  // to schedule in tandem.
  uint32 _experimental_group_size = 19;
  // TODO(irfansharif): We're using this field to enable new gang-scheduling
  // primitives. Remove it when it's only controlled through the
  // _experimental_group_size field.
  bool _experimental_boost = 21;

  Schedule schedule = 20;

}

message FunctionExtended {
  uint32 type_identifier = 1;
  // FunctionExtended is a union type that exists while we migrate between
  // storage of FunctionData vs. Functions, internally. Once migrated at the
  // storage level, we can get rid of this union type and replace with access
  // that expects FunctionData only.
  oneof function_extended {
    Function function_singleton = 2;
    FunctionData function_data = 3;
  }
}


message FunctionGetCallGraphRequest {
  // TODO: use input_id once we switch client submit API to return those.
  string function_call_id = 2;
}

message FunctionGetCallGraphResponse {
  repeated InputCallGraphInfo inputs = 1;
  repeated FunctionCallCallGraphInfo function_calls = 2;
}

message FunctionGetCurrentStatsRequest {
  string function_id = 1;
}

message FunctionGetDynamicConcurrencyRequest{
  string function_id = 1;
  uint32 target_concurrency = 2;
  uint32 max_concurrency = 3;
}

message FunctionGetDynamicConcurrencyResponse {
  uint32 concurrency = 1;
}

message FunctionGetInputsItem {
  string input_id = 1;
  FunctionInput input = 2;
  bool kill_switch = 3;
  reserved 4; // previously used
  string function_call_id = 5;
}

message FunctionGetInputsRequest {
  string function_id = 1;
  int32 max_values = 3;
  float average_call_time = 5;
  int32 input_concurrency = 6; // Container aims to fetch multiple inputs at the same time
  reserved 9;
  reserved 10;
  uint32 batch_max_size = 11; // Maximum number of inputs to fetch at once
  uint64 batch_linger_ms = 12; // Miliseconds to block before a response is needed
}

message FunctionGetInputsResponse {
  repeated FunctionGetInputsItem inputs = 3;
  float rate_limit_sleep_duration = 4; // How long to sleep before requesting another input.
}

message FunctionGetOutputsItem {
  GenericResult result = 1;
  int32 idx = 2;
  string input_id = 3;
  int32 gen_index = 4;  // Deprecated, only used in client version <0.57
  DataFormat data_format = 5; // for result.data_oneof
  string task_id = 6;
  double input_started_at = 7;
  double output_created_at = 8;
}

message FunctionGetOutputsRequest {
  string function_call_id = 1;
  int32 max_values = 2;
  float timeout = 3;
  string last_entry_id = 6;
  bool clear_on_success = 7; // expires *any* remaining outputs soon after this call, not just the returned ones
  double requested_at = 8; // Used for waypoints.
}

message FunctionGetOutputsResponse {
  repeated int32 idxs = 3;
  repeated FunctionGetOutputsItem outputs = 4;
  string last_entry_id = 5;
  int32 num_unfinished_inputs = 6;
}

message FunctionGetRequest {
  string app_name = 1;
  string object_tag = 2;
  DeploymentNamespace namespace = 3;
  string environment_name = 4;
}

message FunctionGetResponse {
  string function_id = 1;
  FunctionHandleMetadata handle_metadata = 2;
}

message FunctionGetSerializedRequest {
  string function_id = 1;
}

message FunctionGetSerializedResponse {
  bytes function_serialized = 1;
  bytes class_serialized = 2;
}

message FunctionHandleMetadata {
  // contains all the info about a function that is needed to trigger the right
  // behaviour when using a FunctionHandler. Notably excludes things purely
  // used for *executing* the function in a container entrypoint

  // Should be a subset and use IDs/types from `Function` above
  string function_name = 2;
  Function.FunctionType function_type = 8;
  string web_url = 28;
  bool is_method = 39;
  string use_function_id = 40; // used for methods
  string use_method_name = 41; // used for methods
  string definition_id = 42;
  ClassParameterInfo class_parameter_info = 43;
}

message FunctionInput {
  // serialized (args, kwargs).
  oneof args_oneof {
    bytes args = 1;
    string args_blob_id = 7;
  }
  bool final_input = 9;
  DataFormat data_format = 10; // For args_oneof.
  optional string method_name = 11; // specifies which method to call when calling a class/object function
}

message FunctionMapRequest {
  string function_id = 1;
  string parent_input_id = 2;
  bool return_exceptions = 3;
  FunctionCallType function_call_type = 4;
  repeated FunctionPutInputsItem pipelined_inputs = 5;
  FunctionCallInvocationType function_call_invocation_type = 6;
}

message FunctionMapResponse {
  string function_call_id = 1;
  repeated FunctionPutInputsResponseItem pipelined_inputs = 2;
}

message FunctionOptions {
  repeated string secret_ids = 1;
  repeated string mount_ids = 2; // Currently not supported
  optional Resources resources = 3;
  optional FunctionRetryPolicy retry_policy = 4;
  optional uint32 concurrency_limit = 5;
  optional uint32 timeout_secs = 6;
  optional uint32 task_idle_timeout_secs = 7;
  optional uint32 warm_pool_size = 8;
  repeated VolumeMount volume_mounts = 9;
  optional uint32 target_concurrent_inputs = 10;
  bool replace_volume_mounts = 11;
  bool replace_secret_ids = 12;
}

message FunctionPrecreateRequest {
  string app_id = 1;
  string function_name = 2  [ (modal.options.audit_target_attr) = true ];
  string existing_function_id = 3;
  Function.FunctionType function_type = 4;
  WebhookConfig webhook_config = 5;
  string use_function_id = 6;  // for class methods - use this function id instead for invocations - the *referenced* function should have is_class=True
  string use_method_name = 7;  // for class methods - this method name needs to be included in the FunctionInput
}

message FunctionPrecreateResponse {
  string function_id = 1;
  FunctionHandleMetadata handle_metadata = 2;
}

message FunctionPutInputsItem {
  int32 idx = 1;
  FunctionInput input = 2;
}

message FunctionPutInputsRequest {
  string function_id = 1;
  string function_call_id = 3;
  repeated FunctionPutInputsItem inputs = 4;
}

message FunctionPutInputsResponse {
  repeated FunctionPutInputsResponseItem inputs = 1;
}

message FunctionPutInputsResponseItem {
  int32 idx = 1;
  string input_id = 2;
}

message FunctionPutOutputsItem {
  string input_id = 1;
  GenericResult result = 2;
  double input_started_at = 3;
  double output_created_at = 4;
  int32 gen_index = 6;  // Deprecated, only used in client version <0.57
  DataFormat data_format = 7; // for result.data_oneof
}

message FunctionPutOutputsRequest {
  repeated FunctionPutOutputsItem outputs = 4;
  double requested_at = 5; // Used for waypoints.
}

message FunctionRetryPolicy {
  float backoff_coefficient = 1;
  uint32 initial_delay_ms = 2;
  uint32 max_delay_ms = 3;
  // NOTE: two-byte field number not used for special reason. copy-paste error. Ref: PR #2542
  uint32 retries = 18;
}

message FunctionStats {
  uint32 backlog = 1;
  uint32 num_active_tasks = 2;
  uint32 num_total_tasks = 3;
}

message FunctionUpdateSchedulingParamsRequest {
  string function_id = 1;
  uint32 warm_pool_size_override = 2;
}

message FunctionUpdateSchedulingParamsResponse {}

message GPUConfig {
  GPUType type = 1;
  uint32 count = 2;
  uint32 memory = 3;
}

message GeneratorDone {  // Sent as the output when a generator finishes running.
  uint64 items_total = 1;
}

message GenericResult {  // Used for both tasks and function outputs
  enum GenericStatus {
    GENERIC_STATUS_UNSPECIFIED = 0;
    GENERIC_STATUS_SUCCESS = 1;
    GENERIC_STATUS_FAILURE = 2;
    // Used when a task was killed using an external signal.
    GENERIC_STATUS_TERMINATED = 3;
    GENERIC_STATUS_TIMEOUT = 4;
    // Used when the user's function fails to initialize (ex. S3 mount failed due to invalid credentials).
    // Terminates the function and all remaining inputs.
    GENERIC_STATUS_INIT_FAILURE = 5;
  }

  GenericStatus status = 1; // Status of the task or function output.
  string exception = 2;  // Exception message for failures, if available.
  int32 exitcode = 3;  // Status code of the container entrypoint or builder process if it terminates unexpectedly.

  string traceback = 4;  // String value of the Python traceback.
  bytes serialized_tb = 11; // Pickled traceback object.
  bytes tb_line_cache = 12; // Pickled line cache for traceback object.

  oneof data_oneof {
    bytes data = 5; // Inline data of the result.
    string data_blob_id = 10; // Blob ID for large data.
  }

  enum GeneratorStatus {
    GENERATOR_STATUS_UNSPECIFIED = 0;
    GENERATOR_STATUS_INCOMPLETE = 1;
    GENERATOR_STATUS_COMPLETE = 2;
  }
  GeneratorStatus gen_status = 7;  // Deprecated, only used in client version <0.57

  string propagation_reason = 13; // (?)
}

message Image {
  repeated BaseImage base_images = 5;
  repeated string dockerfile_commands = 6;
  repeated ImageContextFile context_files = 7;
  string version = 11;
  repeated string secret_ids = 12;
  // Part of Image definition, because presence of GPU drivers
  // affects the image that's built.
  // Note: field 13 is getting replaced field 16. The client now sends both fields,
  // but the server still only reads field 13.
  bool gpu = 13;
  string context_mount_id = 15;
  GPUConfig gpu_config = 16;
  ImageRegistryConfig image_registry_config = 17;

  string build_function_def = 14; // deprecated after 0.58.96
  bytes build_function_globals = 18; // deprecated after 0.58.96

  // If set, overrides the runtime used by the function. Specify either "runc" or "gvisor".
  string runtime = 19;
  // Not included in image definition checksum as debug features do not affect built image.
  bool runtime_debug = 20;

  BuildFunction build_function = 21;
}

message ImageContextFile {
  string filename = 1;
  bytes data = 2;
}

message ImageGetOrCreateRequest {
  Image image = 2;
  string app_id = 4 [ (modal.options.audit_target_attr) = true ];
  string existing_image_id = 5;  // ignored
  string build_function_id = 6;
  bool force_build = 7;
  DeploymentNamespace namespace = 8;
  string builder_version = 9;
  // Only admins can publish global images, but this provides an extra failsafe
  bool allow_global_deployment = 10;
}

message ImageGetOrCreateResponse {
  string image_id = 1;
}

message ImageJoinStreamingRequest {
  string image_id = 1;
  float timeout = 2;
  string last_entry_id = 3;
  bool include_logs_for_finished = 4;
}

message ImageJoinStreamingResponse {
  GenericResult result = 1;
  repeated TaskLogs task_logs = 2;
  string entry_id = 3;
  bool eof = 4;
}


message ImageRegistryConfig {
  RegistryAuthType registry_auth_type = 1;
  string secret_id = 2;
}

message InputCallGraphInfo {
  string input_id = 1;
  GenericResult.GenericStatus status = 2;
  string function_call_id = 3;
  string task_id = 4;
}

message InputCategoryInfo {
  int32 total = 1;
  repeated InputInfo latest = 2;
}

message InputInfo {
  string input_id = 1;
  int32 idx = 2;
  string task_id = 3;
  double started_at = 4;
  double finished_at = 5;
  double task_startup_time = 6;
  bool task_first_input = 7;
}

message MountFile {
  string filename = 1;
  string sha256_hex = 3; // SHA-256 checksum of the file.
  optional uint64 size = 4; // Size of the file in bytes — ignored in MountBuild().
  optional uint32 mode = 5; // Unix file permission bits `st_mode`.
}

message MountGetOrCreateRequest {
  string deployment_name = 1;
  DeploymentNamespace namespace = 2;
  string environment_name = 3;
  ObjectCreationType object_creation_type = 4;
  repeated MountFile files = 5;
  string app_id = 6;  // only used with OBJECT_CREATION_TYPE_ANONYMOUS_OWNED_BY_APP
}

message MountGetOrCreateResponse {
  string mount_id = 1;
  MountHandleMetadata handle_metadata = 2;
}

message MountHandleMetadata {
  string content_checksum_sha256_hex = 1;
}

message MountPutFileRequest {
  string sha256_hex = 2;

  oneof data_oneof {
    bytes data = 3;
    string data_blob_id = 5;
  }
}

message MountPutFileResponse {
  bool exists = 2;
}

message MultiPartUpload {
  int64 part_length = 1; // split upload based on this part length - all except the last part must have this length
  repeated string upload_urls = 2;
  string completion_url = 3;
}

message NetworkAccess {
  enum NetworkAccessType {
    UNSPECIFIED = 0;
    OPEN = 1;
    BLOCKED = 2;
    ALLOWLIST = 3;
  }
  NetworkAccessType network_access_type = 1;
  repeated string allowed_cidrs = 2;
}

message Object {
  string object_id = 1;
  oneof handle_metadata_oneof {
    FunctionHandleMetadata function_handle_metadata = 3;
    MountHandleMetadata mount_handle_metadata = 4;
    ClassHandleMetadata class_handle_metadata = 5;
    SandboxHandleMetadata sandbox_handle_metadata = 6;
  }
}

message ObjectDependency {
  string object_id = 1;
}

message PTYInfo {
  bool enabled = 1;  // Soon deprecated
  uint32 winsz_rows = 2;
  uint32 winsz_cols = 3;
  string env_term = 4;
  string env_colorterm = 5;
  string env_term_program = 6;
  enum PTYType {
    PTY_TYPE_UNSPECIFIED = 0;  // Nothing
    PTY_TYPE_FUNCTION = 1;  // Run function in PTY
    PTY_TYPE_SHELL = 2;  // Replace function with shell
  }
  PTYType pty_type = 7;
}

message PortSpec {
  uint32 port = 1;
  bool unencrypted = 2;
}

message PortSpecs {
  repeated PortSpec ports = 1;
}

message ProxyGetOrCreateRequest {
  string deployment_name = 1 [ (modal.options.audit_target_attr) = true ];
  DeploymentNamespace namespace = 2;
  string environment_name = 3;
  ObjectCreationType object_creation_type = 4;  // must be UNSPECIFIED
}

message ProxyGetOrCreateResponse {
  string proxy_id = 1;
}

message ProxyInfo {
  string elastic_ip = 1;
  string proxy_key = 2;
  string remote_addr = 3;
  int32 remote_port = 4;
}

message ProxyIp {
  string proxy_ip = 1;
  ProxyIpStatus status = 2;
  double created_at = 3;
}

message ProxyIpDeleteRequest {
  string proxy_ip = 1;
}

message ProxyIpGetOrCreateRequest {
  optional string proxy_ip = 1;
}

message ProxyIpGetOrCreateResponse {
  string proxy_ip = 1;
  ProxyIpStatus status = 2;
}

message ProxyIpListResponse {
  repeated ProxyIp proxy_ips = 1;
}

message QueueClearRequest {
  string queue_id = 1;
  bytes partition_key = 2;
  bool all_partitions = 3;
}

message QueueDeleteRequest {
  string queue_id = 1 [ (modal.options.audit_target_attr) = true ];
}

message QueueGetOrCreateRequest {
  string deployment_name = 1;
  DeploymentNamespace namespace = 2;
  string environment_name = 3;
  ObjectCreationType object_creation_type = 4;
}

message QueueGetOrCreateResponse {
  string queue_id = 1;
}

message QueueGetRequest {
  string queue_id = 1;
  float timeout = 3;
  int32 n_values = 4;
  bytes partition_key = 5;
}

message QueueGetResponse {
  repeated bytes values = 2;
}

message QueueHeartbeatRequest {
  string queue_id = 1;
}

message QueueItem {
  bytes value = 1;
  string entry_id = 2;
}

message QueueLenRequest {
  string queue_id = 1;
  bytes partition_key = 2;
  bool total = 3;
}

message QueueLenResponse {
  int32 len = 1;
}

message QueueListRequest {
  string environment_name = 1;
  // Allow client to report a bounded total size to reduce the number of partitions that need to be checked
  int32 total_size_limit = 2;
}

message QueueListResponse {
  message QueueInfo {
    string name = 1;
    double created_at = 2;
    int32 num_partitions = 3;
    int32 total_size = 4;
  }

  repeated QueueInfo queues = 1;
}

message QueueNextItemsRequest {
  string queue_id = 1;
  bytes partition_key = 2;
  string last_entry_id = 3;
  float item_poll_timeout = 4; // seconds
}

message QueueNextItemsResponse {
  repeated QueueItem items = 1;
}

message QueuePutRequest {
  string queue_id = 1;
  repeated bytes values = 4;
  bytes partition_key = 5;
  int32 partition_ttl_seconds = 6;
}


message RateLimit {
  int32 limit = 1;
  RateLimitInterval interval = 2;
}

message Resources {
  uint32 memory_mb = 2; // MiB
  uint32 milli_cpu = 3; // milli CPU cores
  GPUConfig gpu_config = 4;
  uint32 memory_mb_max = 5; // MiB
  uint32 ephemeral_disk_mb = 6;  // MiB
}

message RuntimeInputMessage {
  bytes message = 1;
  uint64 message_index = 2;
  bool eof = 3;
}

message RuntimeOutputBatch {
  repeated RuntimeOutputMessage items = 1;
  uint64 batch_index = 2;
  // if an exit code is given, this is the final message that will be sent.
  optional int32 exit_code = 3;
  repeated RuntimeOutputMessage stdout = 4;
  repeated RuntimeOutputMessage stderr = 5;
  repeated RuntimeOutputMessage info = 6;
}

// Used for `modal container exec`, `modal shell`, and Sandboxes
message RuntimeOutputMessage {
  // only stdout / stderr is used
  FileDescriptor file_descriptor = 1;
  string message = 2;
}

message S3Mount {
  string bucket_name = 1;
  string mount_path = 2;
  string credentials_secret_id = 3;
  bool read_only = 4;
}

message Sandbox {
  repeated string entrypoint_args = 1;
  repeated string mount_ids = 2;
  string image_id = 3;
  repeated string secret_ids = 4;

  Resources resources = 5;
  CloudProvider cloud_provider = 6;

  uint32 timeout_secs = 7;

  optional string workdir = 8;

  repeated SharedVolumeMount nfs_mounts = 9;

  bool runtime_debug = 10; // For internal debugging use only.

  bool block_network = 11;

  repeated S3Mount s3_mounts = 12;
  repeated CloudBucketMount cloud_bucket_mounts = 14;

  repeated VolumeMount volume_mounts = 13;

  PTYInfo pty_info = 15;

  // If set, tasks will be scheduled using the new scheduler, which also knows
  // to look at fine-grained placement constraints.
  reserved 16; // _experimental_scheduler
  optional SchedulerPlacement scheduler_placement = 17;
  reserved 18;  // _experimental_resources

  string worker_id = 19; // for internal debugging use only
  oneof open_ports_oneof {
    PortSpecs open_ports = 20;
  }

  bool i6pn_enabled = 21;

  // Network access configuration beyond simple allow/block.
  NetworkAccess network_access = 22;
}

message SandboxCreateRequest {
  string app_id = 1 [ (modal.options.audit_target_attr) = true ];
  Sandbox definition = 2;
  string environment_name = 3;
}

message SandboxCreateResponse {
  string sandbox_id = 1;
}

message SandboxGetLogsRequest {
  string sandbox_id = 1;
  FileDescriptor file_descriptor = 2;
  float timeout = 3;
  string last_entry_id = 4;
}

message SandboxGetTaskIdRequest {
  string sandbox_id = 1;
}

message SandboxGetTaskIdResponse {
  string task_id = 1;
}

message SandboxGetTunnelsRequest {
  string sandbox_id = 1;
  float timeout = 2;
}

message SandboxGetTunnelsResponse {
  GenericResult result = 1;
  repeated TunnelData tunnels = 2;
}

message SandboxHandleMetadata {
  GenericResult result = 1;
}

message SandboxInfo {
  string id = 1;
  double created_at = 3;
  TaskInfo task_info = 4;

  reserved 2; // modal.client.Sandbox definition
}

message SandboxListRequest {
  string app_id = 1;
  double before_timestamp = 2;
  string environment_name = 3;
  bool include_finished = 4;
  repeated SandboxTag tags = 5;
}

message SandboxListResponse {
  repeated SandboxInfo sandboxes = 1;
}

message SandboxStdinWriteRequest {
  string sandbox_id = 1;
  bytes input = 2;
  uint32 index = 3;
  bool eof = 4;
}

message SandboxStdinWriteResponse {
}

message SandboxTag {
  string tag_name = 1;
  string tag_value = 2;
}

message SandboxTagsSetRequest {
  string environment_name = 1;
  string sandbox_id = 2;
  repeated SandboxTag tags = 3;
}

message SandboxTerminateRequest {
  string sandbox_id = 1;
}

message SandboxTerminateResponse {
  GenericResult existing_result = 1;
}

message SandboxWaitRequest {
  string sandbox_id = 1;
  float timeout = 2;
}

message SandboxWaitResponse {
  GenericResult result = 1;
}

message Schedule {
  message Cron {
    string cron_string = 1;
  }
  message Period {
    int32 years = 1;
    int32 months = 2;
    int32 weeks = 3;
    int32 days = 4;
    int32 hours = 5;
    int32 minutes = 6;
    float seconds = 7;
  }
  oneof schedule_oneof {
    Cron cron = 1;
    Period period = 2;
  }
}

message SchedulerPlacement {
  // TODO(irfansharif):
  // - Fold in cloud, resource needs here too.
  // - Allow specifying list of zones, cloud, fallback and alternative
  //   GPU types.

  repeated string regions = 4;
  // TODO(irfansharif): Make these two repeated.
  optional string _zone = 2; // admin-only
  optional string _lifecycle = 3; // admin-only, "on-demand" or "spot", else ignored
  repeated string _instance_types = 5; // admin-only

  reserved 1;
}

message SecretCreateRequest {  // Not used by client anymore
  map<string, string> env_dict = 1;
  string app_id = 2 [ (modal.options.audit_target_attr) = true ];
  string template_type = 3;  // todo: not used?
  string existing_secret_id = 4;
}

message SecretCreateResponse {  // Not used by client anymore
  string secret_id = 1;
}

message SecretDeleteRequest {
  string secret_id = 1;
}

message SecretGetOrCreateRequest {
  string deployment_name = 1 [ (modal.options.audit_target_attr) = true ];
  DeploymentNamespace namespace = 2;
  string environment_name = 3;
  ObjectCreationType object_creation_type = 4;  // Not used atm
  map<string, string> env_dict = 5;
  string app_id = 6;  // only used with OBJECT_CREATION_TYPE_ANONYMOUS_OWNED_BY_APP
  repeated string required_keys = 7;
}

message SecretGetOrCreateResponse {
  string secret_id = 1;
}

message SecretListItem {
  string label = 1;
  double created_at = 2;
  double last_used_at = 3;
  string environment_name = 4;
  string secret_id = 5;
}

message SecretListRequest {
  string environment_name = 1; // leaving empty will assume a singular environment
}

message SecretListResponse {
  repeated SecretListItem items = 1;
  string environment_name = 2; // the environment that was listed (useful when relying on "default" logic)
}

message SharedVolumeGetFileRequest {
  string shared_volume_id = 1;
  string path = 2;
}

message SharedVolumeGetFileResponse {
  oneof data_oneof {
    bytes data = 1;
    string data_blob_id = 2;
  }
}

message SharedVolumeGetOrCreateRequest {
  string deployment_name = 1 [ (modal.options.audit_target_attr) = true ];
  DeploymentNamespace namespace = 2;
  string environment_name = 3;
  ObjectCreationType object_creation_type = 4;
  string app_id = 5;  // only used with OBJECT_CREATION_TYPE_ANONYMOUS_OWNED_BY_APP
}

message SharedVolumeGetOrCreateResponse {
  string shared_volume_id = 1;
}

message SharedVolumeHeartbeatRequest {
  string shared_volume_id = 1;
}

message SharedVolumeListFilesRequest {
  string shared_volume_id = 1;
  string path = 2;
}

message SharedVolumeListFilesResponse {
  repeated FileEntry entries = 1;
}

message SharedVolumeListItem {
  string label = 1;  // app name of object entity app
  string shared_volume_id = 2;
  double created_at = 3;
  CloudProvider cloud_provider = 4;
}

message SharedVolumeListRequest {
  string environment_name = 1;
}

message SharedVolumeListResponse {
  repeated SharedVolumeListItem items = 1;
  string environment_name = 2;
}

message SharedVolumeMount {
  string mount_path = 1;
  string shared_volume_id = 2;
  CloudProvider cloud_provider = 3;
  bool allow_cross_region = 4;
}

message SharedVolumePutFileRequest {
  string shared_volume_id = 1 [ (modal.options.audit_target_attr) = true ];
  string path = 2;
  string sha256_hex = 3;
  oneof data_oneof {
    bytes data = 4;
    string data_blob_id = 5;
  }
  bool resumable = 6;  // remove when required client version >= 47
}

message SharedVolumePutFileResponse {
  bool exists = 1;
}

message SharedVolumeRemoveFileRequest {
  string shared_volume_id = 1 [ (modal.options.audit_target_attr) = true ];
  string path = 2;
  bool recursive = 3;
}

message TaskCurrentInputsResponse {
  repeated string input_ids = 1;
}

message TaskInfo {
  string id = 1;
  double started_at = 2;
  double finished_at = 3;
  modal.client.GenericResult result = 4;
  double enqueued_at = 5;
}

message TaskListRequest {
  string environment_name = 1;
}

message TaskListResponse {
  repeated TaskStats tasks = 1;
}

message TaskLogs {
  string data = 1;
  TaskState task_state = 6;
  double timestamp = 7;
  FileDescriptor file_descriptor = 8;
  TaskProgress task_progress = 9;
  string function_call_id = 10;
  string input_id = 11;
}

message TaskLogsBatch {
  string task_id = 1;
  repeated TaskLogs items = 2;
  string entry_id = 5;
  bool app_done = 10;
  string function_id = 11;
  string input_id = 12;
  string image_id = 13;  // Used for image logs
  bool eof = 14;
  string pty_exec_id = 15;  // Used for interactive functions
}

message TaskProgress {
  uint64 len = 1;
  uint64 pos = 2;
  ProgressType progress_type = 3;
  string description = 4;
}

message TaskResultRequest {
  GenericResult result = 2;
}

message TaskStats {
  string task_id = 1;
  string app_id = 2;
  string app_description = 3;
  double started_at = 4;
}

message TaskTemplate {
  uint32 rank = 1;
  Resources resources = 2;
  uint32 target_concurrent_inputs = 3;
  uint32 max_concurrent_inputs = 4;

  // TODO(irfansharif): Just move this into a column in the task table instead?
  // Deprecate all above fields and get rid of this message altogether
  uint32 index = 5;  // pointer into FunctionData, if using that as the underlying definition type
}

message TokenFlowCreateRequest {
  string utm_source = 3;
  int32 localhost_port = 4;
  string next_url = 5;
}

message TokenFlowCreateResponse {
  string token_flow_id = 1;
  string web_url = 2;
  string code = 3;
  string wait_secret = 4;
};

message TokenFlowWaitRequest {
  float timeout = 1;
  string token_flow_id = 2;
  string wait_secret = 3;
}

message TokenFlowWaitResponse {
  string token_id = 1;
  string token_secret = 2;
  bool timeout = 3;
  string workspace_username = 4;
}

message TunnelData {
  string host = 1;
  uint32 port = 2;
  optional string unencrypted_host = 3;
  optional uint32 unencrypted_port = 4;
  uint32 container_port = 5;
}

message TunnelStartRequest {
  uint32 port = 1;
  bool unencrypted = 2;
}

message TunnelStartResponse {
  string host = 1;
  uint32 port = 2;
  optional string unencrypted_host = 3;
  optional uint32 unencrypted_port = 4;
}

message TunnelStopRequest {
  uint32 port = 1;
}

message TunnelStopResponse {
  bool exists = 1;
}

message VolumeCommitRequest {
  // NOTE(staffan): Mounting a volume in multiple locations is not supported, so volume_id alone uniquely identifies
  // a volume mount.
  string volume_id = 1 [ (modal.options.audit_target_attr) = true ];
}

message VolumeCommitResponse {
  bool skip_reload = 1;
}

message VolumeCopyFilesRequest {
  string volume_id = 1;
  repeated string src_paths = 2;
  string dst_path = 3;
  bool recursive = 4;
}

message VolumeDeleteRequest {
  string volume_id = 1;
  string environment_name = 2 [deprecated=true];
}

message VolumeGetFileRequest {
  string volume_id = 1;
  string path = 2;
  uint64 start = 3;
  uint64 len = 4; // 0 is interpreted as 'read to end'
}

message VolumeGetFileResponse {
  oneof data_oneof {
    bytes data = 1;
    string data_blob_id = 2;
  }
  uint64 size = 3; // total file size
  uint64 start = 4; // file position of first byte returned
  uint64 len = 5; // number of bytes returned
}

message VolumeGetOrCreateRequest {
  string deployment_name = 1 [ (modal.options.audit_target_attr) = true ];
  DeploymentNamespace namespace = 2;
  string environment_name = 3;
  ObjectCreationType object_creation_type = 4;
  string app_id = 5;  // only used with OBJECT_CREATION_TYPE_ANONYMOUS_OWNED_BY_APP
  VolumeFsVersion version = 6;
}

message VolumeGetOrCreateResponse {
  string volume_id = 1;
  VolumeFsVersion version = 2;
}

message VolumeHeartbeatRequest {
  string volume_id = 1;
}

message VolumeListFilesRequest {
  string volume_id = 1;
  string path = 2;
  bool recursive = 4;
  optional uint32 max_entries = 3;
}

message VolumeListFilesResponse {
  repeated FileEntry entries = 1;
}

message VolumeListItem {
  string label = 1;  // app name of object entity app
  string volume_id = 2;
  double created_at = 3;
}

message VolumeListRequest {
  string environment_name = 1;
}

message VolumeListResponse {
  repeated VolumeListItem items = 1;
  string environment_name = 2;
}

message VolumeMount {
  string volume_id = 1;
  string mount_path = 2;
  bool allow_background_commits = 3;
}

message VolumePutFilesRequest {
  string volume_id = 1;
  // TODO(staffan): This is obviously unfortunately named, but provides what we need - consider renaming.
  repeated MountFile files = 2;
  // If set to true, prevent overwriting existing files. (Note that we don't allow overwriting
  // existing directories with uploaded files regardless.)
  bool disallow_overwrite_existing_files = 3;
}

message VolumeReloadRequest {
  // NOTE(staffan): Mounting a volume in multiple locations is not supported, so volume_id alone uniquely identifies
  // a volume mount.
  string volume_id = 1;
}

message VolumeRemoveFileRequest {
  string volume_id = 1 [ (modal.options.audit_target_attr) = true ];
  string path = 2;
  bool recursive = 3;
}

message WebUrlInfo {
  bool truncated = 1;
  bool has_unique_hash = 2 [deprecated=true];
  bool label_stolen = 3;
}

message WebhookConfig {
  WebhookType type = 1;
  string method = 2;
  string requested_suffix = 4;
  WebhookAsyncMode async_mode = 5;
  repeated CustomDomainConfig custom_domains = 6;
  uint32 web_server_port = 7;
  float web_server_startup_timeout = 8;
  bool web_endpoint_docs = 9;
}

message WorkspaceNameLookupResponse {
  string workspace_name = 1 [deprecated=true];
  string username = 2;
}


service ModalClient {
  // Apps
  rpc AppClientDisconnect(AppClientDisconnectRequest) returns (google.protobuf.Empty);
  rpc AppCreate(AppCreateRequest) returns (AppCreateResponse);
  rpc AppDeploy(AppDeployRequest) returns (AppDeployResponse);
  rpc AppDeploySingleObject(AppDeploySingleObjectRequest) returns (AppDeploySingleObjectResponse);
  rpc AppDeploymentHistory(AppDeploymentHistoryRequest) returns (AppDeploymentHistoryResponse);
  rpc AppGetByDeploymentName(AppGetByDeploymentNameRequest) returns (AppGetByDeploymentNameResponse);
  rpc AppGetLogs(AppGetLogsRequest) returns (stream TaskLogsBatch);
  rpc AppGetObjects(AppGetObjectsRequest) returns (AppGetObjectsResponse);
  rpc AppGetOrCreate(AppGetOrCreateRequest) returns (AppGetOrCreateResponse);
  rpc AppHeartbeat(AppHeartbeatRequest) returns (google.protobuf.Empty);
  rpc AppList(AppListRequest) returns (AppListResponse);
  rpc AppLookup(AppLookupRequest) returns (AppLookupResponse);
  rpc AppPublish(AppPublishRequest) returns (AppPublishResponse);
  rpc AppRollback(AppRollbackRequest) returns (google.protobuf.Empty);
  rpc AppSetObjects(AppSetObjectsRequest) returns (google.protobuf.Empty);
  rpc AppStop(AppStopRequest) returns (google.protobuf.Empty);

  // Blobs
  rpc BlobCreate(BlobCreateRequest) returns (BlobCreateResponse);
  rpc BlobGet(BlobGetRequest) returns (BlobGetResponse);

  // Classes
  rpc ClassCreate(ClassCreateRequest) returns (ClassCreateResponse);
  rpc ClassGet(ClassGetRequest) returns (ClassGetResponse);

  // Clients
  rpc ClientHello(google.protobuf.Empty) returns (ClientHelloResponse);

  // Container
  rpc ContainerCheckpoint(ContainerCheckpointRequest) returns (google.protobuf.Empty);
  rpc ContainerExec(ContainerExecRequest) returns (ContainerExecResponse);
  rpc ContainerExecGetOutput(ContainerExecGetOutputRequest) returns (stream RuntimeOutputBatch);
  rpc ContainerExecPutInput(ContainerExecPutInputRequest) returns (google.protobuf.Empty);
  rpc ContainerExecWait(ContainerExecWaitRequest) returns (ContainerExecWaitResponse);
  rpc ContainerHeartbeat(ContainerHeartbeatRequest) returns (ContainerHeartbeatResponse);
  rpc ContainerLog(ContainerLogRequest) returns (google.protobuf.Empty);
  rpc ContainerStop(ContainerStopRequest) returns (ContainerStopResponse);

  // Dicts
  rpc DictClear(DictClearRequest) returns (google.protobuf.Empty);
  rpc DictContains(DictContainsRequest) returns (DictContainsResponse);
  rpc DictContents(DictContentsRequest) returns (stream DictEntry);
  rpc DictDelete(DictDeleteRequest) returns (google.protobuf.Empty);
  rpc DictGet(DictGetRequest) returns (DictGetResponse);
  rpc DictGetOrCreate(DictGetOrCreateRequest) returns (DictGetOrCreateResponse);
  rpc DictHeartbeat(DictHeartbeatRequest) returns (google.protobuf.Empty);
  rpc DictLen(DictLenRequest) returns (DictLenResponse);
  rpc DictList(DictListRequest) returns (DictListResponse);
  rpc DictPop(DictPopRequest) returns (DictPopResponse);
  rpc DictUpdate(DictUpdateRequest) returns (DictUpdateResponse);

  // Domains
  rpc DomainCertificateVerify(DomainCertificateVerifyRequest) returns (DomainCertificateVerifyResponse);
  rpc DomainCreate(DomainCreateRequest) returns (DomainCreateResponse);
  rpc DomainList(DomainListRequest) returns (DomainListResponse);

  // Environments
  rpc EnvironmentCreate(EnvironmentCreateRequest) returns (google.protobuf.Empty);
  rpc EnvironmentDelete(EnvironmentDeleteRequest) returns (google.protobuf.Empty);
  rpc EnvironmentGetOrCreate(EnvironmentGetOrCreateRequest) returns (EnvironmentGetOrCreateResponse);
  rpc EnvironmentList(google.protobuf.Empty) returns (EnvironmentListResponse);
  rpc EnvironmentUpdate(EnvironmentUpdateRequest) returns (EnvironmentListItem);

  // Functions
  rpc FunctionBindParams(FunctionBindParamsRequest) returns (FunctionBindParamsResponse);
  rpc FunctionCallCancel(FunctionCallCancelRequest) returns (google.protobuf.Empty);
  rpc FunctionCallGetDataIn(FunctionCallGetDataRequest) returns (stream DataChunk);
  rpc FunctionCallGetDataOut(FunctionCallGetDataRequest) returns (stream DataChunk);
  rpc FunctionCallList(FunctionCallListRequest) returns (FunctionCallListResponse);
  rpc FunctionCallPutDataOut(FunctionCallPutDataRequest) returns (google.protobuf.Empty);
  rpc FunctionCreate(FunctionCreateRequest) returns (FunctionCreateResponse);
  rpc FunctionGet(FunctionGetRequest) returns (FunctionGetResponse);
  rpc FunctionGetCallGraph(FunctionGetCallGraphRequest) returns (FunctionGetCallGraphResponse);
  rpc FunctionGetCurrentStats(FunctionGetCurrentStatsRequest) returns (FunctionStats);
  rpc FunctionGetDynamicConcurrency(FunctionGetDynamicConcurrencyRequest) returns (FunctionGetDynamicConcurrencyResponse);
  rpc FunctionGetInputs(FunctionGetInputsRequest) returns (FunctionGetInputsResponse);  // For containers to request next call
  rpc FunctionGetOutputs(FunctionGetOutputsRequest) returns (FunctionGetOutputsResponse);  // Returns the next result(s) for an entire function call (FunctionMap)
  rpc FunctionGetSerialized(FunctionGetSerializedRequest) returns (FunctionGetSerializedResponse);
  rpc FunctionMap(FunctionMapRequest) returns (FunctionMapResponse);
  rpc FunctionPrecreate(FunctionPrecreateRequest) returns (FunctionPrecreateResponse);
  rpc FunctionPutInputs(FunctionPutInputsRequest) returns (FunctionPutInputsResponse);
  rpc FunctionPutOutputs(FunctionPutOutputsRequest) returns (google.protobuf.Empty);  // For containers to return result
  rpc FunctionStartPtyShell(google.protobuf.Empty) returns (google.protobuf.Empty);
  rpc FunctionUpdateSchedulingParams(FunctionUpdateSchedulingParamsRequest) returns (FunctionUpdateSchedulingParamsResponse);

  // Images
  rpc ImageGetOrCreate(ImageGetOrCreateRequest) returns (ImageGetOrCreateResponse);
  rpc ImageJoinStreaming(ImageJoinStreamingRequest) returns (stream ImageJoinStreamingResponse);

  // Mounts
  rpc MountGetOrCreate(MountGetOrCreateRequest) returns (MountGetOrCreateResponse);
  rpc MountPutFile(MountPutFileRequest) returns (MountPutFileResponse);

  // Proxies (legacy)
  rpc ProxyGetOrCreate(ProxyGetOrCreateRequest) returns (ProxyGetOrCreateResponse);

  // Proxy IPs
  rpc ProxyIpDelete(ProxyIpDeleteRequest) returns (google.protobuf.Empty);
  rpc ProxyIpGetOrCreate(ProxyIpGetOrCreateRequest) returns (ProxyIpGetOrCreateResponse);
  rpc ProxyIpList(google.protobuf.Empty) returns (ProxyIpListResponse);

  // Queues
  rpc QueueClear(QueueClearRequest) returns (google.protobuf.Empty);
  rpc QueueDelete(QueueDeleteRequest) returns (google.protobuf.Empty);
  rpc QueueGet(QueueGetRequest) returns (QueueGetResponse);
  rpc QueueGetOrCreate(QueueGetOrCreateRequest) returns (QueueGetOrCreateResponse);
  rpc QueueHeartbeat(QueueHeartbeatRequest) returns (google.protobuf.Empty);
  rpc QueueLen(QueueLenRequest) returns (QueueLenResponse);
  rpc QueueList(QueueListRequest) returns (QueueListResponse);
  rpc QueueNextItems(QueueNextItemsRequest) returns (QueueNextItemsResponse);
  rpc QueuePut(QueuePutRequest) returns (google.protobuf.Empty);

  // Sandboxes
  rpc SandboxCreate(SandboxCreateRequest) returns (SandboxCreateResponse);
  rpc SandboxGetLogs(SandboxGetLogsRequest) returns (stream TaskLogsBatch);
  rpc SandboxGetTaskId(SandboxGetTaskIdRequest) returns (SandboxGetTaskIdResponse); // needed for modal container exec
  rpc SandboxGetTunnels(SandboxGetTunnelsRequest) returns (SandboxGetTunnelsResponse);
  rpc SandboxList(SandboxListRequest) returns (SandboxListResponse);
  rpc SandboxStdinWrite(SandboxStdinWriteRequest) returns (SandboxStdinWriteResponse);
  rpc SandboxTagsSet(SandboxTagsSetRequest) returns (google.protobuf.Empty);
  rpc SandboxTerminate(SandboxTerminateRequest) returns (SandboxTerminateResponse);
  rpc SandboxWait(SandboxWaitRequest) returns (SandboxWaitResponse);

  // Secrets
  rpc SecretDelete(SecretDeleteRequest) returns (google.protobuf.Empty);
  rpc SecretGetOrCreate(SecretGetOrCreateRequest) returns (SecretGetOrCreateResponse);
  rpc SecretList(SecretListRequest) returns (SecretListResponse);

  // SharedVolumes
  rpc SharedVolumeGetFile(SharedVolumeGetFileRequest) returns (SharedVolumeGetFileResponse);
  rpc SharedVolumeGetOrCreate(SharedVolumeGetOrCreateRequest) returns (SharedVolumeGetOrCreateResponse);
  rpc SharedVolumeHeartbeat(SharedVolumeHeartbeatRequest) returns (google.protobuf.Empty);
  rpc SharedVolumeList(SharedVolumeListRequest) returns (SharedVolumeListResponse);
  rpc SharedVolumeListFiles(SharedVolumeListFilesRequest) returns (SharedVolumeListFilesResponse);
  rpc SharedVolumeListFilesStream(SharedVolumeListFilesRequest) returns (stream SharedVolumeListFilesResponse);
  rpc SharedVolumePutFile(SharedVolumePutFileRequest) returns (SharedVolumePutFileResponse);
  rpc SharedVolumeRemoveFile(SharedVolumeRemoveFileRequest) returns (google.protobuf.Empty);

  // Tasks
  rpc TaskCurrentInputs(google.protobuf.Empty) returns (TaskCurrentInputsResponse);
  rpc TaskList(TaskListRequest) returns (TaskListResponse);
  rpc TaskResult(TaskResultRequest) returns (google.protobuf.Empty);

  // Tokens (web auth flow)
  rpc TokenFlowCreate(TokenFlowCreateRequest) returns (TokenFlowCreateResponse);
  rpc TokenFlowWait(TokenFlowWaitRequest) returns (TokenFlowWaitResponse);

  // Tunnels
  rpc TunnelStart(TunnelStartRequest) returns (TunnelStartResponse);
  rpc TunnelStop(TunnelStopRequest) returns (TunnelStopResponse);

  // Volumes
  rpc VolumeCommit(VolumeCommitRequest) returns (VolumeCommitResponse);
  rpc VolumeCopyFiles(VolumeCopyFilesRequest) returns (google.protobuf.Empty);
  rpc VolumeDelete(VolumeDeleteRequest) returns (google.protobuf.Empty);
  rpc VolumeGetFile(VolumeGetFileRequest) returns (VolumeGetFileResponse);
  rpc VolumeGetOrCreate(VolumeGetOrCreateRequest) returns (VolumeGetOrCreateResponse);
  rpc VolumeHeartbeat(VolumeHeartbeatRequest) returns (google.protobuf.Empty);
  rpc VolumeList(VolumeListRequest) returns (VolumeListResponse);
  rpc VolumeListFiles(VolumeListFilesRequest) returns (stream VolumeListFilesResponse);
  rpc VolumePutFiles(VolumePutFilesRequest) returns (google.protobuf.Empty);
  rpc VolumeReload(VolumeReloadRequest) returns (google.protobuf.Empty);
  rpc VolumeRemoveFile(VolumeRemoveFileRequest) returns (google.protobuf.Empty);

  // Workspaces
  rpc WorkspaceNameLookup(google.protobuf.Empty) returns (WorkspaceNameLookupResponse);
}<|MERGE_RESOLUTION|>--- conflicted
+++ resolved
@@ -1082,13 +1082,10 @@
 
   Schedule schedule = 72;
 
-<<<<<<< HEAD
-  // Need a mapping of method names to webhook configs, e.g. {"method_name": WebhookConfig}
-  map<string, WebhookConfig> method_webhook_configs = 73;
-
-=======
   bool snapshot_debug = 73; // For internal debugging use only.
->>>>>>> 27e27fb8
+
+  // Need a mapping of method names to web endpoint info
+  map<string, WebEndpointInfo> method_web_endpoint_info = 74;
 }
 
 message FunctionBindParamsRequest {
@@ -2388,6 +2385,12 @@
   string volume_id = 1 [ (modal.options.audit_target_attr) = true ];
   string path = 2;
   bool recursive = 3;
+}
+
+message WebEndpointInfo {
+  WebhookConfig webhook_config = 1;
+  string web_url = 2;
+  WebUrlInfo web_url_info = 3;
 }
 
 message WebUrlInfo {
