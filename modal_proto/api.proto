syntax = "proto3";

option go_package = "github.com/modal-labs/modal/go/proto";

package modal.client;

import "google/protobuf/any.proto";
import "google/protobuf/empty.proto";
import "google/protobuf/struct.proto";
import "google/protobuf/timestamp.proto";
import "google/protobuf/wrappers.proto";

enum AppDeployVisibility {
  APP_DEPLOY_VISIBILITY_UNSPECIFIED = 0;
  APP_DEPLOY_VISIBILITY_WORKSPACE = 1;
  APP_DEPLOY_VISIBILITY_PUBLIC = 2;
}

enum AppDisconnectReason {
  APP_DISCONNECT_REASON_UNSPECIFIED = 0;
  APP_DISCONNECT_REASON_LOCAL_EXCEPTION = 1;
  APP_DISCONNECT_REASON_KEYBOARD_INTERRUPT = 2;
  APP_DISCONNECT_REASON_ENTRYPOINT_COMPLETED = 3;
  APP_DISCONNECT_REASON_DEPLOYMENT_EXCEPTION = 4;
  APP_DISCONNECT_REASON_REMOTE_EXCEPTION = 5;
}

// NOTE: make sure to update the frontend if we add a new state here
// https://github.com/modal-labs/modal/blob/main/frontend/src/routes/(dashboard)/%5B%5Bworkspace%5D%5D/apps/+page.svelte#L95
enum AppState {
  APP_STATE_UNSPECIFIED = 0;

  // Will be discharged when the client disconnects
  APP_STATE_EPHEMERAL = 1;

  APP_STATE_DETACHED = 2;

  // Will be discharged when overwritten
  APP_STATE_DEPLOYED = 3;

  // Winding down app due to user termination.
  APP_STATE_STOPPING = 4;

  // Stopped
  APP_STATE_STOPPED = 5;

  // App is created and in process of deployment.
  APP_STATE_INITIALIZING = 6;

  // Same as stopped but prevented from being garbage collected
  APP_STATE_DISABLED = 7;

  // App is detached and local client has disconnected.
  APP_STATE_DETACHED_DISCONNECTED = 8;

  // App is derived from another workspace. Acts as a static, immutable group of functions.
  APP_STATE_DERIVED = 9 [deprecated=true];
}

enum AppStopSource {
  APP_STOP_SOURCE_UNSPECIFIED = 0;
  APP_STOP_SOURCE_CLI = 1;
  APP_STOP_SOURCE_PYTHON_CLIENT = 2;
  APP_STOP_SOURCE_WEB = 3;
}

enum CertificateStatus {
  CERTIFICATE_STATUS_PENDING = 0;
  CERTIFICATE_STATUS_ISSUED = 1;
  CERTIFICATE_STATUS_FAILED = 2;
  CERTIFICATE_STATUS_REVOKED = 3;
}

enum CheckpointStatus {
  CHECKPOINT_STATUS_UNSPECIFIED = 0;
  CHECKPOINT_STATUS_PENDING = 1;
  CHECKPOINT_STATUS_PROCESSING = 2;
  CHECKPOINT_STATUS_READY = 3;
  CHECKPOINT_STATUS_FAILED = 4;
}

enum ClientType {
  CLIENT_TYPE_UNSPECIFIED = 0;
  CLIENT_TYPE_CLIENT = 1; // modal-client: Modal Python SDK
  CLIENT_TYPE_WORKER = 2; // modal-worker
  CLIENT_TYPE_CONTAINER = 3; // modal-client from inside containers
  CLIENT_TYPE_WEB_SERVER = 5; // modal-web
  CLIENT_TYPE_NOTEBOOK_KERNEL = 6; // kernelshim.py from notebooks
  CLIENT_TYPE_LIBMODAL = 7; // libmodal: experimental JS&Go client library, before version modal-js/v0.3.15, modal-go/v0.0.15
  CLIENT_TYPE_LIBMODAL_JS = 8; // libmodal/modal-js: JavaScript client library, since version modal-js/v0.3.15
  CLIENT_TYPE_LIBMODAL_GO = 9; // libmodal/modal-go: Go client library, since version modal-go/v0.0.15
}

enum CloudProvider {
  CLOUD_PROVIDER_UNSPECIFIED = 0;
  CLOUD_PROVIDER_AWS = 1;
  CLOUD_PROVIDER_GCP = 2;
  CLOUD_PROVIDER_AUTO = 3;
  CLOUD_PROVIDER_OCI = 4;
  reserved 5, 6, 7, 8; // now unused internal experimental values
}

enum DNSRecordType {
  DNS_RECORD_TYPE_A = 0;
  DNS_RECORD_TYPE_TXT = 1;
  DNS_RECORD_TYPE_CNAME = 2;
}

// Which data format a binary message is encoded with.
enum DataFormat {
  DATA_FORMAT_UNSPECIFIED = 0;
  DATA_FORMAT_PICKLE = 1; // Cloudpickle
  DATA_FORMAT_ASGI = 2; // "Asgi" protobuf message
  DATA_FORMAT_GENERATOR_DONE = 3; // "GeneratorDone" protobuf message
  DATA_FORMAT_CBOR = 4;
}

enum DeploymentNamespace {
  DEPLOYMENT_NAMESPACE_UNSPECIFIED = 0;
  DEPLOYMENT_NAMESPACE_WORKSPACE = 1;
  DEPLOYMENT_NAMESPACE_GLOBAL = 3;
}

enum ExecOutputOption {
  EXEC_OUTPUT_OPTION_UNSPECIFIED = 0;
  EXEC_OUTPUT_OPTION_DEVNULL = 1;
  EXEC_OUTPUT_OPTION_PIPE = 2;
  EXEC_OUTPUT_OPTION_STDOUT = 3;
}

enum FileDescriptor {
  FILE_DESCRIPTOR_UNSPECIFIED = 0;
  FILE_DESCRIPTOR_STDOUT = 1;
  FILE_DESCRIPTOR_STDERR = 2;
  FILE_DESCRIPTOR_INFO = 3;
}

enum FunctionCallInvocationType {
  FUNCTION_CALL_INVOCATION_TYPE_UNSPECIFIED = 0;
  FUNCTION_CALL_INVOCATION_TYPE_SYNC_LEGACY = 1;
  FUNCTION_CALL_INVOCATION_TYPE_ASYNC_LEGACY = 2;
  FUNCTION_CALL_INVOCATION_TYPE_ASYNC = 3;
  FUNCTION_CALL_INVOCATION_TYPE_SYNC = 4;
}

enum FunctionCallType {
  FUNCTION_CALL_TYPE_UNSPECIFIED = 0;
  FUNCTION_CALL_TYPE_UNARY = 1;
  FUNCTION_CALL_TYPE_MAP = 2;
}

enum GPUType {
  // Note: this enum is no longer used by current clients - don't add new types
  // Old clients still send it, so we use it server-side for compatibility
  GPU_TYPE_UNSPECIFIED = 0;
  GPU_TYPE_T4 = 1;
  GPU_TYPE_A100 = 2;
  GPU_TYPE_A10G = 3;
  GPU_TYPE_ANY = 4;
  GPU_TYPE_A100_80GB = 8;
  GPU_TYPE_L4 = 9;
  GPU_TYPE_H100 = 10;
  GPU_TYPE_L40S = 11;
  GPU_TYPE_H200 = 12;
}

enum ObjectCreationType {
  OBJECT_CREATION_TYPE_UNSPECIFIED = 0;  // just lookup
  OBJECT_CREATION_TYPE_CREATE_IF_MISSING = 1;
  OBJECT_CREATION_TYPE_CREATE_FAIL_IF_EXISTS = 2;
  OBJECT_CREATION_TYPE_CREATE_OVERWRITE_IF_EXISTS = 3;
  OBJECT_CREATION_TYPE_ANONYMOUS_OWNED_BY_APP = 4;  // deprecate at some point
  OBJECT_CREATION_TYPE_EPHEMERAL = 5;
}

enum ParameterType {
  PARAM_TYPE_UNSPECIFIED = 0;
  PARAM_TYPE_STRING = 1;
  PARAM_TYPE_INT = 2;
  PARAM_TYPE_PICKLE = 3; // currently unused
  PARAM_TYPE_BYTES = 4;
  PARAM_TYPE_UNKNOWN = 5;  // used in schemas to signify unrecognized or un-annotated types
  PARAM_TYPE_LIST = 6;
  PARAM_TYPE_DICT = 7;
  PARAM_TYPE_NONE = 8;
  PARAM_TYPE_BOOL = 9;
}

enum ProgressType {
  IMAGE_SNAPSHOT_UPLOAD = 0;  // TODO(erikbern): shouldn't be zero, and needs prefix
  FUNCTION_QUEUED = 1;  // TODO(erikbern): needs_prefix
}

enum ProxyIpStatus {
  PROXY_IP_STATUS_UNSPECIFIED = 0;
  PROXY_IP_STATUS_CREATING = 1;
  PROXY_IP_STATUS_ONLINE = 2;
  PROXY_IP_STATUS_TERMINATED = 3;
  PROXY_IP_STATUS_UNHEALTHY = 4;
}

enum ProxyType {
  PROXY_TYPE_UNSPECIFIED = 0;
  PROXY_TYPE_LEGACY = 1;
  PROXY_TYPE_VPROX = 2;
}

enum RateLimitInterval {
  RATE_LIMIT_INTERVAL_UNSPECIFIED = 0;
  RATE_LIMIT_INTERVAL_SECOND = 1;
  RATE_LIMIT_INTERVAL_MINUTE = 2;
}

enum RegistryAuthType {
  REGISTRY_AUTH_TYPE_UNSPECIFIED = 0; // Older clients send this instead of "public".
  REGISTRY_AUTH_TYPE_AWS = 1;
  REGISTRY_AUTH_TYPE_GCP = 2;
  REGISTRY_AUTH_TYPE_PUBLIC = 3;
  REGISTRY_AUTH_TYPE_STATIC_CREDS = 4;
}

enum SeekWhence {
  SEEK_SET = 0;
  SEEK_CUR = 1;
  SEEK_END = 2;
}

enum SystemErrorCode {
  SYSTEM_ERROR_CODE_UNSPECIFIED = 0;
  SYSTEM_ERROR_CODE_PERM = 1;           // EPERM: Operation not permitted
  SYSTEM_ERROR_CODE_NOENT = 2;          // ENOENT: No such file or directory
  SYSTEM_ERROR_CODE_IO = 5;             // EIO: Input/output error
  SYSTEM_ERROR_CODE_NXIO = 6;           // ENXIO: No such device or address
  SYSTEM_ERROR_CODE_NOMEM = 12;         // ENOMEM: Out of memory
  SYSTEM_ERROR_CODE_ACCES = 13;         // EACCES: Permission denied
  SYSTEM_ERROR_CODE_EXIST = 17;         // EEXIST: File exists
  SYSTEM_ERROR_CODE_NOTDIR = 20;        // ENOTDIR: Not a directory
  SYSTEM_ERROR_CODE_ISDIR = 21;         // EISDIR: Is a directory
  SYSTEM_ERROR_CODE_INVAL = 22;         // EINVAL: Invalid argument
  SYSTEM_ERROR_CODE_MFILE = 24;         // EMFILE: Too many open files
  SYSTEM_ERROR_CODE_FBIG = 27;          // EFBIG: File too large
  SYSTEM_ERROR_CODE_NOSPC = 28;         // ENOSPC: No space left on device
}

enum TaskSnapshotBehavior {
  TASK_SNAPSHOT_BEHAVIOR_UNSPECIFIED = 0;
  TASK_SNAPSHOT_BEHAVIOR_SNAPSHOT = 1;
  TASK_SNAPSHOT_BEHAVIOR_RESTORE = 2;
  TASK_SNAPSHOT_BEHAVIOR_NONE = 3;
}

enum TaskState {
  TASK_STATE_UNSPECIFIED = 0;
  TASK_STATE_CREATED = 6;
  TASK_STATE_QUEUED = 1;
  TASK_STATE_WORKER_ASSIGNED = 2;
  TASK_STATE_LOADING_IMAGE = 3;
  TASK_STATE_ACTIVE = 4;
  TASK_STATE_COMPLETED = 5;
  TASK_STATE_CREATING_CONTAINER = 7;
  TASK_STATE_IDLE = 8;
  TASK_STATE_PREEMPTIBLE = 9;
  TASK_STATE_PREEMPTED = 10;
  TASK_STATE_LOADING_CHECKPOINT_IMAGE = 11;
}

enum TunnelType {
  TUNNEL_TYPE_UNSPECIFIED = 0;
  TUNNEL_TYPE_H2 = 1; // HTTP/2 tunnel
}

enum VolumeFsVersion {
  VOLUME_FS_VERSION_UNSPECIFIED = 0;
  VOLUME_FS_VERSION_V1 = 1;
  VOLUME_FS_VERSION_V2 = 2;
}

enum WebhookAsyncMode {
  WEBHOOK_ASYNC_MODE_UNSPECIFIED = 0;
  reserved 1; // unused REDIRECT mode
  WEBHOOK_ASYNC_MODE_DISABLED = 2; // No longer used by client
  WEBHOOK_ASYNC_MODE_TRIGGER = 3; // No longer used by client (previously used when wait_for_response=False)
  WEBHOOK_ASYNC_MODE_AUTO = 4; // The default
}

enum WebhookType {
  WEBHOOK_TYPE_UNSPECIFIED = 0;
  WEBHOOK_TYPE_ASGI_APP = 1;
  WEBHOOK_TYPE_FUNCTION = 2;
  WEBHOOK_TYPE_WSGI_APP = 3;
  WEBHOOK_TYPE_WEB_SERVER = 4;
}

message AppClientDisconnectRequest {
  string app_id = 1;
  AppDisconnectReason reason = 2;
  string exception = 3;
}

message AppCreateRequest {
  string client_id = 1;
  string description = 2;    // Human readable label for the app
  string environment_name = 5;
  AppState app_state = 6;
  map<string, string> tags = 7;  // Additional metadata to attach to the App
}

message AppCreateResponse {
  string app_id = 1;
  string app_page_url = 2;
  string app_logs_url = 3;
}

message AppDeployRequest {
  string app_id = 1;
  reserved 2; // namespace
  string name = 3;
  string object_entity = 4;
  AppDeployVisibility visibility = 5;
  string tag = 6;
}

message AppDeployResponse {
  string url = 1;
}

message AppDeploymentHistory {
  string app_id = 1;
  uint32 version = 2;
  string client_version = 3;
  double deployed_at = 4;
  string deployed_by = 5;
  string deployed_by_avatar_url = 9;
  string tag = 6;
  uint32 rollback_version = 7;
  bool rollback_allowed = 8;
  optional CommitInfo commit_info = 10;
}

message AppDeploymentHistoryRequest {
  string app_id = 1;
}

message AppDeploymentHistoryResponse {
  repeated AppDeploymentHistory app_deployment_histories = 1;
}

message AppGetByDeploymentNameRequest {
  reserved 1; // removed namespace
  string name = 2;
  string environment_name = 4;
}

message AppGetByDeploymentNameResponse {
  string app_id = 1;
}

message AppGetLayoutRequest {
  string app_id = 1;
}

message AppGetLayoutResponse {
  AppLayout app_layout = 1;
}

message AppGetLogsRequest {
  string app_id = 1;
  float timeout = 2;
  string last_entry_id = 4;
  string function_id = 5;
  string parametrized_function_id = 11;
  string input_id = 6;
  string task_id = 7;
  string function_call_id = 9;
  FileDescriptor file_descriptor = 8;
  string sandbox_id = 10;
}

message AppGetObjectsItem {
  string tag = 1;
  Object object = 6;
}

message AppGetObjectsRequest {
  string app_id = 1;
  bool include_unindexed = 2;
  bool only_class_function = 3; // True starting with 0.67.x clients, which don't create method placeholder functions
}

message AppGetObjectsResponse {
  repeated AppGetObjectsItem items = 2;
}

message AppGetOrCreateRequest {
  string app_name = 1;
  string environment_name = 2;
  ObjectCreationType object_creation_type = 3;
}

message AppGetOrCreateResponse {
  string app_id = 1;
}

message AppGetTagsRequest {
  string app_id = 1;
}

message AppGetTagsResponse {
  map<string, string> tags = 1;
}

message AppHeartbeatRequest {
  string app_id = 1;
}

message AppLayout {
  repeated Object objects = 1;
  map<string, string> function_ids = 2;  // tag -> function id
  map<string, string> class_ids = 3;  // tag -> class id
}

message AppListRequest {
  string environment_name = 1;
}

message AppListResponse {
  message AppListItem {
    string app_id = 1;
    string description = 3;
    AppState state = 4;
    double created_at = 5;
    double stopped_at = 6;
    int32 n_running_tasks = 8;
    string name = 10;
  }
  repeated AppListItem apps = 1;
}

message AppLookupRequest {
  string app_name = 2;
  string environment_name = 3;
}

message AppLookupResponse {
  string app_id = 1;
}

message AppPublishRequest {
  string app_id = 1;
  string name = 2;
  string deployment_tag = 3;  // Additional metadata to identify a deployment
  AppState app_state = 4;  // Published app will be in this state
  map<string, string> function_ids = 5;  // function_name -> function_id
  map<string, string> class_ids = 6;  // class_name -> class_id
  map<string, string> definition_ids = 7;  // function_id -> definition_id
  uint32 rollback_version = 8;  // Unused by client, but used internally
  string client_version = 9;  // Unused by client, but used internally
  CommitInfo commit_info = 10;  // Git information for deployment tracking
  map<string, string> tags = 11;  // Additional metadata to attach to the App
}

message AppPublishResponse {
  string url = 1;
  repeated Warning server_warnings = 3;
}

message AppRollbackRequest {
  string app_id = 1;
  int32 version = 2;  // signed as we support negative "roll back n versions" requests
}

message AppSetObjectsRequest {
  string app_id = 1;
  map<string, string> indexed_object_ids = 2;
  string client_id = 3;
  repeated string unindexed_object_ids = 4;
  AppState new_app_state = 5; // promotes an app from initializing to this new state
  reserved 6;
}

message AppSetTagsRequest {
  string app_id = 1;
  map<string, string> tags = 2;
}


message AppStopRequest {
  string app_id = 1;
  AppStopSource source = 2;
}

// A web endpoint connection-related message.
//
// Modal's internal web endpoint runtime effectively acts as a global web server
// that schedules requests to tasks that are spawned on-demand, so we need an
// internal protocol to model HTTP requests. This is that protocol.
//
// We base this protocol on Python's ASGI specification, which is a popular
// interface between applications and web servers.
//
// ASGI Spec: https://asgi.readthedocs.io/en/latest/specs/www.html
message Asgi {
  // Message of type "http" (connection scope)
  message Http {
    string http_version = 1;
    string method = 2;
    string scheme = 3;
    string path = 4;
    bytes query_string = 5;
    repeated bytes headers = 6; // Flat list of alternating header names and values
    optional string client_host = 7;
    optional uint32 client_port = 8;
  }

  // Message of type "http.request"
  message HttpRequest {
    bytes body = 1;
    bool more_body = 2;
  }

  // Message of type "http.response.start"
  message HttpResponseStart {
    uint32 status = 1;
    repeated bytes headers = 2; // Flat list of alternating header names and values
    bool trailers = 3;
  }

  // Message of type "http.response.body"
  message HttpResponseBody {
    bytes body = 1;
    bool more_body = 2;
  }

  // Message of type "http.response.trailers"
  message HttpResponseTrailers {
    repeated bytes headers = 1; // Flat list of alternating header names and values
    bool more_trailers = 2;
  }

  // Message of type "http.disconnect"
  message HttpDisconnect {
  }

  // Message of type "websocket" (connection scope)
  message Websocket {
    string http_version = 1; // We don't support RFC 8441 yet, so this will always be "1.1"
    string scheme = 2;
    string path = 3;
    bytes query_string = 4;
    repeated bytes headers = 5; // Flat list of alternating header names and values
    optional string client_host = 6;
    optional uint32 client_port = 7;
    repeated string subprotocols = 8;
  }

  // Message of type "websocket.connect"
  message WebsocketConnect {
  }

  // Message of type "websocket.accept"
  message WebsocketAccept {
    optional string subprotocol = 1;
    repeated bytes headers = 2; // Flat list of alternating header names and values
  }

  // Message of type "websocket.receive"
  message WebsocketReceive {
    oneof content {
      bytes bytes = 1;
      string text = 2;
    }
  }

  // Message of type "websocket.send"
  message WebsocketSend {
    oneof content {
      bytes bytes = 1;
      string text = 2;
    }
  }

  // Message of type "websocket.disconnect"
  message WebsocketDisconnect {
    optional uint32 code = 1;
  }

  // Message of type "websocket.close"
  message WebsocketClose {
    optional uint32 code = 1;
    string reason = 2;
  }

  oneof type {
    Http http = 1;
    HttpRequest http_request = 2;
    HttpResponseStart http_response_start = 3;
    HttpResponseBody http_response_body = 4;
    HttpResponseTrailers http_response_trailers = 5;
    HttpDisconnect http_disconnect = 6;

    Websocket websocket = 7;
    WebsocketConnect websocket_connect = 8;
    WebsocketAccept websocket_accept = 9;
    WebsocketReceive websocket_receive = 10;
    WebsocketSend websocket_send = 11;
    WebsocketDisconnect websocket_disconnect = 12;
    WebsocketClose websocket_close = 13;
  }
}

message AttemptAwaitRequest {
  string attempt_token = 1;
  double requested_at = 2; // Used for waypoints.
  float timeout_secs = 3;
}

message AttemptAwaitResponse {
  optional FunctionGetOutputsItem output = 1;
}

message AttemptRetryRequest {
  string function_id = 1;
  string parent_input_id = 2;
  FunctionPutInputsItem input = 3;
  string attempt_token = 4;
}

message AttemptRetryResponse {
  string attempt_token = 1;
}

message AttemptStartRequest {
  string function_id = 1;
  string parent_input_id = 2;
  FunctionPutInputsItem input = 3;
}

message AttemptStartResponse {
  string attempt_token = 1;
  FunctionRetryPolicy retry_policy = 2;
}

message AuthTokenGetRequest {
}

message AuthTokenGetResponse {
  string token = 1;
}

// Message representing the current (coalesced) state of the autoscaler configuration
// As well as the different sources that were used to create it.
message AutoscalerConfiguration {
  // The settings that are currently in effect.
  AutoscalerSettings settings = 1;
  // For tracking the source of the overridden value; keys correspond to fields in `settings`.
  map<string, UserActionInfo> override_events = 2;
  // The default settings that are used when no static settings are provided and no overrides are in effect.
  AutoscalerSettings default_settings = 3;
  // The static settings that were used to initialize the configuration.
  AutoscalerSettings static_settings = 4;
  // The merge of all overrides that were used to create the current configuration.
  AutoscalerSettings override_settings = 5;
}

message AutoscalerSettings {
  // A collection of user-configurable settings for Function autoscaling
  // These are used for static configuration and for dynamic autoscaler updates

  // Minimum containers when scale-to-zero is not desired; pka "keep_warm" or "warm_pool_size"
  optional uint32 min_containers = 1;
  // Limit on the number of containers that can be running for each Function; pka "concurrency_limit"
  optional uint32 max_containers = 2;
  // Additional container to spin up when Function is active
  optional uint32 buffer_containers = 3;
  // Currently unused; a placeholder in case we decide to expose scaleup control to users
  optional uint32 scaleup_window = 4;
  // Maximum amount of time a container can be idle before being scaled down, in seconds; pka "container_idle_timeout"
  optional uint32 scaledown_window = 5;
  reserved 6;
}

// Used for flash autoscaling
message AutoscalingMetrics {
  double cpu_usage_percent = 1;
  double memory_usage_percent = 2;
  uint32 concurrent_requests = 3;
  double timestamp = 4;
}

message BaseImage {
  string image_id = 1;
  string docker_tag = 2;
  reserved 4;
}

message BlobCreateRequest {
  // TODO(erikbern): how are these garbage collected?
  // Shouldn't they belong to an app?
  string content_md5 = 1;
  string content_sha256_base64 = 2;
  int64 content_length = 3;
}

message BlobCreateResponse {
  string blob_id = 2;
  oneof upload_type_oneof {
    string upload_url = 1;
    MultiPartUpload multipart = 3;
  }
  repeated string blob_ids = 4;
  oneof upload_types_oneof {
    UploadUrlList upload_urls = 5;
    MultiPartUploadList multiparts = 6;
  }
}

message BlobGetRequest {
  string blob_id = 1;
}

message BlobGetResponse {
  string download_url = 1;
}

message BuildFunction {
  string definition = 1;
  bytes globals = 2;
  FunctionInput input = 3;
}

message CancelInputEvent {
  repeated string input_ids = 1;
  bool terminate_containers = 2;
}

message CheckpointInfo {
  string checksum = 1;
  CheckpointStatus status = 2;
  string checkpoint_id = 3;
  string runtime_fingerprint = 4;
  int64 size = 5;
  bool checksum_is_file_index = 6;
  string original_task_id = 7;
  reserved 8;
  string runsc_runtime_version = 9;
}

message ClassCreateRequest {
  string app_id = 1 ;
  string existing_class_id = 2;
  repeated ClassMethod methods = 3;
  reserved 4; // removed class_function_id
  bool only_class_function = 5; // True starting with 0.67.x clients, which don't create method placeholder functions
}

message ClassCreateResponse {
  string class_id = 1;
  ClassHandleMetadata handle_metadata = 2;
}

message ClassGetRequest {
  string app_name = 1;
  string object_tag = 2;
  reserved 3; // removed namespace
  string environment_name = 4;

  reserved 8; // lookup_published
  reserved 9; // workspace_name
  bool only_class_function = 10; // True starting with 0.67.x clients, which don't create method placeholder functions
}

message ClassGetResponse {
  string class_id = 1;
  ClassHandleMetadata handle_metadata = 2;
  repeated Warning server_warnings = 3;
}

message ClassHandleMetadata {
  repeated ClassMethod methods = 1;
  string class_function_id = 2;
  FunctionHandleMetadata class_function_metadata = 3;
}

message ClassMethod {
  string function_name = 1;
  string function_id = 2;

  // Class methods need to hydrate all functions on the class
  FunctionHandleMetadata function_handle_metadata = 3;
}

message ClassParameterInfo {
  enum ParameterSerializationFormat {
    PARAM_SERIALIZATION_FORMAT_UNSPECIFIED = 0;
    PARAM_SERIALIZATION_FORMAT_PICKLE = 1; // legacy format - pickle of (args, kwargs) tuple
    PARAM_SERIALIZATION_FORMAT_PROTO = 2; // new format using api.FunctionParameterSet
  }
  ParameterSerializationFormat format = 1;
  repeated ClassParameterSpec schema = 2; // only set for PARAM_SERIALIZATION_FORMAT_PROTO
}

message ClassParameterSet {
  // NOTE: adding additional *fields* here can invalidate function lookups
  //  since we use the serialized message as the bound function identifier
  //  for parameter-bound classes. Modify with *caution*
  repeated ClassParameterValue parameters = 1;
}

message ClassParameterSpec { // TODO: rename into NamedPayloadType or similar
  string name = 1;
  ParameterType type = 2; // TODO: deprecate - use full_type instead
  bool has_default = 3;
  oneof default_oneof {
    // Default *values* are only registered for class parameters
    string string_default = 4;
    int64 int_default = 5;
    bytes pickle_default = 6;
    bytes bytes_default = 7;
    bool bool_default = 9;
  }
  GenericPayloadType full_type = 8; // supersedes `type`
}


message ClassParameterValue {  // TODO: rename into NamedPayloadValue
  // NOTE: adding additional *fields* here can invalidate function lookups
  //  since we use the serialized message as the bound function identifier
  //  for parameter-bound classes. Modify with *caution*
  string name = 1;
  ParameterType type = 2;
  oneof value_oneof {
    string string_value = 3;
    int64 int_value = 4;
    bytes pickle_value = 5;
    bytes bytes_value = 6;
    bool bool_value = 7;
  }
}

message ClientHelloResponse {
  string warning = 1;
  string image_builder_version = 2;  // Deprecated, no longer used in client
  repeated Warning server_warnings = 4;
}

message CloudBucketMount {
  enum BucketType {
    UNSPECIFIED = 0;
    S3 = 1;
    R2 = 2;
    GCP = 3;
  }

  enum MetadataTTLType {
    METADATA_TTL_TYPE_UNSPECIFIED = 0;
    METADATA_TTL_TYPE_MINIMAL = 1;
    METADATA_TTL_TYPE_INDEFINITE = 2;
  }

  string bucket_name = 1;
  string mount_path = 2;
  string credentials_secret_id = 3;
  bool read_only = 4;
  BucketType bucket_type = 5;
  bool requester_pays = 6;
  optional string bucket_endpoint_url = 7;
  optional string key_prefix = 8;
  optional string oidc_auth_role_arn = 9;
  bool force_path_style = 10;
  oneof metadata_ttl_oneof {
    MetadataTTLType metadata_ttl_type = 11;
    uint64 metadata_ttl_seconds = 12;
  }
}

message ClusterGetRequest {
  string cluster_id = 1;
}

message ClusterGetResponse {
  ClusterStats cluster = 1;
}

message ClusterListRequest {
  string environment_name = 1;
}

message ClusterListResponse {
  repeated ClusterStats clusters = 1;
}

message ClusterStats {
  string app_id = 1;
  repeated string task_ids = 2;
  string cluster_id = 3;
  double started_at = 4; // Defined as start time of the first task in the cluster
}

message CommitInfo {
  string vcs = 1; // Only git is supported for now
  string branch = 2;
  string commit_hash = 3;
  int64 commit_timestamp = 4;
  bool dirty = 5;
  string author_name = 6;
  string author_email = 7;
  string repo_url = 8;
}

message ContainerArguments {  // This is used to pass data from the worker to the container
  string task_id = 1;
  string function_id = 2;
  string app_id = 4;
  Function function_def = 7;
  ProxyInfo proxy_info = 8;
  map<string, string> tracing_context = 9;
  bytes serialized_params = 10;
  string runtime = 11;
  string environment_name = 13;
  optional string checkpoint_id = 14;
  AppLayout app_layout = 15;
  string input_plane_server_url = 16;
}

message ContainerCheckpointRequest {
  string checkpoint_id = 1;
}

message ContainerExecGetOutputRequest {
  string exec_id = 1;
  float timeout = 2;
  uint64 last_batch_index = 3;
  FileDescriptor file_descriptor = 4;
  // Old clients (up to 0.65.39) expect string output. Newer clients stream raw bytes
  bool get_raw_bytes = 5;
}

message ContainerExecPutInputRequest {
  string exec_id = 1;
  RuntimeInputMessage input = 2;
}

message ContainerExecRequest {
  string task_id = 1;
  repeated string command = 2;
  // If pty_info is provided, open a PTY, but also this container exec is treated an
  // "interactive shell" request, and it will be terminated if messages are not periodically
  // sent on the stdin stream on some interval (currently 40 seconds).
  optional PTYInfo pty_info = 3;
  // Send SIGTERM to running container on exit of exec command.
  bool terminate_container_on_exit = 4 [deprecated=true];
  bool runtime_debug = 5; // For internal debugging use only.
  ExecOutputOption stdout_output = 6;
  ExecOutputOption stderr_output = 7;
  uint32 timeout_secs = 8;
  optional string workdir = 9;
  repeated string secret_ids = 10;
}

message ContainerExecResponse {
  string exec_id = 1;
}

message ContainerExecWaitRequest {
  string exec_id = 1;
  float timeout = 2;
}

message ContainerExecWaitResponse {
  optional int32 exit_code = 1;
  bool completed = 2;
}

message ContainerFileCloseRequest {
  string file_descriptor = 1;
}

message ContainerFileDeleteBytesRequest {
  string file_descriptor = 1;
  optional uint32 start_inclusive = 2;
  optional uint32 end_exclusive = 3;
}

message ContainerFileFlushRequest {
  string file_descriptor = 1;
}

message ContainerFileLsRequest {
  string path = 1;
}

message ContainerFileMkdirRequest {
  string path = 1;
  bool make_parents = 2;
}

message ContainerFileOpenRequest {
  // file descriptor is hydrated when sent from server -> worker
  optional string file_descriptor = 1;
  string path = 2;
  string mode = 3;
}

message ContainerFileReadLineRequest {
  string file_descriptor = 1;
}

message ContainerFileReadRequest {
  string file_descriptor = 1;
  optional uint32 n = 2;
}

message ContainerFileRmRequest {
  string path = 1;
  bool recursive = 2;
}

message ContainerFileSeekRequest {
  string file_descriptor = 1;
  int32 offset = 2;
  SeekWhence whence = 3;
}

message ContainerFileWatchRequest {
  string path = 1;
  bool recursive = 2;
  optional uint64 timeout_secs = 3;
}

message ContainerFileWriteReplaceBytesRequest {
  string file_descriptor = 1;
  bytes data = 2;
  optional uint32 start_inclusive = 3;
  optional uint32 end_exclusive = 4;
}

message ContainerFileWriteRequest {
  string file_descriptor = 1;
  bytes data = 2;
}

message ContainerFilesystemExecGetOutputRequest {
  string exec_id = 1;
  float timeout = 2;
}

message ContainerFilesystemExecRequest {
  oneof file_exec_request_oneof {
    ContainerFileOpenRequest file_open_request = 1;
    ContainerFileWriteRequest file_write_request = 2;
    ContainerFileReadRequest file_read_request = 3;
    ContainerFileFlushRequest file_flush_request = 4;
    ContainerFileReadLineRequest file_read_line_request = 5;
    ContainerFileSeekRequest file_seek_request = 6;
    ContainerFileDeleteBytesRequest file_delete_bytes_request = 7;
    ContainerFileWriteReplaceBytesRequest file_write_replace_bytes_request = 8;
    ContainerFileCloseRequest file_close_request = 9;
    ContainerFileLsRequest file_ls_request = 11;
    ContainerFileMkdirRequest file_mkdir_request = 12;
    ContainerFileRmRequest file_rm_request = 13;
    ContainerFileWatchRequest file_watch_request = 14;
  }
  string task_id = 10;
}

message ContainerFilesystemExecResponse {
  string exec_id = 1;
  // only set when the request opens a new file, i.e., ContainerFileOpenRequest
  optional string file_descriptor = 2;
}

message ContainerHeartbeatRequest {
  bool canceled_inputs_return_outputs = 4; // Bad client version.
  bool canceled_inputs_return_outputs_v2 = 5;

  reserved 1, 2, 3;
}

message ContainerHeartbeatResponse {
  optional CancelInputEvent cancel_input_event = 1;
}

message ContainerLogRequest {
  repeated TaskLogs logs = 3;
}

message ContainerReloadVolumesRequest {
  string task_id = 1;
}

message ContainerReloadVolumesResponse { }

message ContainerStopRequest {
  string task_id = 1;
}

message ContainerStopResponse {
}


message CreationInfo {
  // This message is used in metadata for resource objects like Dict, Queue, Volume, etc.
  double created_at = 1;  // Timestamp of resource creation
  string created_by = 2;  // User name or service name
}

message CustomDomainConfig {
  string name = 1;
}

message CustomDomainInfo {
  string url = 1;
}

message DNSRecord {
  DNSRecordType type = 1;
  string name = 2;
  string value = 3;
}

// Chunks of data that can be streamed in and out of tasks.
message DataChunk {
  DataFormat data_format = 1;
  oneof data_oneof {
    bytes data = 2;
    string data_blob_id = 3;
  }
  uint64 index = 4; // Index of this data chunk in the stream.
}

message DictClearRequest {
  string dict_id = 1;
}

message DictContainsRequest {
  string dict_id = 1;
  bytes key = 2;
}

message DictContainsResponse {
  bool found = 1;
}

message DictContentsRequest {
  string dict_id = 1;
  // Setting these to True will populate the corresponding field in the response, otherwise it will be null
  // This lets us support the keys/values/items SDK API through one RPC without unnecessary data transfer
  bool keys = 2;
  bool values = 3;
}

message DictDeleteRequest {
  string dict_id = 1;
}

message DictEntry {
  bytes key = 1;
  bytes value = 2;
}

message DictGetOrCreateRequest {
  string deployment_name = 1;
  reserved 2; // removed namespace
  string environment_name = 3;
  ObjectCreationType object_creation_type = 4;
  repeated DictEntry data = 5;
}

message DictGetOrCreateResponse {
  string dict_id = 1;
  DictMetadata metadata = 2;
}

message DictGetRequest {
  string dict_id = 1;
  bytes key = 2;
}

message DictGetResponse {
  bool found = 1;
  optional bytes value = 2;
}

message DictHeartbeatRequest {
  string dict_id = 1;
}

message DictLenRequest {
  string dict_id = 1;
}

message DictLenResponse {
  int32 len = 1;
}

message DictListRequest {
  string environment_name = 1;
  ListPagination pagination = 2;
}

message DictListResponse {
  message DictInfo {
    string name = 1;
    double created_at = 2;  // Superseded by metadata, used by clients up to 1.1.2
    string dict_id = 3;
    DictMetadata metadata = 4;
  }

  repeated DictInfo dicts = 1;
  string environment_name = 2;
}

message DictMetadata {
  string name = 1;
  CreationInfo creation_info = 2;
}

message DictPopRequest {
  string dict_id = 1;
  bytes key = 2;
}

message DictPopResponse {
  bool found = 1;
  optional bytes value = 2;
}

message DictUpdateRequest {
  string dict_id = 1;
  repeated DictEntry updates = 2;
  bool if_not_exists = 3;
}

message DictUpdateResponse {
  bool created = 1;
}

message Domain {
  string domain_id = 1;
  string domain_name = 2;
  double created_at = 3;
  CertificateStatus certificate_status = 4;
  repeated DNSRecord dns_records = 5;
};

message DomainCertificateVerifyRequest {
  string domain_id = 1;
}

message DomainCertificateVerifyResponse {
  Domain domain = 1;
}

message DomainCreateRequest {
  string domain_name = 1 ;
}

message DomainCreateResponse {
  string domain_id = 1;
  repeated DNSRecord dns_records = 2;
}

message DomainListRequest {
}

message DomainListResponse {
  repeated Domain domains = 1;
}

message EnvironmentCreateRequest {
  string name = 1;
}

message EnvironmentDeleteRequest {
  string name = 1;
}
message EnvironmentGetOrCreateRequest {
  string deployment_name = 1;
  ObjectCreationType object_creation_type = 2;
}

message EnvironmentGetOrCreateResponse {
  string environment_id = 1;
  EnvironmentMetadata metadata = 2;
}

message EnvironmentListItem {
  string name = 1;
  string webhook_suffix = 2;
  double created_at = 3;
  bool default = 4;
  bool is_managed = 5;
  string environment_id = 6;
  optional int32 max_concurrent_tasks = 7;
  optional int32 max_concurrent_gpus = 8;
  int32 current_concurrent_tasks = 9;
  int32 current_concurrent_gpus = 10;
}

message EnvironmentListResponse {
  repeated EnvironmentListItem items = 2;
}

message EnvironmentMetadata{
  string name = 1;
  EnvironmentSettings settings = 2;
}

// Environment-scoped settings, with workspace-level defaults.
// Note that we use MergeFrom to combine workspace / environment settings,
// which will *append* any `repeated` fields!
message EnvironmentSettings {
  string image_builder_version = 1;
  string webhook_suffix = 2;
}

message EnvironmentUpdateRequest {
  string current_name = 1;
  google.protobuf.StringValue name = 2;
  google.protobuf.StringValue web_suffix = 3;
  optional int32 max_concurrent_tasks = 4;
  optional int32 max_concurrent_gpus = 5;
}

// A file entry when listing files in a volume or network file system.
message FileEntry {
  enum FileType {
    UNSPECIFIED = 0;
    FILE = 1;
    DIRECTORY = 2;
    SYMLINK = 3;
    FIFO = 4;
    SOCKET = 5;
  }
  string path = 1;
  FileType type = 2;
  uint64 mtime = 3;
  uint64 size = 4;
}

message FilesystemRuntimeOutputBatch {
  repeated bytes output = 1;
  optional SystemErrorMessage error = 2;
  uint64 batch_index = 3;
  bool eof = 4;
}

message FlashContainerDeregisterRequest {
  string service_name = 1;
}

message FlashContainerListRequest {
  string function_id = 1;
}

message FlashContainerListResponse {
  message Container {
    string task_id = 1;
    string host = 2;
    uint32 port = 3;
  }
  repeated Container containers = 1;
}

message FlashContainerRegisterRequest {
  string service_name = 1;  // not used?
  uint32 priority = 2;
  uint32 weight = 3;
  string host = 4;
  uint32 port = 5;
}

message FlashContainerRegisterResponse {
  string url = 1;
}

message FlashProxyUpstreamRequest {
  uint32 upstream_requests = 1;
  double timestamp = 2;
}

message FlashSetTargetSlotsMetricsRequest {
  // TODO(claudia): add other metrics to use in autoscaling decisions
  string function_id = 1;
  uint32 target_slots = 2;
}

message FlashSetTargetSlotsMetricsResponse {}

message Function {
  string module_name = 1;
  string function_name = 2;
  repeated string mount_ids = 3;
  string image_id = 4;
  bytes function_serialized = 6;

  enum DefinitionType {
    DEFINITION_TYPE_UNSPECIFIED = 0;
    DEFINITION_TYPE_SERIALIZED = 1;
    DEFINITION_TYPE_FILE = 2;
  }
  DefinitionType definition_type = 7;

  enum FunctionType {
    FUNCTION_TYPE_UNSPECIFIED = 0;
    FUNCTION_TYPE_GENERATOR = 1;
    FUNCTION_TYPE_FUNCTION = 2;
  }
  FunctionType function_type = 8;

  Resources resources = 9;
  repeated string secret_ids = 10;

  RateLimit rate_limit = 11;
  WebhookConfig webhook_config = 15;

  repeated SharedVolumeMount shared_volume_mounts = 16;

  optional string proxy_id = 17;

  FunctionRetryPolicy retry_policy = 18;

  uint32 concurrency_limit = 19;  // To be replaced by autoscaler_settings.max_containers

  reserved 20; // old fields

  uint32 timeout_secs = 21;

  PTYInfo pty_info = 22;
  bytes class_serialized = 23;

  uint32 task_idle_timeout_secs = 25;  // To be replaced by autoscaler_settings.scaledown_period

  optional CloudProvider cloud_provider = 26;  // Deprecated at some point

  uint32 warm_pool_size = 27;  // To be replaced by autoscaler_settings.min_containers

  string web_url = 28;
  WebUrlInfo web_url_info = 29;

  // If set, overrides the runtime used by the function, either "runc" or "gvisor".
  string runtime = 30;

  string app_name = 31;  // Formerly stub_name

  repeated VolumeMount volume_mounts = 33;

  uint32 max_concurrent_inputs = 34;

  repeated CustomDomainInfo custom_domain_info = 35;

  string worker_id = 36; // For internal debugging use only.

  bool runtime_debug = 37; // For internal debugging use only.

  // TODO: combine into enum?
  bool is_builder_function = 32;
  bool is_auto_snapshot = 38;
  bool is_method = 39;
  bool is_checkpointing_function = 40;

  // Checkpoint and restore

  bool checkpointing_enabled = 41;

  CheckpointInfo checkpoint = 42;
  repeated ObjectDependency object_dependencies = 43;

  bool block_network = 44;

  uint32 max_inputs = 46;

  repeated S3Mount s3_mounts = 47;
  repeated CloudBucketMount cloud_bucket_mounts = 51;

  reserved 48; // _experimental_boost

  // If set, tasks will be scheduled using the new scheduler, which also knows
  // to look at fine-grained placement constraints.
  reserved 49; // _experimental_scheduler
  optional SchedulerPlacement scheduler_placement = 50;
  reserved 52; // _experimental_scheduler_placement

  bool is_class = 53;  // if "Function" is actually a class grouping multiple methods

  string use_function_id = 54;  // for class methods use this function id instead for invocations - the *referenced* function should have is_class=True
  string use_method_name = 55;  // for class methods - this method name needs to be included in the FunctionInput

  ClassParameterInfo class_parameter_info = 56;

  reserved 57; // _experimental_resources
  reserved 58;
  reserved 59;
  uint32 batch_max_size = 60; // Maximum number of inputs to fetch at once
  uint64 batch_linger_ms = 61; // Miliseconds to block before a response is needed
  bool i6pn_enabled = 62;
  bool _experimental_concurrent_cancellations = 63;
  uint32 target_concurrent_inputs = 64;

  // TODO(irfansharif): Remove, once https://github.com/modal-labs/modal/pull/15645 lands.
  bool _experimental_task_templates_enabled = 65;  // forces going through the new gpu-fallbacks integration path, even if no fallback options are specified
  repeated TaskTemplate _experimental_task_templates = 66;  // for fallback options, where the first/most-preferred "template" is derived from fields above

  // When the function is a "grouped" one, this records the # of tasks we want
  // to schedule in tandem.
  uint32 _experimental_group_size = 67;

  // If set, the function will be run in an untrusted environment.
  bool untrusted = 68;

  uint32 _experimental_buffer_containers = 69;  // To be replaced by autoscaler_settings.buffer_containers

  // _experimental_proxy_ip -> ProxyInfo
  // TODO: deprecate.
  optional string _experimental_proxy_ip = 70;

  bool runtime_perf_record = 71; // For internal debugging use only.

  Schedule schedule = 72;

  bool snapshot_debug = 73; // For internal debugging use only.

  // Mapping of method names to method definitions, only non-empty for class service functions
  map<string, MethodDefinition> method_definitions = 74;
  bool method_definitions_set = 75;

  bool _experimental_custom_scaling = 76;

  string cloud_provider_str = 77;  // Supersedes cloud_provider

  bool _experimental_enable_gpu_snapshot = 78; // Experimental support for GPU snapshotting

  AutoscalerSettings autoscaler_settings = 79;  // Bundle of parameters related to autoscaling
  FunctionSchema function_schema = 80; // Function schema, may be missing: client doesn't block deployment if it fails to get it

  // For server-side experimental functionality. Prefer using this over individual _experimental_* fields.
  // Note the value type as string. Internally we'll coerce all values to string with str().
  // On the server, it's necessary to convert back to the most natural type (e.g. int) when relevant.
  map<string, string> experimental_options = 81;

  // If set, client deps will be mounted into the container, and are
  // no longer expected to exist in the image itself.
  bool mount_client_dependencies = 82;

  repeated string flash_service_urls = 83;
  string flash_service_label = 84;

  bool enable_gpu_snapshot = 85; // GPU memory snapshotting (alpha)

  uint32 startup_timeout_secs = 86;
  repeated DataFormat supported_input_formats = 87; // can be used as inputs
  repeated DataFormat supported_output_formats = 88;
  optional HTTPConfig http_config = 89;
}

message FunctionAsyncInvokeRequest {
  string function_id = 1;
  string parent_input_id = 2;
  FunctionInput input = 3;
}

message FunctionAsyncInvokeResponse {
  bool retry_with_blob_upload = 1;
  string function_call_id = 2;
}

message FunctionBindParamsRequest {
  string function_id = 1;
  bytes serialized_params = 2;
  FunctionOptions function_options = 3;
  string environment_name = 4;
  string auth_secret = 5; // Only used for the input plane.
}

message FunctionBindParamsResponse {
  string bound_function_id = 1;
  FunctionHandleMetadata handle_metadata = 2;
}

message FunctionCallCallGraphInfo {
  string function_call_id = 1;
  string parent_input_id = 2;
  string function_name = 3;
  string module_name = 4;
}

message FunctionCallCancelRequest {
  string function_call_id = 1;
  bool terminate_containers = 2;
  optional string function_id = 3; // Only provided for sync input cancellation on the input plane. Async input cancellation does not provide this field this.
}

message FunctionCallFromIdRequest {
  string function_call_id = 1;
}

// Everything you need to build a FunctionCallHandler.
message FunctionCallFromIdResponse {
  string function_call_id = 1;
  int32 num_inputs = 2;
}

message FunctionCallGetDataRequest {
  oneof call_info {
    string function_call_id = 1;
    string attempt_token = 3;
  }
  uint64 last_index = 2;
  bool use_gapless_read = 4;
}

message FunctionCallInfo {
  string function_call_id = 1;
  int32 idx = 2;
  reserved 3, 4, 5; // old fields
  double created_at = 6; // when the call was created
  double scheduled_at = 7; // if cron job, when run was scheduled
  reserved 8, 9, 10, 11;  // old fields
  InputCategoryInfo pending_inputs = 12;
  InputCategoryInfo failed_inputs = 13;
  InputCategoryInfo succeeded_inputs = 14;
  InputCategoryInfo timeout_inputs = 15;
  InputCategoryInfo cancelled_inputs = 16;
  int32 total_inputs = 17;
}

message FunctionCallListRequest {
  string function_id = 1;
}

message FunctionCallListResponse {
  repeated FunctionCallInfo function_calls = 1;
}

message FunctionCallPutDataRequest {
  oneof call_info {
    string function_call_id = 1;
    string attempt_token = 3;
  }
  repeated DataChunk data_chunks = 2;
}

message FunctionCreateRequest {
  Function function = 1;
  string app_id = 2 ;
  Schedule schedule = 6 [deprecated=true]; // Deprecated: now passed in the Function definition
  string existing_function_id = 7;
  reserved 8;  // defer_updates
  FunctionData function_data = 9;  // supersedes 'function' field above
}

message FunctionCreateResponse {
  string function_id = 1;
  string __deprecated_web_url = 2  [ deprecated = true];  // Used up until 0.62.212
  Function function = 4;
  FunctionHandleMetadata handle_metadata = 5;
  repeated Warning server_warnings = 6;
}

message FunctionData {
  // Note: FunctionData pulls "up" a subset of fields from Function message that
  // will get deprecated there and made authoritative here, at the top-level.
  // All remaining fields will stay within the Function message itself and a
  // single FunctionData will contain a list of such (ranked) Functions. The
  // top-level fields capture data not specific to any particular underlying
  // task (like warm-pool-size, applicable across all tasks), while fields
  // specific to the task (like the resource request) will exist at the bottom
  // level.

  string module_name = 1;
  string function_name = 2;

  Function.FunctionType function_type = 3;

  // Scheduling related fields.
  uint32 warm_pool_size = 4;
  uint32 concurrency_limit = 5;
  uint32 task_idle_timeout_secs = 6;
  // When the function is a "grouped" one, this records the # of tasks we want
  // to schedule in tandem.
  uint32 _experimental_group_size = 19;
  uint32 _experimental_buffer_containers = 22;
  bool _experimental_custom_scaling = 23;
  bool _experimental_enable_gpu_snapshot = 30;
  string worker_id = 7; // for internal debugging use only

  uint32 timeout_secs = 8;

  string web_url = 9;
  WebUrlInfo web_url_info = 10;
  WebhookConfig webhook_config = 11;
  repeated CustomDomainInfo custom_domain_info = 12;
  // _experimental_proxy_ip -> ProxyInfo
  // TODO: deprecate.
  optional string _experimental_proxy_ip = 24;
  // Mapping of method names to method definitions, only non-empty for class service functions
  map<string, MethodDefinition> method_definitions = 25;
  bool method_definitions_set = 26;

  bool is_class = 13;  // if "Function" is actually a class grouping multiple methods - applies across all underlying tasks
  ClassParameterInfo class_parameter_info = 14;

  bool is_method = 15;
  string use_function_id = 16; // used for methods
  string use_method_name = 17; // used for methods

  message RankedFunction {
    uint32 rank = 1;
    Function function = 2;
  }
  repeated RankedFunction ranked_functions = 18;

  Schedule schedule = 20;

  reserved 21;

  bool untrusted = 27; // If set, the function will be run in an untrusted environment.
  bool snapshot_debug = 28; // For internal debugging use only.
  bool runtime_perf_record = 29; // For internal debugging use only.

  AutoscalerSettings autoscaler_settings = 31;  // Bundle of parameters related to autoscaling
  FunctionSchema function_schema = 32;

  map<string, string> experimental_options = 33;

  repeated string flash_service_urls = 34;
  string flash_service_label = 35;

  uint32 startup_timeout_secs = 36;
  repeated DataFormat supported_input_formats = 37;
  repeated DataFormat supported_output_formats = 38;
  optional HTTPConfig http_config = 39;
<<<<<<< HEAD
}

message HTTPConfig {
  int32 port = 1;
  repeated string proxy_regions = 2;
  int32 startup_timeout = 3;
  int32 exit_grace_period = 4;
=======
>>>>>>> c0a402e3
}

message FunctionExtended {
  uint32 type_identifier = 1;
  // FunctionExtended is a union type that exists while we migrate between
  // storage of FunctionData vs. Functions, internally. Once migrated at the
  // storage level, we can get rid of this union type and replace with access
  // that expects FunctionData only.
  oneof function_extended {
    Function function_singleton = 2;
    FunctionData function_data = 3;
  }
}

message FunctionFinishInputsRequest {
  string function_id = 1;
  string function_call_id = 2;
  uint32 num_inputs = 3;
}


message FunctionGetCallGraphRequest {
  // TODO: use input_id once we switch client submit API to return those.
  string function_call_id = 2;
}

message FunctionGetCallGraphResponse {
  repeated InputCallGraphInfo inputs = 1;
  repeated FunctionCallCallGraphInfo function_calls = 2;
}

message FunctionGetCurrentStatsRequest {
  string function_id = 1;
}

message FunctionGetDynamicConcurrencyRequest{
  string function_id = 1;
  uint32 target_concurrency = 2;
  uint32 max_concurrency = 3;
}

message FunctionGetDynamicConcurrencyResponse {
  uint32 concurrency = 1;
}

message FunctionGetInputsItem {
  string input_id = 1;
  FunctionInput input = 2;
  bool kill_switch = 3;
  reserved 4; // previously used
  string function_call_id = 5;
  FunctionCallInvocationType function_call_invocation_type = 6;
  uint32 retry_count = 7;
  optional int32 function_map_idx = 8; // intercepted and only used by the worker.
  string attempt_token = 9;
}

message FunctionGetInputsRequest {
  string function_id = 1;
  int32 max_values = 3;
  float average_call_time = 5;
  int32 input_concurrency = 6; // Container aims to fetch multiple inputs at the same time
  reserved 9;
  reserved 10;
  uint32 batch_max_size = 11; // Maximum number of inputs to fetch at once
  uint64 batch_linger_ms = 12; // Miliseconds to block before a response is needed
}

message FunctionGetInputsResponse {
  repeated FunctionGetInputsItem inputs = 3;
  float rate_limit_sleep_duration = 4; // How long to sleep before requesting another input.
}

message FunctionGetOutputsItem {
  GenericResult result = 1;
  int32 idx = 2;
  string input_id = 3;
  DataFormat data_format = 5; // for result.data_oneof
  string task_id = 6;
  double input_started_at = 7;
  double output_created_at = 8;
  uint32 retry_count = 9;
  string fc_trace_tag = 10; // datadog function call trace tag
}

message FunctionGetOutputsRequest {
  string function_call_id = 1;
  int32 max_values = 2;
  float timeout = 3;
  string last_entry_id = 6;
  bool clear_on_success = 7; // expires *any* remaining outputs soon after this call, not just the returned ones
  double requested_at = 8; // Used for waypoints.
  // The jwts the client expects the server to be processing. This is optional and used for sync inputs only.
  repeated string input_jwts = 9;
  optional int32 start_idx = 10; // for async batch requests. this indicates which index to start from.
  optional int32 end_idx = 11; // for async batch requests. this indicates which index to end at.
}

message FunctionGetOutputsResponse {
  repeated int32 idxs = 3;
  repeated FunctionGetOutputsItem outputs = 4;
  string last_entry_id = 5;
  int32 num_unfinished_inputs = 6;
}

message FunctionGetRequest {
  string app_name = 1;
  string object_tag = 2;
  reserved 3; // removed namespace
  string environment_name = 4;
}

message FunctionGetResponse {
  string function_id = 1;
  FunctionHandleMetadata handle_metadata = 2;
  repeated Warning server_warnings = 4;
}

message FunctionGetSerializedRequest {
  string function_id = 1;
}

message FunctionGetSerializedResponse {
  bytes function_serialized = 1;
  bytes class_serialized = 2;
}

message FunctionHandleMetadata {
  // contains all the info about a function that is needed to trigger the right
  // behaviour when using a FunctionHandler. Notably excludes things purely
  // used for *executing* the function in a container entrypoint

  // Should be a subset and use IDs/types from `Function` above
  string function_name = 2;
  Function.FunctionType function_type = 8;
  string web_url = 28;
  bool is_method = 39;
  string use_function_id = 40; // used for methods
  string use_method_name = 41; // used for methods
  string definition_id = 42;
  ClassParameterInfo class_parameter_info = 43;
  // Mapping of method names to their metadata, only non-empty for class service functions
  map<string, FunctionHandleMetadata> method_handle_metadata = 44;
  FunctionSchema function_schema = 45;
  optional string input_plane_url = 46;
  optional string input_plane_region = 47;
  // Use optional to ensure unset values default to None instead of 0
  optional uint64 max_object_size_bytes = 48;
  repeated string _experimental_flash_urls = 49; // (Optional) urls for flash services
  repeated DataFormat supported_input_formats = 50;
  repeated DataFormat supported_output_formats = 51;
}

message FunctionInput {
  // serialized (args, kwargs).
  oneof args_oneof {
    bytes args = 1;
    string args_blob_id = 7;
  }
  bool final_input = 9;
  DataFormat data_format = 10; // For args_oneof.
  optional string method_name = 11; // specifies which method to call when calling a class/object function
}

message FunctionMapRequest {
  string function_id = 1;
  string parent_input_id = 2;
  bool return_exceptions = 3;
  FunctionCallType function_call_type = 4;
  repeated FunctionPutInputsItem pipelined_inputs = 5;
  FunctionCallInvocationType function_call_invocation_type = 6;
  bool from_spawn_map = 7;
}

message FunctionMapResponse {
  string function_call_id = 1;
  repeated FunctionPutInputsResponseItem pipelined_inputs = 2;
  FunctionRetryPolicy retry_policy = 3;
  string function_call_jwt = 4;
  bool sync_client_retries_enabled = 5;
  uint32 max_inputs_outstanding = 6;
}

message FunctionOptions {
  repeated string secret_ids = 1;
  repeated string mount_ids = 2; // Currently not supported
  optional Resources resources = 3;
  optional FunctionRetryPolicy retry_policy = 4;
  optional uint32 concurrency_limit = 5;
  optional uint32 timeout_secs = 6;
  optional uint32 task_idle_timeout_secs = 7;
  optional uint32 warm_pool_size = 8;
  repeated VolumeMount volume_mounts = 9;
  optional uint32 target_concurrent_inputs = 10;
  bool replace_volume_mounts = 11;
  bool replace_secret_ids = 12;
  optional uint32 buffer_containers = 13;
  optional uint32 max_concurrent_inputs = 14;
  optional uint32 batch_max_size = 15;
  optional uint64 batch_linger_ms = 16;
  optional SchedulerPlacement scheduler_placement = 17;
  optional string cloud_provider_str = 18;
  bool replace_cloud_bucket_mounts = 19;
  repeated CloudBucketMount cloud_bucket_mounts = 20;
}

message FunctionPrecreateRequest {
  string app_id = 1;
  string function_name = 2 ;
  string existing_function_id = 3;
  Function.FunctionType function_type = 4;
  WebhookConfig webhook_config = 5;
  string use_function_id = 6;  // for class methods - use this function id instead for invocations - the *referenced* function should have is_class=True
  string use_method_name = 7;  // for class methods - this method name needs to be included in the FunctionInput
  // Mapping of method names to method definitions, only non-empty for class service functions
  map<string, MethodDefinition> method_definitions = 8;
  FunctionSchema function_schema = 9;
  repeated DataFormat supported_input_formats = 10;
  repeated DataFormat supported_output_formats = 11;
}

message FunctionPrecreateResponse {
  string function_id = 1;
  FunctionHandleMetadata handle_metadata = 2;
}

message FunctionPutInputsItem {
  int32 idx = 1;
  FunctionInput input = 2;
  bool r2_failed = 3;
  reserved 4; // r2_latency_ms
  uint64 r2_throughput_bytes_s = 5;
}

message FunctionPutInputsRequest {
  string function_id = 1;
  string function_call_id = 3;
  repeated FunctionPutInputsItem inputs = 4;
}

message FunctionPutInputsResponse {
  repeated FunctionPutInputsResponseItem inputs = 1;
}

message FunctionPutInputsResponseItem {
  int32 idx = 1;
  string input_id = 2;
  string input_jwt = 3;
}

message FunctionPutOutputsItem {
  string input_id = 1;
  GenericResult result = 2;
  double input_started_at = 3;
  double output_created_at = 4;
  DataFormat data_format = 7; // for result.data_oneof
  uint32 retry_count = 8;
  string function_call_id = 9; // injected by the worker
  optional int32 function_map_idx = 10; // injected by the worker
}

message FunctionPutOutputsRequest {
  repeated FunctionPutOutputsItem outputs = 4;
  double requested_at = 5; // Used for waypoints.
}

message FunctionRetryInputsItem {
  string input_jwt = 1;
  FunctionInput input = 2;
  uint32 retry_count = 3;
}

message FunctionRetryInputsRequest {
  string function_call_jwt = 1;
  repeated FunctionRetryInputsItem inputs = 2;
}

message FunctionRetryInputsResponse {
  repeated string input_jwts = 1;
}

message FunctionRetryPolicy {
  float backoff_coefficient = 1;
  uint32 initial_delay_ms = 2;
  uint32 max_delay_ms = 3;
  // NOTE: two-byte field number not used for special reason. copy-paste error. Ref: PR #2542
  uint32 retries = 18;
}

message FunctionSchema {
  enum FunctionSchemaType {
    FUNCTION_SCHEMA_UNSPECIFIED = 0;
    FUNCTION_SCHEMA_V1 = 1;
  }
  FunctionSchemaType schema_type = 1; // allows easy disambiguation between empty schema and no schema collection etc.
  repeated ClassParameterSpec arguments = 2;
  GenericPayloadType return_type = 3;
}

message FunctionStats {
  uint32 backlog = 1;
  uint32 num_total_tasks = 3;
}

message FunctionUpdateSchedulingParamsRequest {
  string function_id = 1;
  uint32 warm_pool_size_override = 2;
  AutoscalerSettings settings = 3;
}

message FunctionUpdateSchedulingParamsResponse {}

message GPUConfig {
  GPUType type = 1;  // Deprecated, at some point
  uint32 count = 2;
  string gpu_type = 4;
}


message GeneratorDone {  // Sent as the output when a generator finishes running.
  uint64 items_total = 1;
}

message GenericPayloadType {
  ParameterType base_type = 1;
  repeated GenericPayloadType sub_types = 2;  // sub-type for generic types like lists
}

message GenericResult {  // Used for both tasks and function outputs
  enum GenericStatus {
    GENERIC_STATUS_UNSPECIFIED = 0;
    GENERIC_STATUS_SUCCESS = 1;
    GENERIC_STATUS_FAILURE = 2;
    // Used when a task was killed using an external signal.
    GENERIC_STATUS_TERMINATED = 3;
    GENERIC_STATUS_TIMEOUT = 4;
    // Used when the user's function fails to initialize (ex. S3 mount failed due to invalid credentials).
    // Terminates the function and all remaining inputs.
    GENERIC_STATUS_INIT_FAILURE = 5;
    GENERIC_STATUS_INTERNAL_FAILURE = 6;
    // Used when sandboxes are terminated due to idle_timeout
    GENERIC_STATUS_IDLE_TIMEOUT = 7;
  }

  GenericStatus status = 1; // Status of the task or function output.
  string exception = 2;  // Exception message for failures, if available.
  int32 exitcode = 3;  // Status code of the container entrypoint or builder process if it terminates unexpectedly.

  string traceback = 4;  // String value of the Python traceback.
  bytes serialized_tb = 11; // Pickled traceback object.
  bytes tb_line_cache = 12; // Pickled line cache for traceback object.

  oneof data_oneof {
    bytes data = 5; // Inline data of the result.
    string data_blob_id = 10; // Blob ID for large data.
  }

  string propagation_reason = 13; // (?)
}

message HTTPConfig {
  uint32 port = 1;
  repeated string proxy_regions = 2;
  uint32 startup_timeout = 3;
  uint32 exit_grace_period = 4;
}

message Image {
  repeated BaseImage base_images = 5;
  repeated string dockerfile_commands = 6;
  repeated ImageContextFile context_files = 7;
  string version = 11;
  repeated string secret_ids = 12;
  // Part of Image definition, because presence of GPU drivers
  // affects the image that's built.
  string context_mount_id = 15;
  GPUConfig gpu_config = 16;
  ImageRegistryConfig image_registry_config = 17;

  string build_function_def = 14; // deprecated after 0.58.96
  bytes build_function_globals = 18; // deprecated after 0.58.96

  // If set, overrides the runtime used by the function. Specify either "runc" or "gvisor".
  string runtime = 19;
  // Not included in image definition checksum as debug features do not affect built image.
  bool runtime_debug = 20;

  BuildFunction build_function = 21;

  // Build arguments for the image (--build-arg) for ARG substitution in Dockerfile.
  map<string, string> build_args = 22;

  // Volume mount for RUN commands
  repeated VolumeMount volume_mounts = 23;
}

message ImageContextFile {
  string filename = 1;
  bytes data = 2;
}

message ImageDeleteRequest {
  string image_id = 1;
}

message ImageFromIdRequest {
  string image_id = 1;
}

message ImageFromIdResponse {
  string image_id = 1;
  ImageMetadata metadata = 2;
}

message ImageGetOrCreateRequest {
  Image image = 2;
  string app_id = 4;
  string existing_image_id = 5;  // ignored
  string build_function_id = 6;
  bool force_build = 7;
  DeploymentNamespace namespace = 8;
  string builder_version = 9;
  // Only admins can publish global images, but this provides an extra failsafe
  bool allow_global_deployment = 10;
  // Force the Image to build but don't clobber any Images with the same recipe in the cache
  bool ignore_cache = 11;
}

message ImageGetOrCreateResponse {
  // image_id is set regardless if the image is built (use ImageJoinStreaming to wait for build)
  string image_id = 1;
  // result of build - only set if the image has finished building (regardless if success or not)
  GenericResult result = 2;
  // image metadata - only set if the image has built successfully
  ImageMetadata metadata = 3;
}

message ImageJoinStreamingRequest {
  string image_id = 1;
  float timeout = 2;
  string last_entry_id = 3;
  bool include_logs_for_finished = 4;
}

message ImageJoinStreamingResponse {
  GenericResult result = 1;
  repeated TaskLogs task_logs = 2;
  string entry_id = 3;
  bool eof = 4;
  ImageMetadata metadata = 5;  // set on success
}


message ImageMetadata {
  // The output of `python -VV. Not set if missing
  optional string python_version_info = 1;

  // Installed python packages, as listed by by `pip list`.
  // package name -> version. Empty if missing
  map<string, string> python_packages = 2;

  // The working directory of the image, as an absolute file path.
  //
  // For most images, this is not set, which means to use the default workdir:
  // - On function runners, the default is `/root` (home directory).
  // - For image builds and sandbox environments, it is `/`.
  optional string workdir = 3;

  // The version of glibc in this image, if any.
  optional string libc_version_info = 4;

  // The builder version for/with which the image was created.
  optional string image_builder_version = 5;
}


message ImageRegistryConfig {
  RegistryAuthType registry_auth_type = 1;
  string secret_id = 2;
}

message InputCallGraphInfo {
  string input_id = 1;
  GenericResult.GenericStatus status = 2;
  string function_call_id = 3;
  string task_id = 4;
}

message InputCategoryInfo {
  int32 total = 1;
  repeated InputInfo latest = 2;
}

message InputInfo {
  string input_id = 1;
  int32 idx = 2;
  string task_id = 3;
  double started_at = 4;
  double finished_at = 5;
  double task_startup_time = 6;
  bool task_first_input = 7;
}

message ListPagination {
  int32 max_objects = 1;
  double created_before = 2;
}

message MapAwaitRequest {
  oneof call_info {
    string function_call_id = 1;
    string map_token = 5;
  }
  string last_entry_id = 2;
  double requested_at = 3; // Used for waypoints.
  float timeout = 4;
}

message MapAwaitResponse {
  repeated FunctionGetOutputsItem outputs = 1;
  string last_entry_id = 2;
}

message MapCheckInputsRequest {
  string last_entry_id = 1;
  float timeout = 2;
  repeated string attempt_tokens = 3;
}

message MapCheckInputsResponse {
  repeated bool lost = 1;
}

message MapStartOrContinueItem {
  FunctionPutInputsItem input = 1;
  optional string attempt_token = 2; // None if this is a fresh input, otherwise it is the attempt token for a retry.
}

message MapStartOrContinueRequest {
  string function_id = 1;
  string parent_input_id = 2;
  // Clients will send call_info on map continue requests.
  oneof call_info {
    string function_call_id = 3;
    string map_token = 5;
  }
  repeated MapStartOrContinueItem items = 4;
}

message MapStartOrContinueResponse {
  // function_id and function_call_id are not necessary if map_token is provided.
  // All 3 will be sent until it is safe to only send map_token.
  string map_token = 6;
  string function_id = 1;
  string function_call_id = 2;
  uint32 max_inputs_outstanding = 3;
  repeated string attempt_tokens = 4;
  FunctionRetryPolicy retry_policy = 5;
}

message MethodDefinition {
  string function_name = 1;
  Function.FunctionType function_type = 2;
  WebhookConfig webhook_config = 3;
  string web_url = 4;
  WebUrlInfo web_url_info = 5;
  repeated CustomDomainInfo custom_domain_info = 6;
  FunctionSchema function_schema = 7;
  repeated DataFormat supported_input_formats = 8;
  repeated DataFormat supported_output_formats = 9;
}

message MountFile {
  string filename = 1;
  string sha256_hex = 3; // SHA-256 checksum of the file.
  optional uint64 size = 4; // Size of the file in bytes — ignored in MountBuild().
  optional uint32 mode = 5; // Unix file permission bits `st_mode`.
}

message MountGetOrCreateRequest {
  string deployment_name = 1;
  DeploymentNamespace namespace = 2;
  string environment_name = 3;
  ObjectCreationType object_creation_type = 4;
  repeated MountFile files = 5;
  string app_id = 6;  // only used with OBJECT_CREATION_TYPE_ANONYMOUS_OWNED_BY_APP
}

message MountGetOrCreateResponse {
  string mount_id = 1;
  MountHandleMetadata handle_metadata = 2;
}

message MountHandleMetadata {
  string content_checksum_sha256_hex = 1;
}

message MountPutFileRequest {
  string sha256_hex = 2;

  oneof data_oneof {
    bytes data = 3;
    string data_blob_id = 5;
  }
}

message MountPutFileResponse {
  bool exists = 2;
}

message MultiPartUpload {
  int64 part_length = 1; // split upload based on this part length - all except the last part must have this length
  repeated string upload_urls = 2;
  string completion_url = 3;
}

message MultiPartUploadList {
  repeated MultiPartUpload items = 1;
}

message NetworkAccess {
  enum NetworkAccessType {
    UNSPECIFIED = 0;
    OPEN = 1;
    BLOCKED = 2;
    ALLOWLIST = 3;
  }
  NetworkAccessType network_access_type = 1;
  repeated string allowed_cidrs = 2;
}

message NotebookKernelPublishResultsRequest {
  // See kernelshim.py for the differences between this and `ExecuteResult`.
  // https://jupyter-client.readthedocs.io/en/stable/messaging.html#execution-results
  message ExecuteReply {
    string status = 1;
    uint32 execution_count = 2;
    double duration = 3;
  }

  // IOPub message or reply received from the kernel for a cell.
  message CellResult {
    string cell_id = 1;

    oneof result_type {
      // Persistent output that is saved in the notebook.
      NotebookOutput output = 2;

      // Clear all previous outputs of the cell.
      bool clear_output = 3;

      // Cell has finished executing, return the kernel's execute_reply.
      ExecuteReply execute_reply = 4;
    }
  }

  string notebook_id = 1;
  repeated CellResult results = 2;
}

// A single output from a notebook. When you execute a cell, it produces an
// array of these outputs as the code runs.
//
// https://github.com/jupyter/nbformat/blob/v5.10.4/nbformat/v4/nbformat.v4.schema.json#L301-L309
message NotebookOutput {
  // Result of executing a code cell.
  message ExecuteResult {
    uint32 execution_count = 1;
    google.protobuf.Struct data = 2; // mimebundle
    google.protobuf.Struct metadata = 3;
  }

  // Data displayed as a result of code cell execution.
  message DisplayData {
    google.protobuf.Struct data = 1; // mimebundle
    google.protobuf.Struct metadata = 2;

    // This should not be included in saved notebook.
    optional string transient_display_id = 3;
  }

  // Stream output from a code cell (stdout / stderr).
  message Stream {
    string name = 1; // stdout | stderr
    string text = 2; // multiline_string
  }

  // Output of an error that occurred during code cell execution.
  message Error {
    string ename = 1;
    string evalue = 2;
    repeated string traceback = 3;
  }

  oneof output_type {
    ExecuteResult execute_result = 1;
    DisplayData display_data = 2;
    Stream stream = 3;
    Error error = 4;
  }
}

message Object {
  string object_id = 1;
  oneof handle_metadata_oneof {
    FunctionHandleMetadata function_handle_metadata = 3;
    MountHandleMetadata mount_handle_metadata = 4;
    ClassHandleMetadata class_handle_metadata = 5;
    SandboxHandleMetadata sandbox_handle_metadata = 6;
    VolumeMetadata volume_metadata = 7;
  }
}

message ObjectDependency {
  string object_id = 1;
}

message PTYInfo {
  bool enabled = 1;  // Soon deprecated
  uint32 winsz_rows = 2;
  uint32 winsz_cols = 3;
  string env_term = 4;
  string env_colorterm = 5;
  string env_term_program = 6;
  enum PTYType {
    PTY_TYPE_UNSPECIFIED = 0;  // Nothing
    PTY_TYPE_FUNCTION = 1;  // Run function in PTY
    PTY_TYPE_SHELL = 2;  // Replace function with shell
  }
  PTYType pty_type = 7;
  bool no_terminate_on_idle_stdin = 8;
}

message PortSpec {
  uint32 port = 1;
  bool unencrypted = 2;
  optional TunnelType tunnel_type = 3;
}

message PortSpecs {
  repeated PortSpec ports = 1;
}

message Proxy {
  string name = 1;
  double created_at = 2;
  string environment_name = 3;
  repeated ProxyIp proxy_ips = 4;
  string proxy_id = 5;
  string region = 6;
}

message ProxyAddIpRequest {
  string proxy_id = 1;
}

message ProxyAddIpResponse {
  ProxyIp proxy_ip = 1;
}

message ProxyCreateRequest {
  string name = 1;
  string environment_name = 2;
  string region = 3;
}

message ProxyCreateResponse {
  Proxy proxy = 1;
}

message ProxyDeleteRequest {
  string proxy_id = 1;
}

message ProxyGetOrCreateRequest {
  string deployment_name = 1;
  reserved 2; // namespace
  string environment_name = 3;
  ObjectCreationType object_creation_type = 4;  // must be UNSPECIFIED
}

message ProxyGetOrCreateResponse {
  string proxy_id = 1;
}

message ProxyGetRequest {
  string name = 1;
  string environment_name = 2;
}

message ProxyGetResponse {
  Proxy proxy = 1;
}

message ProxyInfo {
  string elastic_ip = 1;
  string proxy_key = 2;
  string remote_addr = 3;
  int32 remote_port = 4;
  ProxyType proxy_type = 5;
}

message ProxyIp {
  string proxy_ip = 1;
  ProxyIpStatus status = 2;
  double created_at = 3;
  string environment_name = 4;
}

message ProxyListResponse {
  repeated Proxy proxies = 1;
}

message ProxyRemoveIpRequest {
  string proxy_ip = 1;
}

message QueueClearRequest {
  string queue_id = 1;
  bytes partition_key = 2;
  bool all_partitions = 3;
}

message QueueDeleteRequest {
  string queue_id = 1;
}

message QueueGetOrCreateRequest {
  string deployment_name = 1;
  reserved 2; // removed namespace
  string environment_name = 3;
  ObjectCreationType object_creation_type = 4;
}

message QueueGetOrCreateResponse {
  string queue_id = 1;
  QueueMetadata metadata = 2;
}

message QueueGetRequest {
  string queue_id = 1;
  float timeout = 3;
  int32 n_values = 4;
  bytes partition_key = 5;
}

message QueueGetResponse {
  repeated bytes values = 2;
}

message QueueHeartbeatRequest {
  string queue_id = 1;
}

message QueueItem {
  bytes value = 1;
  string entry_id = 2;
}

message QueueLenRequest {
  string queue_id = 1;
  bytes partition_key = 2;
  bool total = 3;
}

message QueueLenResponse {
  int32 len = 1;
}

message QueueListRequest {
  string environment_name = 1;
  int32 total_size_limit = 2;  // Limit on "number of partitions" reported, since checking them is costly
  ListPagination pagination = 3;
}

message QueueListResponse {
  message QueueInfo {
    string name = 1;
    double created_at = 2;  // Superseded by metadata, used by clients up to 1.1.2
    int32 num_partitions = 3;
    int32 total_size = 4;
    string queue_id = 5;
    QueueMetadata metadata = 6;
  }

  repeated QueueInfo queues = 1;
  string environment_name = 2;
}

message QueueMetadata {
  string name = 1;
  CreationInfo creation_info = 2;
}

message QueueNextItemsRequest {
  string queue_id = 1;
  bytes partition_key = 2;
  string last_entry_id = 3;
  float item_poll_timeout = 4; // seconds
}

message QueueNextItemsResponse {
  repeated QueueItem items = 1;
}

message QueuePutRequest {
  string queue_id = 1;
  repeated bytes values = 4;
  bytes partition_key = 5;
  int32 partition_ttl_seconds = 6;
}

// Retry repolicy used by GRPCError.details for the server to give instructions
// for the client to retry.
message RPCRetryPolicy {
  float retry_after_secs = 1;
}

// A copy google.rpc.Status for GRPCError.details:
// https://github.com/googleapis/googleapis/blob/master/google/rpc/status.proto
// RPCStatus is compatible with google.rpc.Status, so one can encode messages using
// google.rpc.Status. The `details` field can be a list of any message, but for client
// to decode it, the messages should be defined here (`modal_proto`).
message RPCStatus {
  int32 code = 1;
  string message = 2;
  repeated google.protobuf.Any details = 3;
}

message RateLimit {
  int32 limit = 1;
  RateLimitInterval interval = 2;
}

message Resources {
  uint32 memory_mb = 2; // MiB
  uint32 milli_cpu = 3; // milli CPU cores
  GPUConfig gpu_config = 4;
  uint32 memory_mb_max = 5; // MiB
  uint32 ephemeral_disk_mb = 6;  // MiB
  uint32 milli_cpu_max = 7; // milli CPU cores
  bool rdma = 8; // Whether to use RDMA interfaces
}

message RuntimeInputMessage {
  bytes message = 1;
  uint64 message_index = 2;
  bool eof = 3;
}

message RuntimeOutputBatch {
  repeated RuntimeOutputMessage items = 1;
  uint64 batch_index = 2;
  // if an exit code is given, this is the final message that will be sent.
  optional int32 exit_code = 3;
  repeated RuntimeOutputMessage stdout = 4;
  repeated RuntimeOutputMessage stderr = 5;
  repeated RuntimeOutputMessage info = 6;
}

// Used for `modal container exec`, `modal shell`, and Sandboxes
message RuntimeOutputMessage {
  // only stdout / stderr is used
  FileDescriptor file_descriptor = 1;
  string message = 2;
  bytes message_bytes = 3;
}

message S3Mount {
  string bucket_name = 1;
  string mount_path = 2;
  string credentials_secret_id = 3;
  bool read_only = 4;
}

message Sandbox {
  repeated string entrypoint_args = 1;
  repeated string mount_ids = 2;
  string image_id = 3;
  repeated string secret_ids = 4;

  Resources resources = 5;
  CloudProvider cloud_provider = 6;  // Deprecated at some point

  uint32 timeout_secs = 7; // The max lifetime of a sandbox in seconds.

  optional string workdir = 8;

  repeated SharedVolumeMount nfs_mounts = 9;

  bool runtime_debug = 10; // For internal debugging use only.

  bool block_network = 11;

  repeated S3Mount s3_mounts = 12;
  repeated CloudBucketMount cloud_bucket_mounts = 14;

  repeated VolumeMount volume_mounts = 13;

  PTYInfo pty_info = 15;

  // If set, tasks will be scheduled using the new scheduler, which also knows
  // to look at fine-grained placement constraints.
  reserved 16; // _experimental_scheduler
  optional SchedulerPlacement scheduler_placement = 17;
  reserved 18;  // _experimental_resources

  string worker_id = 19; // for internal debugging use only
  oneof open_ports_oneof {
    PortSpecs open_ports = 20;
  }

  bool i6pn_enabled = 21;

  // Network access configuration beyond simple allow/block.
  NetworkAccess network_access = 22;

  optional string proxy_id = 23;

  // Enable snapshotting the sandbox (both memory and filesystem).
  // This doesn't need to be enabled to save the filesystem as an image (i.e. a filesystem-only snapshot).
  bool enable_snapshot = 24;

  // Used to pin gVisor version for memory-snapshottable sandboxes.
  // This field is set by the server, not the client.
  optional uint32 snapshot_version = 25;

  string cloud_provider_str = 26;  // Supersedes cloud_provider

  // Specifies container runtime behavior for sandboxes which are restored from a snapshot.
  // Set by the backend at snapshot creation time.
  optional string runsc_runtime_version = 27;

  // If set, overrides the runtime used by the function, either "runc" or "gvisor".
  optional string runtime = 28;

  // If set, the sandbox will be created with verbose logging enabled.
  bool verbose = 29;

  // If set, the sandbox will be created with a name.
  optional string name = 30;

  // Experimental options
  map<string, bool> experimental_options = 31;

  repeated string preload_path_prefixes = 32; // Internal use only.

  // Optional idle timeout in seconds. If set, the sandbox will be terminated after being idle for this duration.
  optional uint32 idle_timeout_secs = 33;

  // If set, the sandbox will be created with direct sandbox commands enabled.
  // Exec commands for the sandbox will be issued directly to the sandbox
  // command router running on the Modal worker.
  bool direct_sandbox_commands_enabled = 34;
}

message SandboxCreateConnectTokenRequest {
  string sandbox_id = 1;
  string user_metadata = 2;
}

message SandboxCreateConnectTokenResponse {
  string url = 1;
  string token = 2;
}

message SandboxCreateRequest {
  string app_id = 1;
  Sandbox definition = 2;
  string environment_name = 3; // *DEPRECATED* 7/16/2025
}

message SandboxCreateResponse {
  string sandbox_id = 1;
}

message SandboxGetFromNameRequest {
  string sandbox_name = 1;
  string environment_name = 2;
  string app_name = 3;
}

message SandboxGetFromNameResponse {
  string sandbox_id = 1;
}

message SandboxGetLogsRequest {
  string sandbox_id = 1;
  FileDescriptor file_descriptor = 2;
  float timeout = 3;
  string last_entry_id = 4;
}

message SandboxGetResourceUsageRequest {
  string sandbox_id = 1;
}

message SandboxGetResourceUsageResponse {
  uint64 cpu_core_nanosecs = 1;
  uint64 mem_gib_nanosecs = 2;
  uint64 gpu_nanosecs = 3;
  optional string gpu_type = 4;
}

message SandboxGetTaskIdRequest {
  string sandbox_id = 1;
  optional float timeout = 2; // Legacy clients do not provide a timeout. New clients must always provide a timeout.
  bool wait_until_ready = 3; // If true, waits until the container's postStart hook has been run before returning. Useful for detecting init failures.
}

message SandboxGetTaskIdResponse {
  optional string task_id = 1; // This is None if the sandbox was terminated before a task could be scheduled.
  optional GenericResult task_result = 2; // If the task has already exited, this is the result.
}

message SandboxGetTunnelsRequest {
  string sandbox_id = 1;
  float timeout = 2;
}

message SandboxGetTunnelsResponse {
  GenericResult result = 1;
  repeated TunnelData tunnels = 2;
}

message SandboxHandleMetadata {
  GenericResult result = 1;
}

message SandboxInfo {
  string id = 1;
  double created_at = 3;
  TaskInfo task_info = 4;
  string app_id = 5;
  repeated SandboxTag tags = 6; // TODO: Not yet exposed in client library.
  string name = 7;

  reserved 2; // modal.client.Sandbox definition
}

message SandboxListRequest {
  string app_id = 1;
  double before_timestamp = 2;
  string environment_name = 3;
  bool include_finished = 4;
  repeated SandboxTag tags = 5;
}

message SandboxListResponse {
  repeated SandboxInfo sandboxes = 1;
}

message SandboxRestoreRequest {
  enum SandboxNameOverrideType {
    SANDBOX_NAME_OVERRIDE_TYPE_UNSPECIFIED = 0;
    SANDBOX_NAME_OVERRIDE_TYPE_NONE = 1;
    SANDBOX_NAME_OVERRIDE_TYPE_STRING = 2;
  }

  string snapshot_id = 1;
  string sandbox_name_override = 2;
  SandboxNameOverrideType sandbox_name_override_type = 3;
}

message SandboxRestoreResponse {
  string sandbox_id = 1;
}

message SandboxSnapshotFsAsyncGetRequest {
  string image_id = 1;
  float timeout = 2;
}

message SandboxSnapshotFsAsyncRequest {
  string sandbox_id = 1;
}

message SandboxSnapshotFsAsyncResponse {
  string image_id = 1;
}

message SandboxSnapshotFsRequest {
  string sandbox_id = 1;
  float timeout = 2;
}

message SandboxSnapshotFsResponse {
  string image_id = 1;
  GenericResult result = 2;
  // Metadata may be empty since we may skip it for performance reasons.
  ImageMetadata image_metadata = 3;
}

message SandboxSnapshotGetRequest {
  string snapshot_id = 1;
}

message SandboxSnapshotGetResponse {
  string snapshot_id = 1;
}

message SandboxSnapshotRequest {
  string sandbox_id = 1;
}

message SandboxSnapshotResponse {
  string snapshot_id = 1;
}

message SandboxSnapshotWaitRequest {
  string snapshot_id = 1;
  float timeout = 2;
}

message SandboxSnapshotWaitResponse {
  GenericResult result = 1;
}

message SandboxStdinWriteRequest {
  string sandbox_id = 1;
  bytes input = 2;
  uint32 index = 3;
  bool eof = 4;
}

message SandboxStdinWriteResponse {
}

message SandboxTag {
  string tag_name = 1;
  string tag_value = 2;
}

message SandboxTagsGetRequest {
  string sandbox_id = 1;
}

message SandboxTagsGetResponse {
  repeated SandboxTag tags = 1;
}

message SandboxTagsSetRequest {
  string environment_name = 1;
  string sandbox_id = 2;
  repeated SandboxTag tags = 3;
}

message SandboxTerminateRequest {
  string sandbox_id = 1;
}

message SandboxTerminateResponse {
  GenericResult existing_result = 1;
}

message SandboxWaitRequest {
  string sandbox_id = 1;
  float timeout = 2;
}

message SandboxWaitResponse {
  GenericResult result = 1;
}

message Schedule {
  message Cron {
    string cron_string = 1;
    string timezone = 2;
  }
  message Period {
    int32 years = 1;
    int32 months = 2;
    int32 weeks = 3;
    int32 days = 4;
    int32 hours = 5;
    int32 minutes = 6;
    float seconds = 7;
  }
  oneof schedule_oneof {
    Cron cron = 1;
    Period period = 2;
  }
}

message SchedulerPlacement {
  repeated string regions = 4;
  optional string _zone = 2; // TODO: Deprecate
  optional string _lifecycle = 3; // TODO: Deprecate
  repeated string _instance_types = 5; // TODO: Deprecate
  bool nonpreemptible = 6;

  reserved 1;
}

message SecretCreateRequest {  // Not used by client anymore
  map<string, string> env_dict = 1;
  string app_id = 2;
  string template_type = 3;  // todo: not used?
  string existing_secret_id = 4;
}

message SecretCreateResponse {  // Not used by client anymore
  string secret_id = 1;
}

message SecretDeleteRequest {
  string secret_id = 1;
}

message SecretGetOrCreateRequest {
  string deployment_name = 1;
  reserved 2; // removed namespace
  string environment_name = 3;
  ObjectCreationType object_creation_type = 4;  // Not used atm
  map<string, string> env_dict = 5;
  string app_id = 6;  // only used with OBJECT_CREATION_TYPE_ANONYMOUS_OWNED_BY_APP
  repeated string required_keys = 7;
}

message SecretGetOrCreateResponse {
  string secret_id = 1;
  SecretMetadata metadata = 2;
}

message SecretListItem {
  string label = 1;
  double created_at = 2;  // Superseded by metadata, used by clients up to 1.1.2
  double last_used_at = 3;
  string environment_name = 4;  // Unused by client
  string secret_id = 5;
  SecretMetadata metadata = 6;
}

message SecretListRequest {
  string environment_name = 1;
  ListPagination pagination = 2;
}

message SecretListResponse {
  repeated SecretListItem items = 1;
  string environment_name = 2;
}

message SecretMetadata {
  string name = 1;
  CreationInfo creation_info = 2;
}

// SharedVolume in the backend corresponds to NetworkFileSystem in the current API

message SharedVolumeDeleteRequest {
  string shared_volume_id = 1;
}

message SharedVolumeGetFileRequest {
  string shared_volume_id = 1;
  string path = 2;
}

message SharedVolumeGetFileResponse {
  oneof data_oneof {
    bytes data = 1;
    string data_blob_id = 2;
  }
}

message SharedVolumeGetOrCreateRequest {
  string deployment_name = 1;
  reserved 2; // removed namespace
  string environment_name = 3;
  ObjectCreationType object_creation_type = 4;
  string app_id = 5;  // only used with OBJECT_CREATION_TYPE_ANONYMOUS_OWNED_BY_APP
}

message SharedVolumeGetOrCreateResponse {
  string shared_volume_id = 1;
}

message SharedVolumeHeartbeatRequest {
  string shared_volume_id = 1;
}

message SharedVolumeListFilesRequest {
  string shared_volume_id = 1;
  string path = 2;
}

message SharedVolumeListFilesResponse {
  repeated FileEntry entries = 1;
}

message SharedVolumeListItem {
  string label = 1;  // app name of object entity app
  string shared_volume_id = 2;
  double created_at = 3;
  CloudProvider cloud_provider = 4;
}

message SharedVolumeListRequest {
  string environment_name = 1;
}

message SharedVolumeListResponse {
  repeated SharedVolumeListItem items = 1;
  string environment_name = 2;
}

message SharedVolumeMount {
  string mount_path = 1;
  string shared_volume_id = 2;
  CloudProvider cloud_provider = 3;
  reserved 4; // allow_cross_region
}

message SharedVolumePutFileRequest {
  string shared_volume_id = 1;
  string path = 2;
  string sha256_hex = 3;
  oneof data_oneof {
    bytes data = 4;
    string data_blob_id = 5;
  }
  bool resumable = 6;  // remove when required client version >= 47
}

message SharedVolumePutFileResponse {
  bool exists = 1;
}

message SharedVolumeRemoveFileRequest {
  string shared_volume_id = 1;
  string path = 2;
  bool recursive = 3;
}

message SystemErrorMessage {
  SystemErrorCode error_code = 1;
  string error_message = 2;
}

message TaskClusterHelloRequest {
  string task_id = 1;
  string container_ip = 2;
}

message TaskClusterHelloResponse {
  string cluster_id = 1;
  uint32 cluster_rank = 2;
  // All IPv6 addresses in cluster, ordered by cluster rank
  repeated string container_ips = 3;
  repeated string container_ipv4_ips = 4;
}

message TaskCurrentInputsResponse {
  repeated string input_ids = 1;
}

// Used to get a JWT and URL for direct access to a task command router
// running on the modal-worker, so the client can issue exec commands (and other
// operations as they become available) directly to the worker.
message TaskGetCommandRouterAccessRequest {
  string task_id = 1;
}

message TaskGetCommandRouterAccessResponse {
  string jwt = 1;
  string url = 2;
}

message TaskInfo {
  string id = 1;
  double started_at = 2;
  double finished_at = 3;
  modal.client.GenericResult result = 4;
  double enqueued_at = 5;
  string gpu_type = 6;
  string sandbox_id = 7;
  TaskSnapshotBehavior snapshot_behavior = 8;
  GPUConfig gpu_config = 9;
}

message TaskListRequest {
  string environment_name = 1;
}

message TaskListResponse {
  repeated TaskStats tasks = 1;
}

message TaskLogs {
  string data = 1;
  TaskState task_state = 6;
  double timestamp = 7;
  FileDescriptor file_descriptor = 8;
  TaskProgress task_progress = 9;
  string function_call_id = 10;
  string input_id = 11;
  uint64 timestamp_ns = 12;
}

message TaskLogsBatch {
  string task_id = 1;
  repeated TaskLogs items = 2;
  string entry_id = 5;
  bool app_done = 10;
  string function_id = 11;
  string input_id = 12;
  string image_id = 13;  // Used for image logs
  bool eof = 14;
  string pty_exec_id = 15;  // Used for interactive functions
  string root_function_id = 16;
  uint32 ttl_days = 17;
}

message TaskProgress {
  uint64 len = 1;
  uint64 pos = 2;
  ProgressType progress_type = 3;
  string description = 4;
}

message TaskResultRequest {
  GenericResult result = 2;
}

message TaskStats {
  string task_id = 1;
  string app_id = 2;
  string app_description = 3;
  double started_at = 4;
}

message TaskTemplate {
  uint32 rank = 1;
  Resources resources = 2;
  uint32 target_concurrent_inputs = 3;
  uint32 max_concurrent_inputs = 4;

  // TODO(irfansharif): Just move this into a column in the task table instead?
  // Deprecate all above fields and get rid of this message altogether
  uint32 index = 5;  // pointer into FunctionData, if using that as the underlying definition type
}

message TokenFlowCreateRequest {
  string utm_source = 3;
  int32 localhost_port = 4;
  string next_url = 5;
}

message TokenFlowCreateResponse {
  string token_flow_id = 1;
  string web_url = 2;
  string code = 3;
  string wait_secret = 4;
};

message TokenFlowWaitRequest {
  float timeout = 1;
  string token_flow_id = 2;
  string wait_secret = 3;
}

message TokenFlowWaitResponse {
  string token_id = 1;
  string token_secret = 2;
  bool timeout = 3;
  string workspace_username = 4;
}

message TunnelData {
  string host = 1;
  uint32 port = 2;
  optional string unencrypted_host = 3;
  optional uint32 unencrypted_port = 4;
  uint32 container_port = 5;
}

message TunnelStartRequest {
  uint32 port = 1;
  bool unencrypted = 2;
  optional TunnelType tunnel_type = 3;
}

message TunnelStartResponse {
  string host = 1;
  uint32 port = 2;
  optional string unencrypted_host = 3;
  optional uint32 unencrypted_port = 4;
}

message TunnelStopRequest {
  uint32 port = 1;
}

message TunnelStopResponse {
  bool exists = 1;
}

message UploadUrlList {
  repeated string items = 1;
}

// Used for capturing context about an action performed by a user
message UserActionInfo {
  string user_id = 1;
  double timestamp = 2;
}

message VolumeCommitRequest {
  // NOTE(staffan): Mounting a volume in multiple locations is not supported, so volume_id alone uniquely identifies
  // a volume mount.
  string volume_id = 1;
}

message VolumeCommitResponse {
  bool skip_reload = 1;
}

message VolumeCopyFiles2Request {
  string volume_id = 1;
  repeated string src_paths = 2;
  string dst_path = 3;
  bool recursive = 4;
}

message VolumeCopyFilesRequest {
  string volume_id = 1;
  repeated string src_paths = 2;
  string dst_path = 3;
  bool recursive = 4;
}

message VolumeDeleteRequest {
  string volume_id = 1;
  string environment_name = 2 [deprecated=true];
}

message VolumeGetFile2Request {
  string volume_id = 1;
  string path = 2;
  uint64 start = 3;
  uint64 len = 4; // 0 is interpreted as 'read to end'
}

message VolumeGetFile2Response {
  repeated string get_urls = 1;
  uint64 size = 2; // total file size
  uint64 start = 3; // file position of first byte returned
  uint64 len = 4; // number of bytes returned
}

message VolumeGetFileRequest {
  string volume_id = 1;
  string path = 2;
  uint64 start = 3;
  uint64 len = 4; // 0 is interpreted as 'read to end'
}

message VolumeGetFileResponse {
  oneof data_oneof {
    bytes data = 1;
    string data_blob_id = 2;
  }
  uint64 size = 3; // total file size
  uint64 start = 4; // file position of first byte returned
  uint64 len = 5; // number of bytes returned
}

message VolumeGetOrCreateRequest {
  string deployment_name = 1;
  reserved 2; // removed namespace
  string environment_name = 3;
  ObjectCreationType object_creation_type = 4;
  string app_id = 5;  // only used with OBJECT_CREATION_TYPE_ANONYMOUS_OWNED_BY_APP
  VolumeFsVersion version = 6;
}

message VolumeGetOrCreateResponse {
  string volume_id = 1;
  VolumeFsVersion version = 2;  // Not used directly; version is part of the metadata
  VolumeMetadata metadata = 3;
}

message VolumeHeartbeatRequest {
  string volume_id = 1;
}

message VolumeListFiles2Request {
  string volume_id = 1;
  string path = 2;
  bool recursive = 4;
  optional uint32 max_entries = 3;
}

message VolumeListFiles2Response {
  repeated FileEntry entries = 1;
}

message VolumeListFilesRequest {
  string volume_id = 1;
  string path = 2;
  bool recursive = 4;
  optional uint32 max_entries = 3;
}

message VolumeListFilesResponse {
  repeated FileEntry entries = 1;
}

message VolumeListItem {
  string label = 1;  // app name of object entity app
  string volume_id = 2;
  double created_at = 3;  // Superseded by metadata, used by clients up to 1.1.2
  VolumeMetadata metadata = 4;
}

message VolumeListRequest {
  string environment_name = 1;
  ListPagination pagination = 2;
}

message VolumeListResponse {
  repeated VolumeListItem items = 1;
  string environment_name = 2;
}

message VolumeMetadata {
  VolumeFsVersion version = 1;
  string name = 2;
  CreationInfo creation_info = 3;
}

message VolumeMount {
  string volume_id = 1;
  string mount_path = 2;
  bool allow_background_commits = 3;
  bool read_only = 4;
}

message VolumePutFiles2Request {
  // The ID of the volume to put/upload files into.
  string volume_id = 1;

  // List of files to put/upload.
  repeated File files = 2;

  // If set to true, prevent overwriting existing files. (Note that we don't
  // allow overwriting existing directories with uploaded files regardless.)
  bool disallow_overwrite_existing_files = 3;

  message File {
    // Destination path of the file to be uploaded, including any parent dirs
    // etc.; for example "foo/bar/baz.txt"
    string path = 1;

    // The total size of the file, in bytes.
    uint64 size = 2;

    // The blocks, in units of 8MiB, that this file consists of.
    repeated Block blocks = 3;

    // Unix file permission bits `st_mode`.
    optional uint32 mode = 4;
  }

  message Block {
    // The SHA256 digest of the contents of this block, in raw (ie. 32 bytes)
    // form for compactness.
    bytes contents_sha256 = 1;

    // From a previous call to `VolumePutFiles2`, we might have gotten a
    // response indicating that this block was missing.
    //
    // For such a block, this field contains the raw bytes of the body that
    // was returned from the HTTP PUT request when the client made a request
    // for the `put_url` returned in the previous `VolumePutFiles2Response`.
    optional bytes put_response = 2;
  }
}

message VolumePutFiles2Response {
  // Blocks that are currently missing in the volume, because the file did not
  // exist, or because the block checksum from `blocks_sha256` in the request
  // did not match the current contents of the file.
  //
  // Values will be returned sorted by `(file_index, block_index)`.
  //
  // If this field is empty, it means that the files were uploaded successfully
  // and/or that the request was an idempotent no-op.
  repeated MissingBlock missing_blocks = 1;

  message MissingBlock {
    // Index of the file in the original `files` field of the request.
    uint64 file_index = 1;

    // The index of the block in the original `files[file_index].blocks` of the
    // request.
    uint64 block_index = 2;

    // Make a HTTP PUT request to this endpoint with the blocks' contents as
    // the body.
    string put_url = 3;
  }
}

message VolumePutFilesRequest {
  string volume_id = 1;
  // TODO(staffan): This is obviously unfortunately named, but provides what we need - consider renaming.
  repeated MountFile files = 2;
  // If set to true, prevent overwriting existing files. (Note that we don't allow overwriting
  // existing directories with uploaded files regardless.)
  bool disallow_overwrite_existing_files = 3;
}

message VolumeReloadRequest {
  // NOTE(staffan): Mounting a volume in multiple locations is not supported, so volume_id alone uniquely identifies
  // a volume mount.
  string volume_id = 1;
}

message VolumeRemoveFile2Request {
  string volume_id = 1;
  string path = 2;
  bool recursive = 3;
}

message VolumeRemoveFileRequest {
  string volume_id = 1;
  string path = 2;
  bool recursive = 3;
}

message VolumeRenameRequest {
  string volume_id = 1;
  string name = 2;
}

message Warning {
  enum WarningType {
    WARNING_TYPE_UNSPECIFIED = 0;
    WARNING_TYPE_CLIENT_DEPRECATION = 1;
    WARNING_TYPE_RESOURCE_LIMIT = 2;
    WARNING_TYPE_FUNCTION_CONFIGURATION = 3;
  }
  WarningType type = 1;
  string message = 2;
}

message WebUrlInfo {
  bool truncated = 1;
  bool has_unique_hash = 2 [deprecated=true];
  bool label_stolen = 3;
}

message WebhookConfig {
  WebhookType type = 1;
  string method = 2;
  string requested_suffix = 4;  // User-supplied "label" component of URL
  WebhookAsyncMode async_mode = 5;
  repeated CustomDomainConfig custom_domains = 6;
  uint32 web_server_port = 7;
  float web_server_startup_timeout = 8;
  bool web_endpoint_docs = 9;
  bool requires_proxy_auth = 10;
  string ephemeral_suffix = 11;  // Additional URL suffix added for ephemeral Apps
}

message WorkspaceBillingReportItem {
  string object_id = 1;
  string description = 2;
  string environment_name = 3;
  google.protobuf.Timestamp interval = 4;
  string cost = 5;
  map<string, string> tags = 6;
}

message WorkspaceBillingReportRequest {
  // Workspace ID will be implicit in the request metadata
  google.protobuf.Timestamp start_timestamp = 1;
  google.protobuf.Timestamp end_timestamp = 2;
  string resolution = 3;  // e.g. 'd' or 'h'; server defines what we accept
  repeated string tag_names = 4;
}

message WorkspaceNameLookupResponse {
  string workspace_name = 1 [deprecated=true];
  string username = 2;
}


service ModalClient {
  // Apps
  rpc AppClientDisconnect(AppClientDisconnectRequest) returns (google.protobuf.Empty);
  rpc AppCreate(AppCreateRequest) returns (AppCreateResponse);
  rpc AppDeploy(AppDeployRequest) returns (AppDeployResponse);
  rpc AppDeploymentHistory(AppDeploymentHistoryRequest) returns (AppDeploymentHistoryResponse);
  rpc AppGetByDeploymentName(AppGetByDeploymentNameRequest) returns (AppGetByDeploymentNameResponse);
  rpc AppGetLayout(AppGetLayoutRequest) returns (AppGetLayoutResponse);
  rpc AppGetLogs(AppGetLogsRequest) returns (stream TaskLogsBatch);
  rpc AppGetObjects(AppGetObjectsRequest) returns (AppGetObjectsResponse);
  rpc AppGetOrCreate(AppGetOrCreateRequest) returns (AppGetOrCreateResponse);
  rpc AppGetTags(AppGetTagsRequest) returns (AppGetTagsResponse);
  rpc AppHeartbeat(AppHeartbeatRequest) returns (google.protobuf.Empty);
  rpc AppList(AppListRequest) returns (AppListResponse);
  rpc AppLookup(AppLookupRequest) returns (AppLookupResponse);
  rpc AppPublish(AppPublishRequest) returns (AppPublishResponse);
  rpc AppRollback(AppRollbackRequest) returns (google.protobuf.Empty);
  rpc AppSetObjects(AppSetObjectsRequest) returns (google.protobuf.Empty);
  rpc AppSetTags(AppSetTagsRequest) returns (google.protobuf.Empty);
  rpc AppStop(AppStopRequest) returns (google.protobuf.Empty);

  // Input Plane
  rpc AttemptAwait(AttemptAwaitRequest) returns (AttemptAwaitResponse);
  rpc AttemptRetry(AttemptRetryRequest) returns (AttemptRetryResponse);
  rpc AttemptStart(AttemptStartRequest) returns (AttemptStartResponse);

  // Auth Token
  rpc AuthTokenGet(AuthTokenGetRequest) returns (AuthTokenGetResponse);

  // Blobs
  rpc BlobCreate(BlobCreateRequest) returns (BlobCreateResponse);
  rpc BlobGet(BlobGetRequest) returns (BlobGetResponse);

  // Classes
  rpc ClassCreate(ClassCreateRequest) returns (ClassCreateResponse);
  rpc ClassGet(ClassGetRequest) returns (ClassGetResponse);

  // Clients
  rpc ClientHello(google.protobuf.Empty) returns (ClientHelloResponse);

  // Clusters
  rpc ClusterGet(ClusterGetRequest) returns (ClusterGetResponse);
  rpc ClusterList(ClusterListRequest) returns (ClusterListResponse);

  // Container
  rpc ContainerCheckpoint(ContainerCheckpointRequest) returns (google.protobuf.Empty);
  rpc ContainerExec(ContainerExecRequest) returns (ContainerExecResponse);
  rpc ContainerExecGetOutput(ContainerExecGetOutputRequest) returns (stream RuntimeOutputBatch);
  rpc ContainerExecPutInput(ContainerExecPutInputRequest) returns (google.protobuf.Empty);
  rpc ContainerExecWait(ContainerExecWaitRequest) returns (ContainerExecWaitResponse);
  rpc ContainerFilesystemExec(ContainerFilesystemExecRequest) returns (ContainerFilesystemExecResponse);
  rpc ContainerFilesystemExecGetOutput(ContainerFilesystemExecGetOutputRequest) returns (stream FilesystemRuntimeOutputBatch);
  rpc ContainerHeartbeat(ContainerHeartbeatRequest) returns (ContainerHeartbeatResponse);
  rpc ContainerHello(google.protobuf.Empty) returns (google.protobuf.Empty);
  rpc ContainerLog(ContainerLogRequest) returns (google.protobuf.Empty);
  rpc ContainerReloadVolumes(ContainerReloadVolumesRequest) returns (ContainerReloadVolumesResponse);
  rpc ContainerStop(ContainerStopRequest) returns (ContainerStopResponse);

  // Dicts
  rpc DictClear(DictClearRequest) returns (google.protobuf.Empty);
  rpc DictContains(DictContainsRequest) returns (DictContainsResponse);
  rpc DictContents(DictContentsRequest) returns (stream DictEntry);
  rpc DictDelete(DictDeleteRequest) returns (google.protobuf.Empty);
  rpc DictGet(DictGetRequest) returns (DictGetResponse);
  rpc DictGetOrCreate(DictGetOrCreateRequest) returns (DictGetOrCreateResponse);
  rpc DictHeartbeat(DictHeartbeatRequest) returns (google.protobuf.Empty);
  rpc DictLen(DictLenRequest) returns (DictLenResponse);
  rpc DictList(DictListRequest) returns (DictListResponse);
  rpc DictPop(DictPopRequest) returns (DictPopResponse);
  rpc DictUpdate(DictUpdateRequest) returns (DictUpdateResponse);

  // Domains
  rpc DomainCertificateVerify(DomainCertificateVerifyRequest) returns (DomainCertificateVerifyResponse);
  rpc DomainCreate(DomainCreateRequest) returns (DomainCreateResponse);
  rpc DomainList(DomainListRequest) returns (DomainListResponse);

  // Environments
  rpc EnvironmentCreate(EnvironmentCreateRequest) returns (google.protobuf.Empty);
  rpc EnvironmentDelete(EnvironmentDeleteRequest) returns (google.protobuf.Empty);
  rpc EnvironmentGetOrCreate(EnvironmentGetOrCreateRequest) returns (EnvironmentGetOrCreateResponse);
  rpc EnvironmentList(google.protobuf.Empty) returns (EnvironmentListResponse);
  rpc EnvironmentUpdate(EnvironmentUpdateRequest) returns (EnvironmentListItem);

  // Modal Flash (experimental)
  rpc FlashContainerDeregister(FlashContainerDeregisterRequest) returns (google.protobuf.Empty);
  rpc FlashContainerList(FlashContainerListRequest) returns (FlashContainerListResponse);
  rpc FlashContainerRegister(FlashContainerRegisterRequest) returns (FlashContainerRegisterResponse);
  rpc FlashSetTargetSlotsMetrics(FlashSetTargetSlotsMetricsRequest) returns (FlashSetTargetSlotsMetricsResponse);

  // Functions
  rpc FunctionAsyncInvoke(FunctionAsyncInvokeRequest) returns (FunctionAsyncInvokeResponse);
  rpc FunctionBindParams(FunctionBindParamsRequest) returns (FunctionBindParamsResponse);
  rpc FunctionCallCancel(FunctionCallCancelRequest) returns (google.protobuf.Empty);
  rpc FunctionCallFromId(FunctionCallFromIdRequest) returns (FunctionCallFromIdResponse);
  rpc FunctionCallGetDataIn(FunctionCallGetDataRequest) returns (stream DataChunk);
  rpc FunctionCallGetDataOut(FunctionCallGetDataRequest) returns (stream DataChunk);
  rpc FunctionCallList(FunctionCallListRequest) returns (FunctionCallListResponse);
  rpc FunctionCallPutDataOut(FunctionCallPutDataRequest) returns (google.protobuf.Empty);
  rpc FunctionCreate(FunctionCreateRequest) returns (FunctionCreateResponse);
  rpc FunctionFinishInputs(FunctionFinishInputsRequest) returns (google.protobuf.Empty); // For map RPCs, to signal that all inputs have been sent
  rpc FunctionGet(FunctionGetRequest) returns (FunctionGetResponse);
  rpc FunctionGetCallGraph(FunctionGetCallGraphRequest) returns (FunctionGetCallGraphResponse);
  rpc FunctionGetCurrentStats(FunctionGetCurrentStatsRequest) returns (FunctionStats);
  rpc FunctionGetDynamicConcurrency(FunctionGetDynamicConcurrencyRequest) returns (FunctionGetDynamicConcurrencyResponse);
  rpc FunctionGetInputs(FunctionGetInputsRequest) returns (FunctionGetInputsResponse);  // For containers to request next call
  rpc FunctionGetOutputs(FunctionGetOutputsRequest) returns (FunctionGetOutputsResponse);  // Returns the next result(s) for an entire function call (FunctionMap)
  rpc FunctionGetSerialized(FunctionGetSerializedRequest) returns (FunctionGetSerializedResponse);
  rpc FunctionMap(FunctionMapRequest) returns (FunctionMapResponse);
  rpc FunctionPrecreate(FunctionPrecreateRequest) returns (FunctionPrecreateResponse);
  rpc FunctionPutInputs(FunctionPutInputsRequest) returns (FunctionPutInputsResponse);
  rpc FunctionPutOutputs(FunctionPutOutputsRequest) returns (google.protobuf.Empty);  // For containers to return result
  rpc FunctionRetryInputs(FunctionRetryInputsRequest) returns (FunctionRetryInputsResponse);
  rpc FunctionStartPtyShell(google.protobuf.Empty) returns (google.protobuf.Empty);
  rpc FunctionUpdateSchedulingParams(FunctionUpdateSchedulingParamsRequest) returns (FunctionUpdateSchedulingParamsResponse);

  // Images
  rpc ImageDelete(ImageDeleteRequest) returns (google.protobuf.Empty);
  rpc ImageFromId(ImageFromIdRequest) returns (ImageFromIdResponse);
  rpc ImageGetOrCreate(ImageGetOrCreateRequest) returns (ImageGetOrCreateResponse);
  rpc ImageJoinStreaming(ImageJoinStreamingRequest) returns (stream ImageJoinStreamingResponse);

  // Input Plane Map
  rpc MapAwait(MapAwaitRequest) returns (MapAwaitResponse);
  rpc MapCheckInputs(MapCheckInputsRequest) returns (MapCheckInputsResponse);
  rpc MapStartOrContinue(MapStartOrContinueRequest) returns (MapStartOrContinueResponse);

  // Mounts
  rpc MountGetOrCreate(MountGetOrCreateRequest) returns (MountGetOrCreateResponse);
  rpc MountPutFile(MountPutFileRequest) returns (MountPutFileResponse);

  // Notebooks
  rpc NotebookKernelPublishResults(NotebookKernelPublishResultsRequest) returns (google.protobuf.Empty);

  // Proxies
  rpc ProxyAddIp(ProxyAddIpRequest) returns (ProxyAddIpResponse);
  rpc ProxyCreate(ProxyCreateRequest) returns (ProxyCreateResponse);
  rpc ProxyDelete(ProxyDeleteRequest) returns (google.protobuf.Empty);
  rpc ProxyGet(ProxyGetRequest) returns (ProxyGetResponse);
  rpc ProxyGetOrCreate(ProxyGetOrCreateRequest) returns (ProxyGetOrCreateResponse);
  rpc ProxyList(google.protobuf.Empty) returns (ProxyListResponse);
  rpc ProxyRemoveIp(ProxyRemoveIpRequest) returns (google.protobuf.Empty);

  // Queues
  rpc QueueClear(QueueClearRequest) returns (google.protobuf.Empty);
  rpc QueueDelete(QueueDeleteRequest) returns (google.protobuf.Empty);
  rpc QueueGet(QueueGetRequest) returns (QueueGetResponse);
  rpc QueueGetOrCreate(QueueGetOrCreateRequest) returns (QueueGetOrCreateResponse);
  rpc QueueHeartbeat(QueueHeartbeatRequest) returns (google.protobuf.Empty);
  rpc QueueLen(QueueLenRequest) returns (QueueLenResponse);
  rpc QueueList(QueueListRequest) returns (QueueListResponse);
  rpc QueueNextItems(QueueNextItemsRequest) returns (QueueNextItemsResponse);
  rpc QueuePut(QueuePutRequest) returns (google.protobuf.Empty);

  // Sandboxes
  rpc SandboxCreate(SandboxCreateRequest) returns (SandboxCreateResponse);
  rpc SandboxCreateConnectToken(SandboxCreateConnectTokenRequest) returns (SandboxCreateConnectTokenResponse);
  rpc SandboxGetFromName(SandboxGetFromNameRequest) returns (SandboxGetFromNameResponse);
  rpc SandboxGetLogs(SandboxGetLogsRequest) returns (stream TaskLogsBatch);
  rpc SandboxGetResourceUsage(SandboxGetResourceUsageRequest) returns (SandboxGetResourceUsageResponse);
  rpc SandboxGetTaskId(SandboxGetTaskIdRequest) returns (SandboxGetTaskIdResponse); // needed for modal container exec
  rpc SandboxGetTunnels(SandboxGetTunnelsRequest) returns (SandboxGetTunnelsResponse);
  rpc SandboxList(SandboxListRequest) returns (SandboxListResponse);
  rpc SandboxRestore(SandboxRestoreRequest) returns (SandboxRestoreResponse);
  rpc SandboxSnapshot(SandboxSnapshotRequest) returns (SandboxSnapshotResponse);
  rpc SandboxSnapshotFs(SandboxSnapshotFsRequest) returns (SandboxSnapshotFsResponse);
  rpc SandboxSnapshotFsAsync(SandboxSnapshotFsAsyncRequest) returns (SandboxSnapshotFsAsyncResponse);
  rpc SandboxSnapshotFsAsyncGet(SandboxSnapshotFsAsyncGetRequest) returns (SandboxSnapshotFsResponse);
  rpc SandboxSnapshotGet(SandboxSnapshotGetRequest) returns (SandboxSnapshotGetResponse);
  rpc SandboxSnapshotWait(SandboxSnapshotWaitRequest) returns (SandboxSnapshotWaitResponse);
  rpc SandboxStdinWrite(SandboxStdinWriteRequest) returns (SandboxStdinWriteResponse);
  rpc SandboxTagsGet(SandboxTagsGetRequest) returns (SandboxTagsGetResponse);
  rpc SandboxTagsSet(SandboxTagsSetRequest) returns (google.protobuf.Empty);
  rpc SandboxTerminate(SandboxTerminateRequest) returns (SandboxTerminateResponse);
  rpc SandboxWait(SandboxWaitRequest) returns (SandboxWaitResponse);

  // Secrets
  rpc SecretDelete(SecretDeleteRequest) returns (google.protobuf.Empty);
  rpc SecretGetOrCreate(SecretGetOrCreateRequest) returns (SecretGetOrCreateResponse);
  rpc SecretList(SecretListRequest) returns (SecretListResponse);

  // SharedVolumes
  rpc SharedVolumeDelete(SharedVolumeDeleteRequest) returns (google.protobuf.Empty);
  rpc SharedVolumeGetFile(SharedVolumeGetFileRequest) returns (SharedVolumeGetFileResponse);
  rpc SharedVolumeGetOrCreate(SharedVolumeGetOrCreateRequest) returns (SharedVolumeGetOrCreateResponse);
  rpc SharedVolumeHeartbeat(SharedVolumeHeartbeatRequest) returns (google.protobuf.Empty);
  rpc SharedVolumeList(SharedVolumeListRequest) returns (SharedVolumeListResponse);
  rpc SharedVolumeListFiles(SharedVolumeListFilesRequest) returns (SharedVolumeListFilesResponse);
  rpc SharedVolumeListFilesStream(SharedVolumeListFilesRequest) returns (stream SharedVolumeListFilesResponse);
  rpc SharedVolumePutFile(SharedVolumePutFileRequest) returns (SharedVolumePutFileResponse);
  rpc SharedVolumeRemoveFile(SharedVolumeRemoveFileRequest) returns (google.protobuf.Empty);

  // Tasks
  rpc TaskClusterHello(TaskClusterHelloRequest) returns (TaskClusterHelloResponse);
  rpc TaskCurrentInputs(google.protobuf.Empty) returns (TaskCurrentInputsResponse);
  rpc TaskGetCommandRouterAccess(TaskGetCommandRouterAccessRequest) returns (TaskGetCommandRouterAccessResponse);
  rpc TaskList(TaskListRequest) returns (TaskListResponse);
  rpc TaskResult(TaskResultRequest) returns (google.protobuf.Empty);

  // Tokens (web auth flow)
  rpc TokenFlowCreate(TokenFlowCreateRequest) returns (TokenFlowCreateResponse);
  rpc TokenFlowWait(TokenFlowWaitRequest) returns (TokenFlowWaitResponse);

  // Tunnels
  rpc TunnelStart(TunnelStartRequest) returns (TunnelStartResponse);
  rpc TunnelStop(TunnelStopRequest) returns (TunnelStopResponse);

  // Volumes
  rpc VolumeCommit(VolumeCommitRequest) returns (VolumeCommitResponse);
  rpc VolumeCopyFiles(VolumeCopyFilesRequest) returns (google.protobuf.Empty);
  rpc VolumeCopyFiles2(VolumeCopyFiles2Request) returns (google.protobuf.Empty);
  rpc VolumeDelete(VolumeDeleteRequest) returns (google.protobuf.Empty);
  rpc VolumeGetFile(VolumeGetFileRequest) returns (VolumeGetFileResponse);
  rpc VolumeGetFile2(VolumeGetFile2Request) returns (VolumeGetFile2Response);
  rpc VolumeGetOrCreate(VolumeGetOrCreateRequest) returns (VolumeGetOrCreateResponse);
  rpc VolumeHeartbeat(VolumeHeartbeatRequest) returns (google.protobuf.Empty);
  rpc VolumeList(VolumeListRequest) returns (VolumeListResponse);
  rpc VolumeListFiles(VolumeListFilesRequest) returns (stream VolumeListFilesResponse);
  rpc VolumeListFiles2(VolumeListFiles2Request) returns (stream VolumeListFiles2Response);
  rpc VolumePutFiles(VolumePutFilesRequest) returns (google.protobuf.Empty);
  rpc VolumePutFiles2(VolumePutFiles2Request) returns (VolumePutFiles2Response);
  rpc VolumeReload(VolumeReloadRequest) returns (google.protobuf.Empty);
  rpc VolumeRemoveFile(VolumeRemoveFileRequest) returns (google.protobuf.Empty);
  rpc VolumeRemoveFile2(VolumeRemoveFile2Request) returns (google.protobuf.Empty);
  rpc VolumeRename(VolumeRenameRequest) returns (google.protobuf.Empty);

  // Workspaces
  rpc WorkspaceBillingReport(WorkspaceBillingReportRequest) returns (stream WorkspaceBillingReportItem);
  rpc WorkspaceNameLookup(google.protobuf.Empty) returns (WorkspaceNameLookupResponse);
}<|MERGE_RESOLUTION|>--- conflicted
+++ resolved
@@ -1730,16 +1730,6 @@
   repeated DataFormat supported_input_formats = 37;
   repeated DataFormat supported_output_formats = 38;
   optional HTTPConfig http_config = 39;
-<<<<<<< HEAD
-}
-
-message HTTPConfig {
-  int32 port = 1;
-  repeated string proxy_regions = 2;
-  int32 startup_timeout = 3;
-  int32 exit_grace_period = 4;
-=======
->>>>>>> c0a402e3
 }
 
 message FunctionExtended {
