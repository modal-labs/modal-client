syntax = "proto3";

package modal.client;

import "modal_proto/options.proto";
import "google/protobuf/empty.proto";
import "google/protobuf/wrappers.proto";

enum AppDeployVisibility {
  APP_DEPLOY_VISIBILITY_UNSPECIFIED = 0;
  APP_DEPLOY_VISIBILITY_WORKSPACE = 1;
  APP_DEPLOY_VISIBILITY_PUBLIC = 2;
}

enum AppDisconnectReason {
  APP_DISCONNECT_REASON_UNSPECIFIED = 0;
  APP_DISCONNECT_REASON_LOCAL_EXCEPTION = 1;
  APP_DISCONNECT_REASON_KEYBOARD_INTERRUPT = 2;
  APP_DISCONNECT_REASON_ENTRYPOINT_COMPLETED = 3;
  APP_DISCONNECT_REASON_DEPLOYMENT_EXCEPTION = 4;
  APP_DISCONNECT_REASON_REMOTE_EXCEPTION = 5;
}

// NOTE: make sure to update the frontend if we add a new state here
// https://github.com/modal-labs/modal/blob/main/frontend/src/routes/(dashboard)/%5B%5Bworkspace%5D%5D/apps/+page.svelte#L95
enum AppState {
  APP_STATE_UNSPECIFIED = 0;

  // Will be discharged when the client disconnects
  APP_STATE_EPHEMERAL = 1;

  APP_STATE_DETACHED = 2;

  // Will be discharged when overwritten
  APP_STATE_DEPLOYED = 3;

  // Winding down app due to user termination.
  APP_STATE_STOPPING = 4;

  // Stopped
  APP_STATE_STOPPED = 5;

  // App is created and in process of deployment.
  APP_STATE_INITIALIZING = 6;

  // Same as stopped but prevented from being garbage collected
  APP_STATE_DISABLED = 7;

  // App is detached and local client has disconnected.
  APP_STATE_DETACHED_DISCONNECTED = 8;

  // App is derived from another workspace. Acts as a static, immutable group of functions.
  APP_STATE_DERIVED = 9 [deprecated=true];
}

enum AppStopSource {
  APP_STOP_SOURCE_UNSPECIFIED = 0;
  APP_STOP_SOURCE_CLI = 1;
  APP_STOP_SOURCE_PYTHON_CLIENT = 2;
  APP_STOP_SOURCE_WEB = 3;
}

enum CertificateStatus {
  CERTIFICATE_STATUS_PENDING = 0;
  CERTIFICATE_STATUS_ISSUED = 1;
  CERTIFICATE_STATUS_FAILED = 2;
  CERTIFICATE_STATUS_REVOKED = 3;
}

enum CheckpointStatus {
  CHECKPOINT_STATUS_UNSPECIFIED = 0;
  CHECKPOINT_STATUS_PENDING = 1;
  CHECKPOINT_STATUS_PROCESSING = 2;
  CHECKPOINT_STATUS_READY = 3;
  CHECKPOINT_STATUS_FAILED = 4;
}

enum ClientType {
  CLIENT_TYPE_UNSPECIFIED = 0;
  CLIENT_TYPE_CLIENT = 1;
  CLIENT_TYPE_WORKER = 2;
  CLIENT_TYPE_CONTAINER = 3;
  CLIENT_TYPE_WEB_SERVER = 5;
}

enum CloudProvider {
  CLOUD_PROVIDER_UNSPECIFIED = 0;
  CLOUD_PROVIDER_AWS = 1;
  CLOUD_PROVIDER_GCP = 2;
  CLOUD_PROVIDER_AUTO = 3;
  CLOUD_PROVIDER_OCI = 4;
  reserved 5, 6, 7; // now unused internal experimental values
}

enum DNSRecordType {
  DNS_RECORD_TYPE_A = 0;
  DNS_RECORD_TYPE_TXT = 1;
  DNS_RECORD_TYPE_CNAME = 2;
}

// Which data format a binary message is encoded with.
enum DataFormat {
  DATA_FORMAT_UNSPECIFIED = 0;
  DATA_FORMAT_PICKLE = 1; // Cloudpickle
  DATA_FORMAT_ASGI = 2; // "Asgi" protobuf message
  DATA_FORMAT_GENERATOR_DONE = 3; // "GeneratorDone" protobuf message
}

enum DeploymentNamespace {
  DEPLOYMENT_NAMESPACE_UNSPECIFIED = 0;
  DEPLOYMENT_NAMESPACE_WORKSPACE = 1;
  DEPLOYMENT_NAMESPACE_GLOBAL = 3;
}

enum ExecOutputOption {
  EXEC_OUTPUT_OPTION_UNSPECIFIED = 0;
  EXEC_OUTPUT_OPTION_DEVNULL = 1;
  EXEC_OUTPUT_OPTION_PIPE = 2;
  EXEC_OUTPUT_OPTION_STDOUT = 3;
}

enum FileDescriptor {
  FILE_DESCRIPTOR_UNSPECIFIED = 0;
  FILE_DESCRIPTOR_STDOUT = 1;
  FILE_DESCRIPTOR_STDERR = 2;
  FILE_DESCRIPTOR_INFO = 3;
}

enum FunctionCallInvocationType {
  FUNCTION_CALL_INVOCATION_TYPE_UNSPECIFIED = 0;
  FUNCTION_CALL_INVOCATION_TYPE_SYNC_LEGACY = 1;
  FUNCTION_CALL_INVOCATION_TYPE_ASYNC_LEGACY = 2;
  FUNCTION_CALL_INVOCATION_TYPE_ASYNC = 3;
}

enum FunctionCallType {
  FUNCTION_CALL_TYPE_UNSPECIFIED = 0;
  FUNCTION_CALL_TYPE_UNARY = 1;
  FUNCTION_CALL_TYPE_MAP = 2;
}

enum GPUType {
  GPU_TYPE_UNSPECIFIED = 0;
  GPU_TYPE_T4 = 1;
  GPU_TYPE_A100 = 2;
  GPU_TYPE_A10G = 3;
  GPU_TYPE_ANY = 4;
  GPU_TYPE_A100_80GB = 8;
  GPU_TYPE_L4 = 9;
  GPU_TYPE_H100 = 10;
  GPU_TYPE_L40S = 11;
}

enum ObjectCreationType {
  OBJECT_CREATION_TYPE_UNSPECIFIED = 0;  // just lookup
  OBJECT_CREATION_TYPE_CREATE_IF_MISSING = 1;
  OBJECT_CREATION_TYPE_CREATE_FAIL_IF_EXISTS = 2;
  OBJECT_CREATION_TYPE_CREATE_OVERWRITE_IF_EXISTS = 3;
  OBJECT_CREATION_TYPE_ANONYMOUS_OWNED_BY_APP = 4;  // deprecate at some point
  OBJECT_CREATION_TYPE_EPHEMERAL = 5;
}

enum ParameterType {
  PARAM_TYPE_UNSPECIFIED = 0;
  PARAM_TYPE_STRING = 1;
  PARAM_TYPE_INT = 2;
}

enum ProgressType {
  IMAGE_SNAPSHOT_UPLOAD = 0;  // TODO(erikbern): shouldn't be zero, and needs prefix
  FUNCTION_QUEUED = 1;  // TODO(erikbern): needs_prefix
}

enum ProxyIpStatus {
  PROXY_IP_STATUS_UNSPECIFIED = 0;
  PROXY_IP_STATUS_CREATING = 1;
  PROXY_IP_STATUS_ONLINE = 2;
  PROXY_IP_STATUS_TERMINATED = 3;
  PROXY_IP_STATUS_UNHEALTHY = 4;
}

enum ProxyType {
  PROXY_TYPE_UNSPECIFIED = 0;
  PROXY_TYPE_LEGACY = 1;
  PROXY_TYPE_VPROX = 2;
}

enum RateLimitInterval {
  RATE_LIMIT_INTERVAL_UNSPECIFIED = 0;
  RATE_LIMIT_INTERVAL_SECOND = 1;
  RATE_LIMIT_INTERVAL_MINUTE = 2;
}

enum RegistryAuthType {
  REGISTRY_AUTH_TYPE_UNSPECIFIED = 0; // Older clients send this instead of "public".
  REGISTRY_AUTH_TYPE_AWS = 1;
  REGISTRY_AUTH_TYPE_GCP = 2;
  REGISTRY_AUTH_TYPE_PUBLIC = 3;
  REGISTRY_AUTH_TYPE_STATIC_CREDS = 4;
}

enum SeekWhence {
  SEEK_SET = 0;
  SEEK_CUR = 1;
  SEEK_END = 2;
}

enum SystemErrorCode {
  SYSTEM_ERROR_CODE_UNSPECIFIED = 0;
  SYSTEM_ERROR_CODE_PERM = 1;           // EPERM: Operation not permitted
  SYSTEM_ERROR_CODE_NOENT = 2;          // ENOENT: No such file or directory
  SYSTEM_ERROR_CODE_IO = 5;             // EIO: Input/output error
  SYSTEM_ERROR_CODE_NXIO = 6;           // ENXIO: No such device or address
  SYSTEM_ERROR_CODE_NOMEM = 12;         // ENOMEM: Out of memory
  SYSTEM_ERROR_CODE_ACCES = 13;         // EACCES: Permission denied
  SYSTEM_ERROR_CODE_EXIST = 17;         // EEXIST: File exists
  SYSTEM_ERROR_CODE_NOTDIR = 20;        // ENOTDIR: Not a directory
  SYSTEM_ERROR_CODE_ISDIR = 21;         // EISDIR: Is a directory
  SYSTEM_ERROR_CODE_INVAL = 22;         // EINVAL: Invalid argument
  SYSTEM_ERROR_CODE_MFILE = 24;         // EMFILE: Too many open files
  SYSTEM_ERROR_CODE_FBIG = 27;          // EFBIG: File too large
  SYSTEM_ERROR_CODE_NOSPC = 28;         // ENOSPC: No space left on device
}

enum TaskState {
  TASK_STATE_UNSPECIFIED = 0;
  TASK_STATE_CREATED = 6;
  TASK_STATE_QUEUED = 1;
  TASK_STATE_WORKER_ASSIGNED = 2;
  TASK_STATE_LOADING_IMAGE = 3;
  TASK_STATE_ACTIVE = 4;
  TASK_STATE_COMPLETED = 5;
  TASK_STATE_CREATING_CONTAINER = 7;
  TASK_STATE_IDLE = 8;
  TASK_STATE_PREEMPTIBLE = 9;
  TASK_STATE_PREEMPTED = 10;
  TASK_STATE_LOADING_CHECKPOINT_IMAGE = 11;
}

enum VolumeFsVersion {
  VOLUME_FS_VERSION_UNSPECIFIED = 0;
  VOLUME_FS_VERSION_V1 = 1;
  VOLUME_FS_VERSION_V2 = 2;
}

enum WebhookAsyncMode {
  WEBHOOK_ASYNC_MODE_UNSPECIFIED = 0;
  reserved 1; // unused REDIRECT mode
  WEBHOOK_ASYNC_MODE_DISABLED = 2; // No longer used by client
  WEBHOOK_ASYNC_MODE_TRIGGER = 3; // No longer used by client (previously used when wait_for_response=False)
  WEBHOOK_ASYNC_MODE_AUTO = 4; // The default
}

enum WebhookType {
  WEBHOOK_TYPE_UNSPECIFIED = 0;
  WEBHOOK_TYPE_ASGI_APP = 1;
  WEBHOOK_TYPE_FUNCTION = 2;
  WEBHOOK_TYPE_WSGI_APP = 3;
  WEBHOOK_TYPE_WEB_SERVER = 4;
}

message AppClientDisconnectRequest {
  string app_id = 1;
  AppDisconnectReason reason = 2;
  string exception = 3;
}

message AppCreateRequest {
  string client_id = 1 [ (modal.options.audit_target_attr) = true ];
  string description = 2;    // Human readable label for the app
  string environment_name = 5;
  AppState app_state = 6;
}

message AppCreateResponse {
  string app_id = 1;
  string app_page_url = 2;
  string app_logs_url = 3;
}

message AppDeployRequest {
  string app_id = 1 [ (modal.options.audit_target_attr) = true ];
  DeploymentNamespace namespace = 2;
  string name = 3;
  string object_entity = 4;
  AppDeployVisibility visibility = 5;
  string tag = 6;
}

message AppDeployResponse {
  string url = 1;
}

message AppDeploySingleObjectRequest {
  string name = 1;
  DeploymentNamespace namespace = 2;
  string environment_name = 3;
  string object_id = 4;
}

message AppDeploySingleObjectResponse {
  string app_id = 1;
}

message AppDeploymentHistory {
  string app_id = 1;
  uint32 version = 2;
  string client_version = 3;
  double deployed_at = 4;
  string deployed_by = 5;
  string tag = 6;
  uint32 rollback_version = 7;
  bool rollback_allowed = 8;
}

message AppDeploymentHistoryRequest {
  string app_id = 1;
}

message AppDeploymentHistoryResponse {
  repeated AppDeploymentHistory app_deployment_histories = 1;
}

message AppGetByDeploymentNameRequest {
  DeploymentNamespace namespace = 1;
  string name = 2;
  string environment_name = 4;
}

message AppGetByDeploymentNameResponse {
  string app_id = 1;
}

message AppGetLogsRequest {
  string app_id = 1;
  float timeout = 2;
  string last_entry_id = 4;
  string function_id = 5;
  string input_id = 6;
  string task_id = 7;
  FileDescriptor file_descriptor = 8;
}

message AppGetObjectsItem {
  string tag = 1;
  Object object = 6;
}

message AppGetObjectsRequest {
  string app_id = 1;
  bool include_unindexed = 2;
  bool only_class_function = 3;
}

message AppGetObjectsResponse {
  repeated AppGetObjectsItem items = 2;
}

message AppGetOrCreateRequest {
  string app_name = 1;
  string environment_name = 2;
  ObjectCreationType object_creation_type = 3;
}

message AppGetOrCreateResponse {
  string app_id = 1;
}

message AppHeartbeatRequest {
  string app_id = 1;
}

message AppListRequest {
  string environment_name = 1;
}

message AppListResponse {
  message AppListItem {
    string app_id = 1;
    string description = 3;
    AppState state = 4;
    double created_at = 5;
    double stopped_at = 6;
    int32 n_running_tasks = 8;
    string name = 10;
  }
  repeated AppListItem apps = 1;
}

message AppLookupRequest {
  string app_name = 2;
  string environment_name = 3;
}

message AppLookupResponse {
  string app_id = 1;
}

message AppPublishRequest {
  string app_id = 1 [ (modal.options.audit_target_attr) = true ];
  string name = 2;
  string deployment_tag = 3;  // Additional metadata to identify a deployment
  AppState app_state = 4;  // Published app will be in this state
  map<string, string> function_ids = 5;  // function_name -> function_id
  map<string, string> class_ids = 6;  // class_name -> class_id
  map<string, string> definition_ids = 7;  // function_id -> definition_id
  uint32 rollback_version = 8;  // Unused by client, but used internally
  string client_version = 9;  // Unused by client, but used internally
}

message AppPublishResponse {
  string url = 1;
}

message AppRollbackRequest {
  string app_id = 1;
  int32 version = 2;  // signed as we support negative "roll back n versions" requests
}

message AppSetObjectsRequest {
  string app_id = 1;
  map<string, string> indexed_object_ids = 2;
  string client_id = 3;
  repeated string unindexed_object_ids = 4;
  AppState new_app_state = 5; // promotes an app from initializing to this new state
  string single_object_id = 6;
}

message AppStopRequest {
  string app_id = 1 [ (modal.options.audit_target_attr) = true ];
  AppStopSource source = 2;
}

// A web endpoint connection-related message.
//
// Modal's internal web endpoint runtime effectively acts as a global web server
// that schedules requests to tasks that are spawned on-demand, so we need an
// internal protocol to model HTTP requests. This is that protocol.
//
// We base this protocol on Python's ASGI specification, which is a popular
// interface between applications and web servers.
//
// ASGI Spec: https://asgi.readthedocs.io/en/latest/specs/www.html
message Asgi {
  // Message of type "http" (connection scope)
  message Http {
    string http_version = 1;
    string method = 2;
    string scheme = 3;
    string path = 4;
    bytes query_string = 5;
    repeated bytes headers = 6; // Flat list of alternating header names and values
    optional string client_host = 7;
    optional uint32 client_port = 8;
  }

  // Message of type "http.request"
  message HttpRequest {
    bytes body = 1;
    bool more_body = 2;
  }

  // Message of type "http.response.start"
  message HttpResponseStart {
    uint32 status = 1;
    repeated bytes headers = 2; // Flat list of alternating header names and values
    bool trailers = 3;
  }

  // Message of type "http.response.body"
  message HttpResponseBody {
    bytes body = 1;
    bool more_body = 2;
  }

  // Message of type "http.response.trailers"
  message HttpResponseTrailers {
    repeated bytes headers = 1; // Flat list of alternating header names and values
    bool more_trailers = 2;
  }

  // Message of type "http.disconnect"
  message HttpDisconnect {
  }

  // Message of type "websocket" (connection scope)
  message Websocket {
    string http_version = 1; // We don't support RFC 8441 yet, so this will always be "1.1"
    string scheme = 2;
    string path = 3;
    bytes query_string = 4;
    repeated bytes headers = 5; // Flat list of alternating header names and values
    optional string client_host = 6;
    optional uint32 client_port = 7;
    repeated string subprotocols = 8;
  }

  // Message of type "websocket.connect"
  message WebsocketConnect {
  }

  // Message of type "websocket.accept"
  message WebsocketAccept {
    optional string subprotocol = 1;
    repeated bytes headers = 2; // Flat list of alternating header names and values
  }

  // Message of type "websocket.receive"
  message WebsocketReceive {
    oneof content {
      bytes bytes = 1;
      string text = 2;
    }
  }

  // Message of type "websocket.send"
  message WebsocketSend {
    oneof content {
      bytes bytes = 1;
      string text = 2;
    }
  }

  // Message of type "websocket.disconnect"
  message WebsocketDisconnect {
    optional uint32 code = 1;
  }

  // Message of type "websocket.close"
  message WebsocketClose {
    optional uint32 code = 1;
    string reason = 2;
  }

  oneof type {
    Http http = 1;
    HttpRequest http_request = 2;
    HttpResponseStart http_response_start = 3;
    HttpResponseBody http_response_body = 4;
    HttpResponseTrailers http_response_trailers = 5;
    HttpDisconnect http_disconnect = 6;

    Websocket websocket = 7;
    WebsocketConnect websocket_connect = 8;
    WebsocketAccept websocket_accept = 9;
    WebsocketReceive websocket_receive = 10;
    WebsocketSend websocket_send = 11;
    WebsocketDisconnect websocket_disconnect = 12;
    WebsocketClose websocket_close = 13;
  }
}

message BaseImage {
  string image_id = 1;
  string docker_tag = 2;
  reserved 4;
}

message BlobCreateRequest {
  // TODO(erikbern): how are these garbage collected?
  // Shouldn't they belong to an app?
  string content_md5 = 1;
  string content_sha256_base64 = 2;
  int64 content_length = 3;
}

message BlobCreateResponse {
  string blob_id = 2;
  oneof upload_type_oneof {
    string upload_url = 1;
    MultiPartUpload multipart = 3;
  }
}

message BlobGetRequest {
  string blob_id = 1;
}

message BlobGetResponse {
  string download_url = 1;
}

message BuildFunction {
  string definition = 1;
  bytes globals = 2;
  FunctionInput input = 3;
}

message CancelInputEvent {
  repeated string input_ids = 1;
  bool terminate_containers = 2;
}

message CheckpointInfo {
  string checksum = 1;
  CheckpointStatus status = 2;
  string checkpoint_id = 3;
  string runtime_fingerprint = 4;
  int64 size = 5;
}

message ClassCreateRequest {
  string app_id = 1  [ (modal.options.audit_target_attr) = true ];
  string existing_class_id = 2;
  repeated ClassMethod methods = 3;
  reserved 4; // removed class_function_id
  bool only_class_function = 5;
}

message ClassCreateResponse {
  string class_id = 1;
  ClassHandleMetadata handle_metadata = 2;
}

message ClassGetRequest {
  string app_name = 1;
  string object_tag = 2;
  DeploymentNamespace namespace = 3;
  string environment_name = 4;

  bool lookup_published = 8; // Lookup class on app published by another workspace
  string workspace_name = 9;
  bool only_class_function = 10;
}

message ClassGetResponse {
  string class_id = 1;
  ClassHandleMetadata handle_metadata = 2;
}

message ClassHandleMetadata {
  repeated ClassMethod methods = 1;
  string class_function_id = 2;
  FunctionHandleMetadata class_function_metadata = 3;
}

message ClassMethod {
  string function_name = 1;
  string function_id = 2;

  // Class methods need to hydrate all functions on the class
  FunctionHandleMetadata function_handle_metadata = 3;
}

message ClassParameterInfo {
  enum ParameterSerializationFormat {
    PARAM_SERIALIZATION_FORMAT_UNSPECIFIED = 0;
    PARAM_SERIALIZATION_FORMAT_PICKLE = 1; // legacy format - pickle of (args, kwargs) tuple
    PARAM_SERIALIZATION_FORMAT_PROTO = 2; // new format using api.FunctionParameterSet
  }
  ParameterSerializationFormat format = 1;
  repeated ClassParameterSpec schema = 2; // only set for PARAM_SERIALIZATION_FORMAT_PROTO
}

message ClassParameterSet {
  // NOTE: adding additional *fields* here can invalidate function lookups
  //  since we use the serialized message as the bound function identifier
  //  for parameter-bound classes. Modify with *caution*
  repeated ClassParameterValue parameters = 1;
}

message ClassParameterSpec {
  string name = 1;
  ParameterType type = 2;
  bool has_default = 3;
  oneof default_oneof {
    string string_default = 4;
    int64 int_default = 5;
  }
}

message ClassParameterValue {
  // NOTE: adding additional *fields* here can invalidate function lookups
  //  since we use the serialized message as the bound function identifier
  //  for parameter-bound classes. Modify with *caution*
  string name = 1;
  ParameterType type = 2;
  oneof value_oneof {
    string string_value = 3;
    int64 int_value = 4;
  }
}

message ClientHelloResponse {
  string warning = 1;
  string image_builder_version = 2;  // Deprecated, no longer used in client
}

message CloudBucketMount {
  enum BucketType {
    UNSPECIFIED = 0;
    S3 = 1;
    R2 = 2;
    GCP = 3;
  }

  string bucket_name = 1;
  string mount_path = 2;
  string credentials_secret_id = 3;
  bool read_only = 4;
  BucketType bucket_type = 5;
  bool requester_pays = 6;
  optional string bucket_endpoint_url = 7;
  optional string key_prefix = 8;
}

message ContainerArguments {  // This is used to pass data from the worker to the container
  string task_id = 1;
  string function_id = 2;
  string app_id = 4;
  Function function_def = 7;
  ProxyInfo proxy_info = 8;
  map<string, string> tracing_context = 9;
  bytes serialized_params = 10;
  string runtime = 11;
  string environment_name = 13;
  optional string checkpoint_id = 14;
}

message ContainerCheckpointRequest {
  string checkpoint_id = 1;
}

message ContainerExecGetOutputRequest {
  string exec_id = 1;
  float timeout = 2;
  uint64 last_batch_index = 3;
  FileDescriptor file_descriptor = 4;
}

message ContainerExecPutInputRequest {
  string exec_id = 1;
  RuntimeInputMessage input = 2;
}

message ContainerExecRequest {
  string task_id = 1;
  repeated string command = 2;
  PTYInfo pty_info = 3;
  // Send SIGTERM to running container on exit of exec command.
  bool terminate_container_on_exit = 4;
  bool runtime_debug = 5; // For internal debugging use only.
  ExecOutputOption stdout_output = 6;
  ExecOutputOption stderr_output = 7;
}

message ContainerExecResponse {
  string exec_id = 1;
}

message ContainerExecWaitRequest {
  string exec_id = 1;
  float timeout = 2;
}

message ContainerExecWaitResponse {
  optional int32 exit_code = 1;
  bool completed = 2;
}

message ContainerFileCloseRequest {
  string file_descriptor = 1;
}

message ContainerFileDeleteBytesRequest {
  string file_descriptor = 1;
  optional uint32 start_inclusive = 2;
  optional uint32 end_exclusive = 3;
}

message ContainerFileFlushRequest {
  string file_descriptor = 1;
}

message ContainerFileOpenRequest {
  // file descriptor is hydrated when sent from server -> worker
  optional string file_descriptor = 1;
  string path = 2;
  string mode = 3;
}

message ContainerFileReadLineRequest {
  string file_descriptor = 1;
}

message ContainerFileReadRequest {
  string file_descriptor = 1;
  optional uint32 n = 2;
}

message ContainerFileSeekRequest {
  string file_descriptor = 1;
  int32 offset = 2;
  SeekWhence whence = 3;
}

message ContainerFileWriteReplaceBytesRequest {
  string file_descriptor = 1;
  bytes data = 2;
  optional uint32 start_inclusive = 3;
  optional uint32 end_exclusive = 4;
}

message ContainerFileWriteRequest {
  string file_descriptor = 1;
  bytes data = 2;
}

message ContainerFilesystemExecGetOutputRequest {
  string exec_id = 1;
  float timeout = 2;
}

message ContainerFilesystemExecRequest {
  oneof file_exec_request_oneof {
    ContainerFileOpenRequest file_open_request = 1;
    ContainerFileWriteRequest file_write_request = 2;
    ContainerFileReadRequest file_read_request = 3;
    ContainerFileFlushRequest file_flush_request = 4;
    ContainerFileReadLineRequest file_read_line_request = 5;
    ContainerFileSeekRequest file_seek_request = 6;
    ContainerFileDeleteBytesRequest file_delete_bytes_request = 7;
    ContainerFileWriteReplaceBytesRequest file_write_replace_bytes_request = 8;
    ContainerFileCloseRequest file_close_request = 9;
  }
  string task_id = 10;
}

message ContainerFilesystemExecResponse {
  string exec_id = 1;
  // only set when the request opens a new file, i.e., ContainerFileOpenRequest
  optional string file_descriptor = 2;
}

message ContainerHeartbeatRequest {
  bool canceled_inputs_return_outputs = 4;

  reserved 1, 2, 3;
}

message ContainerHeartbeatResponse {
  optional CancelInputEvent cancel_input_event = 1;
}

message ContainerLogRequest {
  repeated TaskLogs logs = 3;
}

message ContainerStopRequest {
  string task_id = 1 [ (modal.options.audit_target_attr) = true ];
}

message ContainerStopResponse {
}

message CustomDomainConfig {
  string name = 1;
}

message CustomDomainInfo {
  string url = 1;
}

message DNSRecord {
  DNSRecordType type = 1;
  string name = 2;
  string value = 3;
}

// Chunks of data that can be streamed in and out of tasks.
message DataChunk {
  DataFormat data_format = 1;
  oneof data_oneof {
    bytes data = 2;
    string data_blob_id = 3;
  }
  uint64 index = 4; // Index of this data chunk in the stream.
}

message DictClearRequest {
  string dict_id = 1;
}

message DictContainsRequest {
  string dict_id = 1;
  bytes key = 2;
}

message DictContainsResponse {
  bool found = 1;
}

message DictContentsRequest {
  string dict_id = 1;
  // Setting these to True will populate the corresponding field in the response, otherwise it will be null
  // This lets us support the keys/values/items SDK API through one RPC without unnecessary data transfer
  bool keys = 2;
  bool values = 3;
}

message DictDeleteRequest {
  string dict_id = 1;
}

message DictEntry {
  bytes key = 1;
  bytes value = 2;
}

message DictGetOrCreateRequest {
  string deployment_name = 1 [ (modal.options.audit_target_attr) = true ];
  DeploymentNamespace namespace = 2;
  string environment_name = 3;
  ObjectCreationType object_creation_type = 4;
  repeated DictEntry data = 5;
}

message DictGetOrCreateResponse {
  string dict_id = 1;
}

message DictGetRequest {
  string dict_id = 1;
  bytes key = 2;
}

message DictGetResponse {
  bool found = 1;
  optional bytes value = 2;
}

message DictHeartbeatRequest {
  string dict_id = 1;
}

message DictLenRequest {
  string dict_id = 1;
}

message DictLenResponse {
  int32 len = 1;
}

message DictListRequest {
  string environment_name = 1;
}

message DictListResponse {
  message DictInfo {
    string name = 1;
    double created_at = 2;
  }

  repeated DictInfo dicts = 1;
}

message DictPopRequest {
  string dict_id = 1;
  bytes key = 2;
}

message DictPopResponse {
  bool found = 1;
  optional bytes value = 2;
}

message DictUpdateRequest {
  string dict_id = 1 [ (modal.options.audit_target_attr) = true ];
  repeated DictEntry updates = 2;
}

message DictUpdateResponse {
}

message Domain {
  string domain_id = 1;
  string domain_name = 2;
  double created_at = 3;
  CertificateStatus certificate_status = 4;
  repeated DNSRecord dns_records = 5;
};

message DomainCertificateVerifyRequest {
  string domain_id = 1;
}

message DomainCertificateVerifyResponse {
  Domain domain = 1;
}

message DomainCreateRequest {
  string domain_name = 1  [ (modal.options.audit_target_attr) = true ];
}

message DomainCreateResponse {
  string domain_id = 1;
  repeated DNSRecord dns_records = 2;
}

message DomainListRequest {
}

message DomainListResponse {
  repeated Domain domains = 1;
}

message EnvironmentCreateRequest {
  string name = 1 [ (modal.options.audit_target_attr) = true ];
}

message EnvironmentDeleteRequest {
  string name = 1 [ (modal.options.audit_target_attr) = true ];
}
message EnvironmentGetOrCreateRequest {
  string deployment_name = 1 [ (modal.options.audit_target_attr) = true ];
  ObjectCreationType object_creation_type = 2;
}

message EnvironmentGetOrCreateResponse {
  string environment_id = 1;
  EnvironmentMetadata metadata = 2;
}

message EnvironmentListItem {
  string name = 1;
  string webhook_suffix = 2;
  double created_at = 3;
  bool default = 4;
}

message EnvironmentListResponse {
  repeated EnvironmentListItem items = 2;
}

message EnvironmentMetadata{
  string name = 1;
  EnvironmentSettings settings = 2;
}

// Environment-scoped settings, with workspace-level defaults.
// Note that we use MergeFrom to combine workspace / environment settings,
// which will *append* any `repeated` fields!
message EnvironmentSettings {
  string image_builder_version = 1;
  string webhook_suffix = 2;
}

message EnvironmentUpdateRequest {
  string current_name = 1 [ (modal.options.audit_target_attr) = true ];
  google.protobuf.StringValue name = 2;
  google.protobuf.StringValue web_suffix = 3;
}

// A file entry when listing files in a volume or network file system.
message FileEntry {
  enum FileType {
    UNSPECIFIED = 0;
    FILE = 1;
    DIRECTORY = 2;
    SYMLINK = 3;
  }
  string path = 1;
  FileType type = 2;
  uint64 mtime = 3;
  uint64 size = 4;
}

message FilesystemRuntimeOutputBatch {
  repeated bytes output = 1;
  optional SystemErrorMessage error = 2;
  uint64 batch_index = 3;
  bool eof = 4;
}

message Function {
  string module_name = 1;
  string function_name = 2;
  repeated string mount_ids = 3;
  string image_id = 4;
  bytes function_serialized = 6;

  enum DefinitionType {
    DEFINITION_TYPE_UNSPECIFIED = 0;
    DEFINITION_TYPE_SERIALIZED = 1;
    DEFINITION_TYPE_FILE = 2;
  }
  DefinitionType definition_type = 7;

  enum FunctionType {
    FUNCTION_TYPE_UNSPECIFIED = 0;
    FUNCTION_TYPE_GENERATOR = 1;
    FUNCTION_TYPE_FUNCTION = 2;
  }
  FunctionType function_type = 8;

  Resources resources = 9;
  repeated string secret_ids = 10;

  RateLimit rate_limit = 11;
  WebhookConfig webhook_config = 15;

  repeated SharedVolumeMount shared_volume_mounts = 16;

  optional string proxy_id = 17;

  FunctionRetryPolicy retry_policy = 18;

  uint32 concurrency_limit = 19;

  reserved 20; // old fields

  uint32 timeout_secs = 21;

  PTYInfo pty_info = 22;
  bytes class_serialized = 23;

  uint32 task_idle_timeout_secs = 25;

  optional CloudProvider cloud_provider = 26;

  uint32 warm_pool_size = 27;

  string web_url = 28;
  WebUrlInfo web_url_info = 29;

  // If set, overrides the runtime used by the function, either "runc" or "gvisor".
  string runtime = 30;

  string app_name = 31;  // Formerly stub_name

  repeated VolumeMount volume_mounts = 33;

  uint32 target_concurrent_inputs = 34;

  repeated CustomDomainInfo custom_domain_info = 35;

  string worker_id = 36; // For internal debugging use only.

  bool runtime_debug = 37; // For internal debugging use only.

  // TODO: combine into enum?
  bool is_builder_function = 32;
  bool is_auto_snapshot = 38;
  bool is_method = 39;
  bool is_checkpointing_function = 40;

  // Checkpoint and restore

  bool checkpointing_enabled = 41;

  CheckpointInfo checkpoint = 42;
  repeated ObjectDependency object_dependencies = 43;

  bool block_network = 44;

  uint32 max_inputs = 46;

  repeated S3Mount s3_mounts = 47;
  repeated CloudBucketMount cloud_bucket_mounts = 51;

  reserved 48; // _experimental_boost

  // If set, tasks will be scheduled using the new scheduler, which also knows
  // to look at fine-grained placement constraints.
  reserved 49; // _experimental_scheduler
  optional SchedulerPlacement scheduler_placement = 50;
  reserved 52; // _experimental_scheduler_placement

  bool is_class = 53;  // if "Function" is actually a class grouping multiple methods

  string use_function_id = 54;  // for class methods use this function id instead for invocations - the *referenced* function should have is_class=True
  string use_method_name = 55;  // for class methods - this method name needs to be included in the FunctionInput

  ClassParameterInfo class_parameter_info = 56;

  reserved 57; // _experimental_resources
  reserved 58;
  reserved 59;
  uint32 batch_max_size = 60; // Maximum number of inputs to fetch at once
  uint64 batch_linger_ms = 61; // Miliseconds to block before a response is needed
  bool i6pn_enabled = 62;
  bool _experimental_concurrent_cancellations = 63;
  uint32 max_concurrent_inputs = 64;

  // TODO(irfansharif): Remove, once https://github.com/modal-labs/modal/pull/15645 lands.
  bool _experimental_task_templates_enabled = 65;  // forces going through the new gpu-fallbacks integration path, even if no fallback options are specified
  repeated TaskTemplate _experimental_task_templates = 66;  // for fallback options, where the first/most-preferred "template" is derived from fields above

  // When the function is a "grouped" one, this records the # of tasks we want
  // to schedule in tandem.
  uint32 _experimental_group_size = 67;

  // If set, the function will be run in an untrusted environment.
  bool untrusted = 68;

  uint32 _experimental_buffer_containers = 69;

  // _experimental_proxy_ip -> ProxyInfo
  // TODO: deprecate.
  optional string _experimental_proxy_ip = 70;

  bool runtime_perf_record = 71; // For internal debugging use only.

  Schedule schedule = 72;

  bool snapshot_debug = 73; // For internal debugging use only.

<<<<<<< HEAD
  // Need a mapping of method names to method definitions
=======
  // Mapping of method names to method definitions, only non-empty for class service functions
>>>>>>> 008a74a4
  map<string, MethodDefinition> method_definitions = 74;
  bool method_definitions_set = 75;
}

message FunctionBindParamsRequest {
  string function_id = 1;
  bytes serialized_params = 2;
  FunctionOptions function_options = 3;
  string environment_name = 4;
}

message FunctionBindParamsResponse {
  string bound_function_id = 1;
  FunctionHandleMetadata handle_metadata = 2;
}

message FunctionCallCallGraphInfo {
  string function_call_id = 1;
  string parent_input_id = 2;
  string function_name = 3;
  string module_name = 4;
}

message FunctionCallCancelRequest {
  string function_call_id = 1;
  bool terminate_containers = 2;
}

message FunctionCallGetDataRequest {
  string function_call_id = 1;
  uint64 last_index = 2;
}

message FunctionCallInfo {
  string function_call_id = 1;
  int32 idx = 2;
  reserved 3, 4, 5; // old fields
  double created_at = 6; // when the call was created
  double scheduled_at = 7; // if cron job, when run was scheduled
  reserved 8, 9, 10, 11;  // old fields
  InputCategoryInfo pending_inputs = 12;
  InputCategoryInfo failed_inputs = 13;
  InputCategoryInfo succeeded_inputs = 14;
  InputCategoryInfo timeout_inputs = 15;
  InputCategoryInfo cancelled_inputs = 16;
  int32 total_inputs = 17;
}

message FunctionCallListRequest {
  string function_id = 1;
}

message FunctionCallListResponse {
  repeated FunctionCallInfo function_calls = 1;
}

message FunctionCallPutDataRequest {
  string function_call_id = 1;
  repeated DataChunk data_chunks = 2;
}

message FunctionCreateRequest {
  Function function = 1;
  string app_id = 2  [ (modal.options.audit_target_attr) = true ];
  Schedule schedule = 6 [deprecated=true]; // Deprecated: now passed in the Function definition
  string existing_function_id = 7;
  // This flag tells the server to avoid doing updates in FunctionCreate that should now
  // be done in AppPublish. Provides a smoother migration onto atomic deployments with 0.64,
  // and can be deprecated once we no longer support ealier versions.
  bool defer_updates = 8;
  FunctionData function_data = 9;  // supersedes 'function' field above
}

message FunctionCreateResponse {
  string function_id = 1;
  string __deprecated_web_url = 2  [ deprecated = true];  // Used up until 0.62.212
  Function function = 4;
  FunctionHandleMetadata handle_metadata = 5;
}

message FunctionData {
  // Note: FunctionData pulls "up" a subset of fields from Function message that
  // will get deprecated there and made authoritative here, at the top-level.
  // All remaining fields will stay within the Function message itself and a
  // single FunctionData will contain a list of such (ranked) Functions. The
  // top-level fields capture data not specific to any particular underlying
  // task (like warm-pool-size, applicable across all tasks), while fields
  // specific to the task (like the resource request) will exist at the bottom
  // level.

  string module_name = 1;
  string function_name = 2;

  Function.FunctionType function_type = 3;

  // Scheduling related fields.
  uint32 warm_pool_size = 4;
  uint32 concurrency_limit = 5;
  uint32 task_idle_timeout_secs = 6;
  string worker_id = 7; // for internal debugging use only

  uint32 timeout_secs = 8;

  string web_url = 9;
  WebUrlInfo web_url_info = 10;
  WebhookConfig webhook_config = 11;
  repeated CustomDomainInfo custom_domain_info = 12;

  bool is_class = 13;  // if "Function" is actually a class grouping multiple methods - applies across all underlying tasks
  ClassParameterInfo class_parameter_info = 14;

  bool is_method = 15;
  string use_function_id = 16; // used for methods
  string use_method_name = 17; // used for methods

  message RankedFunction {
    uint32 rank = 1;
    Function function = 2;
  }
  repeated RankedFunction ranked_functions = 18;

  // When the function is a "grouped" one, this records the # of tasks we want
  // to schedule in tandem.
  uint32 _experimental_group_size = 19;

  Schedule schedule = 20;

  reserved 21;
}

message FunctionExtended {
  uint32 type_identifier = 1;
  // FunctionExtended is a union type that exists while we migrate between
  // storage of FunctionData vs. Functions, internally. Once migrated at the
  // storage level, we can get rid of this union type and replace with access
  // that expects FunctionData only.
  oneof function_extended {
    Function function_singleton = 2;
    FunctionData function_data = 3;
  }
}


message FunctionGetCallGraphRequest {
  // TODO: use input_id once we switch client submit API to return those.
  string function_call_id = 2;
}

message FunctionGetCallGraphResponse {
  repeated InputCallGraphInfo inputs = 1;
  repeated FunctionCallCallGraphInfo function_calls = 2;
}

message FunctionGetCurrentStatsRequest {
  string function_id = 1;
}

message FunctionGetDynamicConcurrencyRequest{
  string function_id = 1;
  uint32 target_concurrency = 2;
  uint32 max_concurrency = 3;
}

message FunctionGetDynamicConcurrencyResponse {
  uint32 concurrency = 1;
}

message FunctionGetInputsItem {
  string input_id = 1;
  FunctionInput input = 2;
  bool kill_switch = 3;
  reserved 4; // previously used
  string function_call_id = 5;
}

message FunctionGetInputsRequest {
  string function_id = 1;
  int32 max_values = 3;
  float average_call_time = 5;
  int32 input_concurrency = 6; // Container aims to fetch multiple inputs at the same time
  reserved 9;
  reserved 10;
  uint32 batch_max_size = 11; // Maximum number of inputs to fetch at once
  uint64 batch_linger_ms = 12; // Miliseconds to block before a response is needed
}

message FunctionGetInputsResponse {
  repeated FunctionGetInputsItem inputs = 3;
  float rate_limit_sleep_duration = 4; // How long to sleep before requesting another input.
}

message FunctionGetOutputsItem {
  GenericResult result = 1;
  int32 idx = 2;
  string input_id = 3;
  DataFormat data_format = 5; // for result.data_oneof
  string task_id = 6;
  double input_started_at = 7;
  double output_created_at = 8;
}

message FunctionGetOutputsRequest {
  string function_call_id = 1;
  int32 max_values = 2;
  float timeout = 3;
  string last_entry_id = 6;
  bool clear_on_success = 7; // expires *any* remaining outputs soon after this call, not just the returned ones
  double requested_at = 8; // Used for waypoints.
}

message FunctionGetOutputsResponse {
  repeated int32 idxs = 3;
  repeated FunctionGetOutputsItem outputs = 4;
  string last_entry_id = 5;
  int32 num_unfinished_inputs = 6;
}

message FunctionGetRequest {
  string app_name = 1;
  string object_tag = 2;
  DeploymentNamespace namespace = 3;
  string environment_name = 4;
}

message FunctionGetResponse {
  string function_id = 1;
  FunctionHandleMetadata handle_metadata = 2;
}

message FunctionGetSerializedRequest {
  string function_id = 1;
}

message FunctionGetSerializedResponse {
  bytes function_serialized = 1;
  bytes class_serialized = 2;
}

message FunctionHandleMetadata {
  // contains all the info about a function that is needed to trigger the right
  // behaviour when using a FunctionHandler. Notably excludes things purely
  // used for *executing* the function in a container entrypoint

  // Should be a subset and use IDs/types from `Function` above
  string function_name = 2;
  Function.FunctionType function_type = 8;
  string web_url = 28;
  bool is_method = 39;
  string use_function_id = 40; // used for methods
  string use_method_name = 41; // used for methods
  string definition_id = 42;
  ClassParameterInfo class_parameter_info = 43;
<<<<<<< HEAD
=======
  // Mapping of method names to their metadata, only non-empty for class service functions
>>>>>>> 008a74a4
  map<string, FunctionHandleMetadata> method_handle_metadata = 44;
}

message FunctionInput {
  // serialized (args, kwargs).
  oneof args_oneof {
    bytes args = 1;
    string args_blob_id = 7;
  }
  bool final_input = 9;
  DataFormat data_format = 10; // For args_oneof.
  optional string method_name = 11; // specifies which method to call when calling a class/object function
}

message FunctionMapRequest {
  string function_id = 1;
  string parent_input_id = 2;
  bool return_exceptions = 3;
  FunctionCallType function_call_type = 4;
  repeated FunctionPutInputsItem pipelined_inputs = 5;
  FunctionCallInvocationType function_call_invocation_type = 6;
}

message FunctionMapResponse {
  string function_call_id = 1;
  repeated FunctionPutInputsResponseItem pipelined_inputs = 2;
}

message FunctionOptions {
  repeated string secret_ids = 1;
  repeated string mount_ids = 2; // Currently not supported
  optional Resources resources = 3;
  optional FunctionRetryPolicy retry_policy = 4;
  optional uint32 concurrency_limit = 5;
  optional uint32 timeout_secs = 6;
  optional uint32 task_idle_timeout_secs = 7;
  optional uint32 warm_pool_size = 8;
  repeated VolumeMount volume_mounts = 9;
  optional uint32 target_concurrent_inputs = 10;
  bool replace_volume_mounts = 11;
  bool replace_secret_ids = 12;
}

message FunctionPrecreateRequest {
  string app_id = 1;
  string function_name = 2  [ (modal.options.audit_target_attr) = true ];
  string existing_function_id = 3;
  Function.FunctionType function_type = 4;
  WebhookConfig webhook_config = 5;
  string use_function_id = 6;  // for class methods - use this function id instead for invocations - the *referenced* function should have is_class=True
  string use_method_name = 7;  // for class methods - this method name needs to be included in the FunctionInput
<<<<<<< HEAD
=======
  // Mapping of method names to method definitions, only non-empty for class service functions
>>>>>>> 008a74a4
  map<string, MethodDefinition> method_definitions = 8;
}

message FunctionPrecreateResponse {
  string function_id = 1;
  FunctionHandleMetadata handle_metadata = 2;
}

message FunctionPutInputsItem {
  int32 idx = 1;
  FunctionInput input = 2;
}

message FunctionPutInputsRequest {
  string function_id = 1;
  string function_call_id = 3;
  repeated FunctionPutInputsItem inputs = 4;
}

message FunctionPutInputsResponse {
  repeated FunctionPutInputsResponseItem inputs = 1;
}

message FunctionPutInputsResponseItem {
  int32 idx = 1;
  string input_id = 2;
}

message FunctionPutOutputsItem {
  string input_id = 1;
  GenericResult result = 2;
  double input_started_at = 3;
  double output_created_at = 4;
  DataFormat data_format = 7; // for result.data_oneof
}

message FunctionPutOutputsRequest {
  repeated FunctionPutOutputsItem outputs = 4;
  double requested_at = 5; // Used for waypoints.
}

message FunctionRetryPolicy {
  float backoff_coefficient = 1;
  uint32 initial_delay_ms = 2;
  uint32 max_delay_ms = 3;
  // NOTE: two-byte field number not used for special reason. copy-paste error. Ref: PR #2542
  uint32 retries = 18;
}

message FunctionStats {
  uint32 backlog = 1;
  uint32 num_active_tasks = 2;
  uint32 num_total_tasks = 3;
}

message FunctionUpdateSchedulingParamsRequest {
  string function_id = 1;
  uint32 warm_pool_size_override = 2;
}

message FunctionUpdateSchedulingParamsResponse {}

message GPUConfig {
  GPUType type = 1;
  uint32 count = 2;
  uint32 memory = 3;
}

message GeneratorDone {  // Sent as the output when a generator finishes running.
  uint64 items_total = 1;
}

message GenericResult {  // Used for both tasks and function outputs
  enum GenericStatus {
    GENERIC_STATUS_UNSPECIFIED = 0;
    GENERIC_STATUS_SUCCESS = 1;
    GENERIC_STATUS_FAILURE = 2;
    // Used when a task was killed using an external signal.
    GENERIC_STATUS_TERMINATED = 3;
    GENERIC_STATUS_TIMEOUT = 4;
    // Used when the user's function fails to initialize (ex. S3 mount failed due to invalid credentials).
    // Terminates the function and all remaining inputs.
    GENERIC_STATUS_INIT_FAILURE = 5;
  }

  GenericStatus status = 1; // Status of the task or function output.
  string exception = 2;  // Exception message for failures, if available.
  int32 exitcode = 3;  // Status code of the container entrypoint or builder process if it terminates unexpectedly.

  string traceback = 4;  // String value of the Python traceback.
  bytes serialized_tb = 11; // Pickled traceback object.
  bytes tb_line_cache = 12; // Pickled line cache for traceback object.

  oneof data_oneof {
    bytes data = 5; // Inline data of the result.
    string data_blob_id = 10; // Blob ID for large data.
  }

  string propagation_reason = 13; // (?)
}

message Image {
  repeated BaseImage base_images = 5;
  repeated string dockerfile_commands = 6;
  repeated ImageContextFile context_files = 7;
  string version = 11;
  repeated string secret_ids = 12;
  // Part of Image definition, because presence of GPU drivers
  // affects the image that's built.
  // Note: field 13 is getting replaced field 16. The client now sends both fields,
  // but the server still only reads field 13.
  bool gpu = 13;
  string context_mount_id = 15;
  GPUConfig gpu_config = 16;
  ImageRegistryConfig image_registry_config = 17;

  string build_function_def = 14; // deprecated after 0.58.96
  bytes build_function_globals = 18; // deprecated after 0.58.96

  // If set, overrides the runtime used by the function. Specify either "runc" or "gvisor".
  string runtime = 19;
  // Not included in image definition checksum as debug features do not affect built image.
  bool runtime_debug = 20;

  BuildFunction build_function = 21;
}

message ImageContextFile {
  string filename = 1;
  bytes data = 2;
}

message ImageGetOrCreateRequest {
  Image image = 2;
  string app_id = 4 [ (modal.options.audit_target_attr) = true ];
  string existing_image_id = 5;  // ignored
  string build_function_id = 6;
  bool force_build = 7;
  DeploymentNamespace namespace = 8;
  string builder_version = 9;
  // Only admins can publish global images, but this provides an extra failsafe
  bool allow_global_deployment = 10;
}

message ImageGetOrCreateResponse {
  string image_id = 1;
}

message ImageJoinStreamingRequest {
  string image_id = 1;
  float timeout = 2;
  string last_entry_id = 3;
  bool include_logs_for_finished = 4;
}

message ImageJoinStreamingResponse {
  GenericResult result = 1;
  repeated TaskLogs task_logs = 2;
  string entry_id = 3;
  bool eof = 4;
}


message ImageRegistryConfig {
  RegistryAuthType registry_auth_type = 1;
  string secret_id = 2;
}

message InputCallGraphInfo {
  string input_id = 1;
  GenericResult.GenericStatus status = 2;
  string function_call_id = 3;
  string task_id = 4;
}

message InputCategoryInfo {
  int32 total = 1;
  repeated InputInfo latest = 2;
}

message InputInfo {
  string input_id = 1;
  int32 idx = 2;
  string task_id = 3;
  double started_at = 4;
  double finished_at = 5;
  double task_startup_time = 6;
  bool task_first_input = 7;
}

message MethodDefinition {
  string function_name = 1;
  Function.FunctionType function_type = 2;
  WebhookConfig webhook_config = 3;
  string web_url = 4;
  WebUrlInfo web_url_info = 5;
}

message MountFile {
  string filename = 1;
  string sha256_hex = 3; // SHA-256 checksum of the file.
  optional uint64 size = 4; // Size of the file in bytes — ignored in MountBuild().
  optional uint32 mode = 5; // Unix file permission bits `st_mode`.
}

message MountGetOrCreateRequest {
  string deployment_name = 1;
  DeploymentNamespace namespace = 2;
  string environment_name = 3;
  ObjectCreationType object_creation_type = 4;
  repeated MountFile files = 5;
  string app_id = 6;  // only used with OBJECT_CREATION_TYPE_ANONYMOUS_OWNED_BY_APP
}

message MountGetOrCreateResponse {
  string mount_id = 1;
  MountHandleMetadata handle_metadata = 2;
}

message MountHandleMetadata {
  string content_checksum_sha256_hex = 1;
}

message MountPutFileRequest {
  string sha256_hex = 2;

  oneof data_oneof {
    bytes data = 3;
    string data_blob_id = 5;
  }
}

message MountPutFileResponse {
  bool exists = 2;
}

message MultiPartUpload {
  int64 part_length = 1; // split upload based on this part length - all except the last part must have this length
  repeated string upload_urls = 2;
  string completion_url = 3;
}

message NetworkAccess {
  enum NetworkAccessType {
    UNSPECIFIED = 0;
    OPEN = 1;
    BLOCKED = 2;
    ALLOWLIST = 3;
  }
  NetworkAccessType network_access_type = 1;
  repeated string allowed_cidrs = 2;
}

message Object {
  string object_id = 1;
  oneof handle_metadata_oneof {
    FunctionHandleMetadata function_handle_metadata = 3;
    MountHandleMetadata mount_handle_metadata = 4;
    ClassHandleMetadata class_handle_metadata = 5;
    SandboxHandleMetadata sandbox_handle_metadata = 6;
  }
}

message ObjectDependency {
  string object_id = 1;
}

message PTYInfo {
  bool enabled = 1;  // Soon deprecated
  uint32 winsz_rows = 2;
  uint32 winsz_cols = 3;
  string env_term = 4;
  string env_colorterm = 5;
  string env_term_program = 6;
  enum PTYType {
    PTY_TYPE_UNSPECIFIED = 0;  // Nothing
    PTY_TYPE_FUNCTION = 1;  // Run function in PTY
    PTY_TYPE_SHELL = 2;  // Replace function with shell
  }
  PTYType pty_type = 7;
}

message PortSpec {
  uint32 port = 1;
  bool unencrypted = 2;
}

message PortSpecs {
  repeated PortSpec ports = 1;
}

message Proxy {
  string name = 1;
  double created_at = 2;
  string environment_name = 3;
  string proxy_id = 5;
  repeated ProxyIp proxy_ips = 4;
}

message ProxyDeleteRequest {
  string proxy_id = 1 [ (modal.options.audit_target_attr) = true ];
}

message ProxyGetOrCreateRequest {
  string deployment_name = 1 [ (modal.options.audit_target_attr) = true ];
  DeploymentNamespace namespace = 2;
  string environment_name = 3;
  ObjectCreationType object_creation_type = 4;  // must be UNSPECIFIED
}

message ProxyGetOrCreateResponse {
  string proxy_id = 1;
}

message ProxyInfo {
  string elastic_ip = 1;
  string proxy_key = 2;
  string remote_addr = 3;
  int32 remote_port = 4;
  ProxyType proxy_type = 5;
}

message ProxyIp {
  string proxy_ip = 1;
  ProxyIpStatus status = 2;
  double created_at = 3;
  string environment_name = 4;
}

message ProxyIpDeleteRequest {
  string proxy_ip = 1;
}

message ProxyIpGetOrCreateRequest {
  optional string proxy_ip = 1;
}

message ProxyIpGetOrCreateResponse {
  string proxy_ip = 1;
  ProxyIpStatus status = 2;
}

message ProxyIpListResponse {
  repeated ProxyIp proxy_ips = 1;
}

message ProxyListResponse {
  repeated Proxy proxies = 1;
}

message QueueClearRequest {
  string queue_id = 1;
  bytes partition_key = 2;
  bool all_partitions = 3;
}

message QueueDeleteRequest {
  string queue_id = 1 [ (modal.options.audit_target_attr) = true ];
}

message QueueGetOrCreateRequest {
  string deployment_name = 1;
  DeploymentNamespace namespace = 2;
  string environment_name = 3;
  ObjectCreationType object_creation_type = 4;
}

message QueueGetOrCreateResponse {
  string queue_id = 1;
}

message QueueGetRequest {
  string queue_id = 1;
  float timeout = 3;
  int32 n_values = 4;
  bytes partition_key = 5;
}

message QueueGetResponse {
  repeated bytes values = 2;
}

message QueueHeartbeatRequest {
  string queue_id = 1;
}

message QueueItem {
  bytes value = 1;
  string entry_id = 2;
}

message QueueLenRequest {
  string queue_id = 1;
  bytes partition_key = 2;
  bool total = 3;
}

message QueueLenResponse {
  int32 len = 1;
}

message QueueListRequest {
  string environment_name = 1;
  // Allow client to report a bounded total size to reduce the number of partitions that need to be checked
  int32 total_size_limit = 2;
}

message QueueListResponse {
  message QueueInfo {
    string name = 1;
    double created_at = 2;
    int32 num_partitions = 3;
    int32 total_size = 4;
  }

  repeated QueueInfo queues = 1;
}

message QueueNextItemsRequest {
  string queue_id = 1;
  bytes partition_key = 2;
  string last_entry_id = 3;
  float item_poll_timeout = 4; // seconds
}

message QueueNextItemsResponse {
  repeated QueueItem items = 1;
}

message QueuePutRequest {
  string queue_id = 1;
  repeated bytes values = 4;
  bytes partition_key = 5;
  int32 partition_ttl_seconds = 6;
}


message RateLimit {
  int32 limit = 1;
  RateLimitInterval interval = 2;
}

message Resources {
  uint32 memory_mb = 2; // MiB
  uint32 milli_cpu = 3; // milli CPU cores
  GPUConfig gpu_config = 4;
  uint32 memory_mb_max = 5; // MiB
  uint32 ephemeral_disk_mb = 6;  // MiB
}

message RuntimeInputMessage {
  bytes message = 1;
  uint64 message_index = 2;
  bool eof = 3;
}

message RuntimeOutputBatch {
  repeated RuntimeOutputMessage items = 1;
  uint64 batch_index = 2;
  // if an exit code is given, this is the final message that will be sent.
  optional int32 exit_code = 3;
  repeated RuntimeOutputMessage stdout = 4;
  repeated RuntimeOutputMessage stderr = 5;
  repeated RuntimeOutputMessage info = 6;
}

// Used for `modal container exec`, `modal shell`, and Sandboxes
message RuntimeOutputMessage {
  // only stdout / stderr is used
  FileDescriptor file_descriptor = 1;
  string message = 2;
}

message S3Mount {
  string bucket_name = 1;
  string mount_path = 2;
  string credentials_secret_id = 3;
  bool read_only = 4;
}

message Sandbox {
  repeated string entrypoint_args = 1;
  repeated string mount_ids = 2;
  string image_id = 3;
  repeated string secret_ids = 4;

  Resources resources = 5;
  CloudProvider cloud_provider = 6;

  uint32 timeout_secs = 7;

  optional string workdir = 8;

  repeated SharedVolumeMount nfs_mounts = 9;

  bool runtime_debug = 10; // For internal debugging use only.

  bool block_network = 11;

  repeated S3Mount s3_mounts = 12;
  repeated CloudBucketMount cloud_bucket_mounts = 14;

  repeated VolumeMount volume_mounts = 13;

  PTYInfo pty_info = 15;

  // If set, tasks will be scheduled using the new scheduler, which also knows
  // to look at fine-grained placement constraints.
  reserved 16; // _experimental_scheduler
  optional SchedulerPlacement scheduler_placement = 17;
  reserved 18;  // _experimental_resources

  string worker_id = 19; // for internal debugging use only
  oneof open_ports_oneof {
    PortSpecs open_ports = 20;
  }

  bool i6pn_enabled = 21;

  // Network access configuration beyond simple allow/block.
  NetworkAccess network_access = 22;
}

message SandboxCreateRequest {
  string app_id = 1 [ (modal.options.audit_target_attr) = true ];
  Sandbox definition = 2;
  string environment_name = 3;
}

message SandboxCreateResponse {
  string sandbox_id = 1;
}

message SandboxGetLogsRequest {
  string sandbox_id = 1;
  FileDescriptor file_descriptor = 2;
  float timeout = 3;
  string last_entry_id = 4;
}

message SandboxGetTaskIdRequest {
  string sandbox_id = 1;
}

message SandboxGetTaskIdResponse {
  string task_id = 1;
}

message SandboxGetTunnelsRequest {
  string sandbox_id = 1;
  float timeout = 2;
}

message SandboxGetTunnelsResponse {
  GenericResult result = 1;
  repeated TunnelData tunnels = 2;
}

message SandboxHandleMetadata {
  GenericResult result = 1;
}

message SandboxInfo {
  string id = 1;
  double created_at = 3;
  TaskInfo task_info = 4;

  reserved 2; // modal.client.Sandbox definition
}

message SandboxListRequest {
  string app_id = 1;
  double before_timestamp = 2;
  string environment_name = 3;
  bool include_finished = 4;
  repeated SandboxTag tags = 5;
}

message SandboxListResponse {
  repeated SandboxInfo sandboxes = 1;
}

message SandboxStdinWriteRequest {
  string sandbox_id = 1;
  bytes input = 2;
  uint32 index = 3;
  bool eof = 4;
}

message SandboxStdinWriteResponse {
}

message SandboxTag {
  string tag_name = 1;
  string tag_value = 2;
}

message SandboxTagsSetRequest {
  string environment_name = 1;
  string sandbox_id = 2;
  repeated SandboxTag tags = 3;
}

message SandboxTerminateRequest {
  string sandbox_id = 1;
}

message SandboxTerminateResponse {
  GenericResult existing_result = 1;
}

message SandboxWaitRequest {
  string sandbox_id = 1;
  float timeout = 2;
}

message SandboxWaitResponse {
  GenericResult result = 1;
}

message Schedule {
  message Cron {
    string cron_string = 1;
  }
  message Period {
    int32 years = 1;
    int32 months = 2;
    int32 weeks = 3;
    int32 days = 4;
    int32 hours = 5;
    int32 minutes = 6;
    float seconds = 7;
  }
  oneof schedule_oneof {
    Cron cron = 1;
    Period period = 2;
  }
}

message SchedulerPlacement {
  // TODO(irfansharif):
  // - Fold in cloud, resource needs here too.
  // - Allow specifying list of zones, cloud, fallback and alternative
  //   GPU types.

  repeated string regions = 4;
  // TODO(irfansharif): Make these two repeated.
  optional string _zone = 2; // admin-only
  optional string _lifecycle = 3; // admin-only, "on-demand" or "spot", else ignored
  repeated string _instance_types = 5; // admin-only

  reserved 1;
}

message SecretCreateRequest {  // Not used by client anymore
  map<string, string> env_dict = 1;
  string app_id = 2 [ (modal.options.audit_target_attr) = true ];
  string template_type = 3;  // todo: not used?
  string existing_secret_id = 4;
}

message SecretCreateResponse {  // Not used by client anymore
  string secret_id = 1;
}

message SecretDeleteRequest {
  string secret_id = 1;
}

message SecretGetOrCreateRequest {
  string deployment_name = 1 [ (modal.options.audit_target_attr) = true ];
  DeploymentNamespace namespace = 2;
  string environment_name = 3;
  ObjectCreationType object_creation_type = 4;  // Not used atm
  map<string, string> env_dict = 5;
  string app_id = 6;  // only used with OBJECT_CREATION_TYPE_ANONYMOUS_OWNED_BY_APP
  repeated string required_keys = 7;
}

message SecretGetOrCreateResponse {
  string secret_id = 1;
}

message SecretListItem {
  string label = 1;
  double created_at = 2;
  double last_used_at = 3;
  string environment_name = 4;
  string secret_id = 5;
}

message SecretListRequest {
  string environment_name = 1; // leaving empty will assume a singular environment
}

message SecretListResponse {
  repeated SecretListItem items = 1;
  string environment_name = 2; // the environment that was listed (useful when relying on "default" logic)
}

message SharedVolumeDeleteRequest {
  string shared_volume_id = 1;
}

message SharedVolumeGetFileRequest {
  string shared_volume_id = 1;
  string path = 2;
}

message SharedVolumeGetFileResponse {
  oneof data_oneof {
    bytes data = 1;
    string data_blob_id = 2;
  }
}

message SharedVolumeGetOrCreateRequest {
  string deployment_name = 1 [ (modal.options.audit_target_attr) = true ];
  DeploymentNamespace namespace = 2;
  string environment_name = 3;
  ObjectCreationType object_creation_type = 4;
  string app_id = 5;  // only used with OBJECT_CREATION_TYPE_ANONYMOUS_OWNED_BY_APP
}

message SharedVolumeGetOrCreateResponse {
  string shared_volume_id = 1;
}

message SharedVolumeHeartbeatRequest {
  string shared_volume_id = 1;
}

message SharedVolumeListFilesRequest {
  string shared_volume_id = 1;
  string path = 2;
}

message SharedVolumeListFilesResponse {
  repeated FileEntry entries = 1;
}

message SharedVolumeListItem {
  string label = 1;  // app name of object entity app
  string shared_volume_id = 2;
  double created_at = 3;
  CloudProvider cloud_provider = 4;
}

message SharedVolumeListRequest {
  string environment_name = 1;
}

message SharedVolumeListResponse {
  repeated SharedVolumeListItem items = 1;
  string environment_name = 2;
}

message SharedVolumeMount {
  string mount_path = 1;
  string shared_volume_id = 2;
  CloudProvider cloud_provider = 3;
  bool allow_cross_region = 4;
}

message SharedVolumePutFileRequest {
  string shared_volume_id = 1 [ (modal.options.audit_target_attr) = true ];
  string path = 2;
  string sha256_hex = 3;
  oneof data_oneof {
    bytes data = 4;
    string data_blob_id = 5;
  }
  bool resumable = 6;  // remove when required client version >= 47
}

message SharedVolumePutFileResponse {
  bool exists = 1;
}

message SharedVolumeRemoveFileRequest {
  string shared_volume_id = 1 [ (modal.options.audit_target_attr) = true ];
  string path = 2;
  bool recursive = 3;
}

message SystemErrorMessage {
  SystemErrorCode error_code = 1;
  string error_message = 2;
}

message TaskCurrentInputsResponse {
  repeated string input_ids = 1;
}

message TaskInfo {
  string id = 1;
  double started_at = 2;
  double finished_at = 3;
  modal.client.GenericResult result = 4;
  double enqueued_at = 5;
}

message TaskListRequest {
  string environment_name = 1;
}

message TaskListResponse {
  repeated TaskStats tasks = 1;
}

message TaskLogs {
  string data = 1;
  TaskState task_state = 6;
  double timestamp = 7;
  FileDescriptor file_descriptor = 8;
  TaskProgress task_progress = 9;
  string function_call_id = 10;
  string input_id = 11;
}

message TaskLogsBatch {
  string task_id = 1;
  repeated TaskLogs items = 2;
  string entry_id = 5;
  bool app_done = 10;
  string function_id = 11;
  string input_id = 12;
  string image_id = 13;  // Used for image logs
  bool eof = 14;
  string pty_exec_id = 15;  // Used for interactive functions
}

message TaskProgress {
  uint64 len = 1;
  uint64 pos = 2;
  ProgressType progress_type = 3;
  string description = 4;
}

message TaskResultRequest {
  GenericResult result = 2;
}

message TaskStats {
  string task_id = 1;
  string app_id = 2;
  string app_description = 3;
  double started_at = 4;
}

message TaskTemplate {
  uint32 rank = 1;
  Resources resources = 2;
  uint32 target_concurrent_inputs = 3;
  uint32 max_concurrent_inputs = 4;

  // TODO(irfansharif): Just move this into a column in the task table instead?
  // Deprecate all above fields and get rid of this message altogether
  uint32 index = 5;  // pointer into FunctionData, if using that as the underlying definition type
}

message TokenFlowCreateRequest {
  string utm_source = 3;
  int32 localhost_port = 4;
  string next_url = 5;
}

message TokenFlowCreateResponse {
  string token_flow_id = 1;
  string web_url = 2;
  string code = 3;
  string wait_secret = 4;
};

message TokenFlowWaitRequest {
  float timeout = 1;
  string token_flow_id = 2;
  string wait_secret = 3;
}

message TokenFlowWaitResponse {
  string token_id = 1;
  string token_secret = 2;
  bool timeout = 3;
  string workspace_username = 4;
}

message TunnelData {
  string host = 1;
  uint32 port = 2;
  optional string unencrypted_host = 3;
  optional uint32 unencrypted_port = 4;
  uint32 container_port = 5;
}

message TunnelStartRequest {
  uint32 port = 1;
  bool unencrypted = 2;
}

message TunnelStartResponse {
  string host = 1;
  uint32 port = 2;
  optional string unencrypted_host = 3;
  optional uint32 unencrypted_port = 4;
}

message TunnelStopRequest {
  uint32 port = 1;
}

message TunnelStopResponse {
  bool exists = 1;
}

message VolumeCommitRequest {
  // NOTE(staffan): Mounting a volume in multiple locations is not supported, so volume_id alone uniquely identifies
  // a volume mount.
  string volume_id = 1 [ (modal.options.audit_target_attr) = true ];
}

message VolumeCommitResponse {
  bool skip_reload = 1;
}

message VolumeCopyFilesRequest {
  string volume_id = 1;
  repeated string src_paths = 2;
  string dst_path = 3;
  bool recursive = 4;
}

message VolumeDeleteRequest {
  string volume_id = 1;
  string environment_name = 2 [deprecated=true];
}

message VolumeGetFileRequest {
  string volume_id = 1;
  string path = 2;
  uint64 start = 3;
  uint64 len = 4; // 0 is interpreted as 'read to end'
}

message VolumeGetFileResponse {
  oneof data_oneof {
    bytes data = 1;
    string data_blob_id = 2;
  }
  uint64 size = 3; // total file size
  uint64 start = 4; // file position of first byte returned
  uint64 len = 5; // number of bytes returned
}

message VolumeGetOrCreateRequest {
  string deployment_name = 1 [ (modal.options.audit_target_attr) = true ];
  DeploymentNamespace namespace = 2;
  string environment_name = 3;
  ObjectCreationType object_creation_type = 4;
  string app_id = 5;  // only used with OBJECT_CREATION_TYPE_ANONYMOUS_OWNED_BY_APP
  VolumeFsVersion version = 6;
}

message VolumeGetOrCreateResponse {
  string volume_id = 1;
  VolumeFsVersion version = 2;
}

message VolumeHeartbeatRequest {
  string volume_id = 1;
}

message VolumeListFilesRequest {
  string volume_id = 1;
  string path = 2;
  bool recursive = 4;
  optional uint32 max_entries = 3;
}

message VolumeListFilesResponse {
  repeated FileEntry entries = 1;
}

message VolumeListItem {
  string label = 1;  // app name of object entity app
  string volume_id = 2;
  double created_at = 3;
}

message VolumeListRequest {
  string environment_name = 1;
}

message VolumeListResponse {
  repeated VolumeListItem items = 1;
  string environment_name = 2;
}

message VolumeMount {
  string volume_id = 1;
  string mount_path = 2;
  bool allow_background_commits = 3;
}

message VolumePutFilesRequest {
  string volume_id = 1;
  // TODO(staffan): This is obviously unfortunately named, but provides what we need - consider renaming.
  repeated MountFile files = 2;
  // If set to true, prevent overwriting existing files. (Note that we don't allow overwriting
  // existing directories with uploaded files regardless.)
  bool disallow_overwrite_existing_files = 3;
}

message VolumeReloadRequest {
  // NOTE(staffan): Mounting a volume in multiple locations is not supported, so volume_id alone uniquely identifies
  // a volume mount.
  string volume_id = 1;
}

message VolumeRemoveFileRequest {
  string volume_id = 1 [ (modal.options.audit_target_attr) = true ];
  string path = 2;
  bool recursive = 3;
}

message MethodDefinition {
  string function_name = 1;
  Function.FunctionType function_type = 2;
  WebhookConfig webhook_config = 3;
  string web_url = 4;
  WebUrlInfo web_url_info = 5;
}

message WebUrlInfo {
  bool truncated = 1;
  bool has_unique_hash = 2 [deprecated=true];
  bool label_stolen = 3;
}

message WebhookConfig {
  WebhookType type = 1;
  string method = 2;
  string requested_suffix = 4;
  WebhookAsyncMode async_mode = 5;
  repeated CustomDomainConfig custom_domains = 6;
  uint32 web_server_port = 7;
  float web_server_startup_timeout = 8;
  bool web_endpoint_docs = 9;
}

message WorkspaceNameLookupResponse {
  string workspace_name = 1 [deprecated=true];
  string username = 2;
}


service ModalClient {
  // Apps
  rpc AppClientDisconnect(AppClientDisconnectRequest) returns (google.protobuf.Empty);
  rpc AppCreate(AppCreateRequest) returns (AppCreateResponse);
  rpc AppDeploy(AppDeployRequest) returns (AppDeployResponse);
  rpc AppDeploySingleObject(AppDeploySingleObjectRequest) returns (AppDeploySingleObjectResponse);
  rpc AppDeploymentHistory(AppDeploymentHistoryRequest) returns (AppDeploymentHistoryResponse);
  rpc AppGetByDeploymentName(AppGetByDeploymentNameRequest) returns (AppGetByDeploymentNameResponse);
  rpc AppGetLogs(AppGetLogsRequest) returns (stream TaskLogsBatch);
  rpc AppGetObjects(AppGetObjectsRequest) returns (AppGetObjectsResponse);
  rpc AppGetOrCreate(AppGetOrCreateRequest) returns (AppGetOrCreateResponse);
  rpc AppHeartbeat(AppHeartbeatRequest) returns (google.protobuf.Empty);
  rpc AppList(AppListRequest) returns (AppListResponse);
  rpc AppLookup(AppLookupRequest) returns (AppLookupResponse);
  rpc AppPublish(AppPublishRequest) returns (AppPublishResponse);
  rpc AppRollback(AppRollbackRequest) returns (google.protobuf.Empty);
  rpc AppSetObjects(AppSetObjectsRequest) returns (google.protobuf.Empty);
  rpc AppStop(AppStopRequest) returns (google.protobuf.Empty);

  // Blobs
  rpc BlobCreate(BlobCreateRequest) returns (BlobCreateResponse);
  rpc BlobGet(BlobGetRequest) returns (BlobGetResponse);

  // Classes
  rpc ClassCreate(ClassCreateRequest) returns (ClassCreateResponse);
  rpc ClassGet(ClassGetRequest) returns (ClassGetResponse);

  // Clients
  rpc ClientHello(google.protobuf.Empty) returns (ClientHelloResponse);

  // Container
  rpc ContainerCheckpoint(ContainerCheckpointRequest) returns (google.protobuf.Empty);
  rpc ContainerExec(ContainerExecRequest) returns (ContainerExecResponse);
  rpc ContainerExecGetOutput(ContainerExecGetOutputRequest) returns (stream RuntimeOutputBatch);
  rpc ContainerExecPutInput(ContainerExecPutInputRequest) returns (google.protobuf.Empty);
  rpc ContainerExecWait(ContainerExecWaitRequest) returns (ContainerExecWaitResponse);
  rpc ContainerFilesystemExec(ContainerFilesystemExecRequest) returns (ContainerFilesystemExecResponse);
  rpc ContainerFilesystemExecGetOutput(ContainerFilesystemExecGetOutputRequest) returns (stream FilesystemRuntimeOutputBatch);
  rpc ContainerHeartbeat(ContainerHeartbeatRequest) returns (ContainerHeartbeatResponse);
  rpc ContainerLog(ContainerLogRequest) returns (google.protobuf.Empty);
  rpc ContainerStop(ContainerStopRequest) returns (ContainerStopResponse);

  // Dicts
  rpc DictClear(DictClearRequest) returns (google.protobuf.Empty);
  rpc DictContains(DictContainsRequest) returns (DictContainsResponse);
  rpc DictContents(DictContentsRequest) returns (stream DictEntry);
  rpc DictDelete(DictDeleteRequest) returns (google.protobuf.Empty);
  rpc DictGet(DictGetRequest) returns (DictGetResponse);
  rpc DictGetOrCreate(DictGetOrCreateRequest) returns (DictGetOrCreateResponse);
  rpc DictHeartbeat(DictHeartbeatRequest) returns (google.protobuf.Empty);
  rpc DictLen(DictLenRequest) returns (DictLenResponse);
  rpc DictList(DictListRequest) returns (DictListResponse);
  rpc DictPop(DictPopRequest) returns (DictPopResponse);
  rpc DictUpdate(DictUpdateRequest) returns (DictUpdateResponse);

  // Domains
  rpc DomainCertificateVerify(DomainCertificateVerifyRequest) returns (DomainCertificateVerifyResponse);
  rpc DomainCreate(DomainCreateRequest) returns (DomainCreateResponse);
  rpc DomainList(DomainListRequest) returns (DomainListResponse);

  // Environments
  rpc EnvironmentCreate(EnvironmentCreateRequest) returns (google.protobuf.Empty);
  rpc EnvironmentDelete(EnvironmentDeleteRequest) returns (google.protobuf.Empty);
  rpc EnvironmentGetOrCreate(EnvironmentGetOrCreateRequest) returns (EnvironmentGetOrCreateResponse);
  rpc EnvironmentList(google.protobuf.Empty) returns (EnvironmentListResponse);
  rpc EnvironmentUpdate(EnvironmentUpdateRequest) returns (EnvironmentListItem);

  // Functions
  rpc FunctionBindParams(FunctionBindParamsRequest) returns (FunctionBindParamsResponse);
  rpc FunctionCallCancel(FunctionCallCancelRequest) returns (google.protobuf.Empty);
  rpc FunctionCallGetDataIn(FunctionCallGetDataRequest) returns (stream DataChunk);
  rpc FunctionCallGetDataOut(FunctionCallGetDataRequest) returns (stream DataChunk);
  rpc FunctionCallList(FunctionCallListRequest) returns (FunctionCallListResponse);
  rpc FunctionCallPutDataOut(FunctionCallPutDataRequest) returns (google.protobuf.Empty);
  rpc FunctionCreate(FunctionCreateRequest) returns (FunctionCreateResponse);
  rpc FunctionGet(FunctionGetRequest) returns (FunctionGetResponse);
  rpc FunctionGetCallGraph(FunctionGetCallGraphRequest) returns (FunctionGetCallGraphResponse);
  rpc FunctionGetCurrentStats(FunctionGetCurrentStatsRequest) returns (FunctionStats);
  rpc FunctionGetDynamicConcurrency(FunctionGetDynamicConcurrencyRequest) returns (FunctionGetDynamicConcurrencyResponse);
  rpc FunctionGetInputs(FunctionGetInputsRequest) returns (FunctionGetInputsResponse);  // For containers to request next call
  rpc FunctionGetOutputs(FunctionGetOutputsRequest) returns (FunctionGetOutputsResponse);  // Returns the next result(s) for an entire function call (FunctionMap)
  rpc FunctionGetSerialized(FunctionGetSerializedRequest) returns (FunctionGetSerializedResponse);
  rpc FunctionMap(FunctionMapRequest) returns (FunctionMapResponse);
  rpc FunctionPrecreate(FunctionPrecreateRequest) returns (FunctionPrecreateResponse);
  rpc FunctionPutInputs(FunctionPutInputsRequest) returns (FunctionPutInputsResponse);
  rpc FunctionPutOutputs(FunctionPutOutputsRequest) returns (google.protobuf.Empty);  // For containers to return result
  rpc FunctionStartPtyShell(google.protobuf.Empty) returns (google.protobuf.Empty);
  rpc FunctionUpdateSchedulingParams(FunctionUpdateSchedulingParamsRequest) returns (FunctionUpdateSchedulingParamsResponse);

  // Images
  rpc ImageGetOrCreate(ImageGetOrCreateRequest) returns (ImageGetOrCreateResponse);
  rpc ImageJoinStreaming(ImageJoinStreamingRequest) returns (stream ImageJoinStreamingResponse);

  // Mounts
  rpc MountGetOrCreate(MountGetOrCreateRequest) returns (MountGetOrCreateResponse);
  rpc MountPutFile(MountPutFileRequest) returns (MountPutFileResponse);

  // Proxies
  rpc ProxyDelete(ProxyDeleteRequest) returns (google.protobuf.Empty);
  rpc ProxyGetOrCreate(ProxyGetOrCreateRequest) returns (ProxyGetOrCreateResponse);

  // Proxy IPs
  // TODO: remove all methods when migration from ProxyIp -> Proxy is complete.
  rpc ProxyIpDelete(ProxyIpDeleteRequest) returns (google.protobuf.Empty);
  rpc ProxyIpGetOrCreate(ProxyIpGetOrCreateRequest) returns (ProxyIpGetOrCreateResponse);
  rpc ProxyIpList(google.protobuf.Empty) returns (ProxyIpListResponse);

  rpc ProxyList(google.protobuf.Empty) returns (ProxyListResponse);

  // Queues
  rpc QueueClear(QueueClearRequest) returns (google.protobuf.Empty);
  rpc QueueDelete(QueueDeleteRequest) returns (google.protobuf.Empty);
  rpc QueueGet(QueueGetRequest) returns (QueueGetResponse);
  rpc QueueGetOrCreate(QueueGetOrCreateRequest) returns (QueueGetOrCreateResponse);
  rpc QueueHeartbeat(QueueHeartbeatRequest) returns (google.protobuf.Empty);
  rpc QueueLen(QueueLenRequest) returns (QueueLenResponse);
  rpc QueueList(QueueListRequest) returns (QueueListResponse);
  rpc QueueNextItems(QueueNextItemsRequest) returns (QueueNextItemsResponse);
  rpc QueuePut(QueuePutRequest) returns (google.protobuf.Empty);

  // Sandboxes
  rpc SandboxCreate(SandboxCreateRequest) returns (SandboxCreateResponse);
  rpc SandboxGetLogs(SandboxGetLogsRequest) returns (stream TaskLogsBatch);
  rpc SandboxGetTaskId(SandboxGetTaskIdRequest) returns (SandboxGetTaskIdResponse); // needed for modal container exec
  rpc SandboxGetTunnels(SandboxGetTunnelsRequest) returns (SandboxGetTunnelsResponse);
  rpc SandboxList(SandboxListRequest) returns (SandboxListResponse);
  rpc SandboxStdinWrite(SandboxStdinWriteRequest) returns (SandboxStdinWriteResponse);
  rpc SandboxTagsSet(SandboxTagsSetRequest) returns (google.protobuf.Empty);
  rpc SandboxTerminate(SandboxTerminateRequest) returns (SandboxTerminateResponse);
  rpc SandboxWait(SandboxWaitRequest) returns (SandboxWaitResponse);

  // Secrets
  rpc SecretDelete(SecretDeleteRequest) returns (google.protobuf.Empty);
  rpc SecretGetOrCreate(SecretGetOrCreateRequest) returns (SecretGetOrCreateResponse);
  rpc SecretList(SecretListRequest) returns (SecretListResponse);

  // SharedVolumes
  rpc SharedVolumeDelete(SharedVolumeDeleteRequest) returns (google.protobuf.Empty);
  rpc SharedVolumeGetFile(SharedVolumeGetFileRequest) returns (SharedVolumeGetFileResponse);
  rpc SharedVolumeGetOrCreate(SharedVolumeGetOrCreateRequest) returns (SharedVolumeGetOrCreateResponse);
  rpc SharedVolumeHeartbeat(SharedVolumeHeartbeatRequest) returns (google.protobuf.Empty);
  rpc SharedVolumeList(SharedVolumeListRequest) returns (SharedVolumeListResponse);
  rpc SharedVolumeListFiles(SharedVolumeListFilesRequest) returns (SharedVolumeListFilesResponse);
  rpc SharedVolumeListFilesStream(SharedVolumeListFilesRequest) returns (stream SharedVolumeListFilesResponse);
  rpc SharedVolumePutFile(SharedVolumePutFileRequest) returns (SharedVolumePutFileResponse);
  rpc SharedVolumeRemoveFile(SharedVolumeRemoveFileRequest) returns (google.protobuf.Empty);

  // Tasks
  rpc TaskCurrentInputs(google.protobuf.Empty) returns (TaskCurrentInputsResponse);
  rpc TaskList(TaskListRequest) returns (TaskListResponse);
  rpc TaskResult(TaskResultRequest) returns (google.protobuf.Empty);

  // Tokens (web auth flow)
  rpc TokenFlowCreate(TokenFlowCreateRequest) returns (TokenFlowCreateResponse);
  rpc TokenFlowWait(TokenFlowWaitRequest) returns (TokenFlowWaitResponse);

  // Tunnels
  rpc TunnelStart(TunnelStartRequest) returns (TunnelStartResponse);
  rpc TunnelStop(TunnelStopRequest) returns (TunnelStopResponse);

  // Volumes
  rpc VolumeCommit(VolumeCommitRequest) returns (VolumeCommitResponse);
  rpc VolumeCopyFiles(VolumeCopyFilesRequest) returns (google.protobuf.Empty);
  rpc VolumeDelete(VolumeDeleteRequest) returns (google.protobuf.Empty);
  rpc VolumeGetFile(VolumeGetFileRequest) returns (VolumeGetFileResponse);
  rpc VolumeGetOrCreate(VolumeGetOrCreateRequest) returns (VolumeGetOrCreateResponse);
  rpc VolumeHeartbeat(VolumeHeartbeatRequest) returns (google.protobuf.Empty);
  rpc VolumeList(VolumeListRequest) returns (VolumeListResponse);
  rpc VolumeListFiles(VolumeListFilesRequest) returns (stream VolumeListFilesResponse);
  rpc VolumePutFiles(VolumePutFilesRequest) returns (google.protobuf.Empty);
  rpc VolumeReload(VolumeReloadRequest) returns (google.protobuf.Empty);
  rpc VolumeRemoveFile(VolumeRemoveFileRequest) returns (google.protobuf.Empty);

  // Workspaces
  rpc WorkspaceNameLookup(google.protobuf.Empty) returns (WorkspaceNameLookupResponse);
}<|MERGE_RESOLUTION|>--- conflicted
+++ resolved
@@ -1205,11 +1205,7 @@
 
   bool snapshot_debug = 73; // For internal debugging use only.
 
-<<<<<<< HEAD
-  // Need a mapping of method names to method definitions
-=======
   // Mapping of method names to method definitions, only non-empty for class service functions
->>>>>>> 008a74a4
   map<string, MethodDefinition> method_definitions = 74;
   bool method_definitions_set = 75;
 }
@@ -1462,10 +1458,7 @@
   string use_method_name = 41; // used for methods
   string definition_id = 42;
   ClassParameterInfo class_parameter_info = 43;
-<<<<<<< HEAD
-=======
   // Mapping of method names to their metadata, only non-empty for class service functions
->>>>>>> 008a74a4
   map<string, FunctionHandleMetadata> method_handle_metadata = 44;
 }
 
@@ -1517,10 +1510,7 @@
   WebhookConfig webhook_config = 5;
   string use_function_id = 6;  // for class methods - use this function id instead for invocations - the *referenced* function should have is_class=True
   string use_method_name = 7;  // for class methods - this method name needs to be included in the FunctionInput
-<<<<<<< HEAD
-=======
   // Mapping of method names to method definitions, only non-empty for class service functions
->>>>>>> 008a74a4
   map<string, MethodDefinition> method_definitions = 8;
 }
 
