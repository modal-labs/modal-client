--- conflicted
+++ resolved
@@ -2078,10 +2078,7 @@
   // Build arguments for the image (--build-arg) for ARG substitution in Dockerfile.
   map<string, string> build_args = 22;
 
-<<<<<<< HEAD
-=======
   // Volume mount for RUN commands
->>>>>>> 63522182
   repeated VolumeMount volume_mounts = 23;
 }
 
