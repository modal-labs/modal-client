syntax = "proto3";

package modal.client;

import "modal_proto/options.proto";
import "google/protobuf/empty.proto";
import "google/protobuf/wrappers.proto";

enum AppDeployVisibility {
  APP_DEPLOY_VISIBILITY_UNSPECIFIED = 0;
  APP_DEPLOY_VISIBILITY_WORKSPACE = 1;
  APP_DEPLOY_VISIBILITY_PUBLIC = 2;
}

enum AppDisconnectReason {
  APP_DISCONNECT_REASON_UNSPECIFIED = 0;
  APP_DISCONNECT_REASON_LOCAL_EXCEPTION = 1;
  APP_DISCONNECT_REASON_KEYBOARD_INTERRUPT = 2;
  APP_DISCONNECT_REASON_ENTRYPOINT_COMPLETED = 3;
  APP_DISCONNECT_REASON_DEPLOYMENT_EXCEPTION = 4;
}

// NOTE: make sure to update the frontend if we add a new state here
// https://github.com/modal-labs/modal/blob/main/frontend/src/routes/(dashboard)/%5B%5Bworkspace%5D%5D/apps/+page.svelte#L95
enum AppState {
  APP_STATE_UNSPECIFIED = 0;

  // Will be discharged when the client disconnects
  APP_STATE_EPHEMERAL = 1;

  APP_STATE_DETACHED = 2;

  // Will be discharged when overwritten
  APP_STATE_DEPLOYED = 3;

  // Winding down app due to user termination.
  APP_STATE_STOPPING = 4;

  // Stopped
  APP_STATE_STOPPED = 5;

  // App is created and in process of deployment.
  APP_STATE_INITIALIZING = 6;

  // Same as stopped but prevented from being garbage collected
  APP_STATE_DISABLED = 7;

  // App is detached and local client has disconnected.
  APP_STATE_DETACHED_DISCONNECTED = 8;

  // App is derived from another workspace. Acts as a static, immutable group of functions.
  APP_STATE_DERIVED = 9;
}

enum AppStopSource {
  APP_STOP_SOURCE_UNSPECIFIED = 0;
  APP_STOP_SOURCE_CLI = 1;
  APP_STOP_SOURCE_PYTHON_CLIENT = 2;
  APP_STOP_SOURCE_WEB = 3;
}

enum CertificateStatus {
  CERTIFICATE_STATUS_PENDING = 0;
  CERTIFICATE_STATUS_ISSUED = 1;
  CERTIFICATE_STATUS_FAILED = 2;
  CERTIFICATE_STATUS_REVOKED = 3;
}

enum CheckpointStatus {
  CHECKPOINT_STATUS_UNSPECIFIED = 0;
  CHECKPOINT_STATUS_PENDING = 1;
  CHECKPOINT_STATUS_PROCESSING = 2;
  CHECKPOINT_STATUS_READY = 3;
  CHECKPOINT_STATUS_FAILED = 4;
}

enum ClientType {
  CLIENT_TYPE_UNSPECIFIED = 0;
  CLIENT_TYPE_CLIENT = 1;
  CLIENT_TYPE_WORKER = 2 [deprecated=true];
  CLIENT_TYPE_CONTAINER = 3;
  CLIENT_TYPE_SERVER = 4 [deprecated=true];
  CLIENT_TYPE_WEB_SERVER = 5;
}

enum CloudProvider {
  CLOUD_PROVIDER_UNSPECIFIED = 0;
  CLOUD_PROVIDER_AWS = 1;
  CLOUD_PROVIDER_GCP = 2;
  CLOUD_PROVIDER_AUTO = 3;
  CLOUD_PROVIDER_OCI = 4;
  CLOUD_PROVIDER_LAMBDA_LABS = 5;
  CLOUD_PROVIDER_FLUIDSTACK = 6;  // experimental
}

enum DNSRecordType {
  DNS_RECORD_TYPE_A = 0;
  DNS_RECORD_TYPE_TXT = 1;
  DNS_RECORD_TYPE_CNAME = 2;
}

// Which data format a binary message is encoded with.
enum DataFormat {
  DATA_FORMAT_UNSPECIFIED = 0;
  DATA_FORMAT_PICKLE = 1; // Cloudpickle
  DATA_FORMAT_ASGI = 2; // "Asgi" protobuf message
  DATA_FORMAT_GENERATOR_DONE = 3; // "GeneratorDone" protobuf message
}

enum DeploymentNamespace {
  DEPLOYMENT_NAMESPACE_UNSPECIFIED = 0;
  DEPLOYMENT_NAMESPACE_WORKSPACE = 1;
  DEPLOYMENT_NAMESPACE_GLOBAL = 3;
}

enum FileDescriptor {
  FILE_DESCRIPTOR_UNSPECIFIED = 0;
  FILE_DESCRIPTOR_STDOUT = 1;
  FILE_DESCRIPTOR_STDERR = 2;
  FILE_DESCRIPTOR_INFO = 3;
}

enum FunctionCallType {
  FUNCTION_CALL_TYPE_UNSPECIFIED = 0;
  FUNCTION_CALL_TYPE_UNARY = 1;
  FUNCTION_CALL_TYPE_MAP = 2;
}

enum GPUType {
  GPU_TYPE_UNSPECIFIED = 0;
  GPU_TYPE_T4 = 1;
  GPU_TYPE_A100 = 2;
  GPU_TYPE_A10G = 3;
  GPU_TYPE_ANY = 4;
  GPU_TYPE_A100_20G = 5 [deprecated=true];
  GPU_TYPE_A100_40GB_MANY = 6 [deprecated=true];
  GPU_TYPE_INFERENTIA2 = 7 [deprecated=true];
  GPU_TYPE_A100_80GB = 8;
  GPU_TYPE_L4 = 9;
  GPU_TYPE_H100 = 10;
}

enum ObjectCreationType {
  OBJECT_CREATION_TYPE_UNSPECIFIED = 0;  // just lookup
  OBJECT_CREATION_TYPE_CREATE_IF_MISSING = 1;
  OBJECT_CREATION_TYPE_CREATE_FAIL_IF_EXISTS = 2;
  OBJECT_CREATION_TYPE_CREATE_OVERWRITE_IF_EXISTS = 3;
  OBJECT_CREATION_TYPE_ANONYMOUS_OWNED_BY_APP = 4;  // deprecate at some point
  OBJECT_CREATION_TYPE_EPHEMERAL = 5;
}

enum ProgressType {
  IMAGE_SNAPSHOT_UPLOAD = 0;  // TODO(erikbern): shouldn't be zero, and needs prefix
  FUNCTION_QUEUED = 1;  // TODO(erikbern): needs_prefix
}

enum RateLimitInterval {
  RATE_LIMIT_INTERVAL_UNSPECIFIED = 0;
  RATE_LIMIT_INTERVAL_SECOND = 1;
  RATE_LIMIT_INTERVAL_MINUTE = 2;
}

enum RegistryAuthType {
  REGISTRY_AUTH_TYPE_UNSPECIFIED = 0; // Older clients send this instead of "public".
  REGISTRY_AUTH_TYPE_AWS = 1;
  REGISTRY_AUTH_TYPE_GCP = 2;
  REGISTRY_AUTH_TYPE_PUBLIC = 3;
  REGISTRY_AUTH_TYPE_STATIC_CREDS = 4;
}

enum TaskState {
  TASK_STATE_UNSPECIFIED = 0;
  TASK_STATE_CREATED = 6;
  TASK_STATE_QUEUED = 1;
  TASK_STATE_WORKER_ASSIGNED = 2;
  TASK_STATE_LOADING_IMAGE = 3;
  TASK_STATE_ACTIVE = 4;
  TASK_STATE_COMPLETED = 5;
  TASK_STATE_CREATING_CONTAINER = 7;
  TASK_STATE_IDLE = 8;
  TASK_STATE_PREEMPTIBLE = 9;
  TASK_STATE_PREEMPTED = 10;
  TASK_STATE_LOADING_CHECKPOINT_IMAGE = 11;
}

enum VolumeFsVersion {
  UNSPECIFIED = 0;
  V1 = 1;
  V2 = 2;
}

enum WebhookAsyncMode {
  WEBHOOK_ASYNC_MODE_UNSPECIFIED = 0;
  reserved 1; // unused REDIRECT mode
  WEBHOOK_ASYNC_MODE_DISABLED = 2; // no redirect, fail after timeout
  WEBHOOK_ASYNC_MODE_TRIGGER = 3; // return immediately, roughly same as old wait_for_response=False
  WEBHOOK_ASYNC_MODE_AUTO = 4; // redirect to polling endpoint if execution time nears the http timeout
}

enum WebhookType {
  WEBHOOK_TYPE_UNSPECIFIED = 0;
  WEBHOOK_TYPE_ASGI_APP = 1;
  WEBHOOK_TYPE_FUNCTION = 2;
  WEBHOOK_TYPE_WSGI_APP = 3;
  WEBHOOK_TYPE_WEB_SERVER = 4;
}

message AppClientDisconnectRequest {
  string app_id = 1;
  AppDisconnectReason reason = 2;
  string exception = 3;
}

message AppCreateRequest {
  string client_id = 1 [ (modal.options.audit_target_attr) = true ];
  string description = 2;    // Human readable label for the app
  bool detach = 3 [deprecated=true]; // replaced by app_state in 0.55.3904
  bool initializing = 4 [deprecated=true]; // replaced by app_state in 0.55.3904
  string environment_name = 5;
  AppState app_state = 6;
}

message AppCreateResponse {
  string app_id = 1;
  string app_logs_url = 2;
}

message AppDeployRequest {
  string app_id = 1 [ (modal.options.audit_target_attr) = true ];
  DeploymentNamespace namespace = 2;
  string name = 3;
  string object_entity = 4;
  AppDeployVisibility visibility = 5;
}

message AppDeployResponse {
  string url = 1;
}

message AppDeploySingleObjectRequest {
  string name = 1;
  DeploymentNamespace namespace = 2;
  string environment_name = 3;
  string object_id = 4;
}

message AppDeploySingleObjectResponse {
  string app_id = 1;
}

message AppGetByDeploymentNameRequest {
  DeploymentNamespace namespace = 1;
  string name = 2;
  string environment_name = 4;
}

message AppGetByDeploymentNameResponse {
  string app_id = 1;
}

message AppGetLogsRequest {
  string app_id = 1;
  float timeout = 2;
  string last_entry_id = 4;
  string function_id = 5;
  string input_id = 6;
  string task_id = 7;
  FileDescriptor file_descriptor = 8;
}

message AppGetObjectsItem {
  string tag = 1;
  Object object = 6;
}

message AppGetObjectsRequest {
  string app_id = 1;
  bool include_unindexed = 2;
}

message AppGetObjectsResponse {
  repeated AppGetObjectsItem items = 2;
}

message AppHeartbeatRequest {
  string app_id = 1;
}

message AppListRequest {
  string environment_name = 1;
}

message AppListResponse {
  repeated AppStats apps = 1;
}

message AppLookupObjectRequest {
  DeploymentNamespace namespace = 2;
  string app_name = 3;
  string object_tag = 4;
  string object_id = 5;
  string object_entity = 6;
  string environment_name = 7;
}

message AppLookupObjectResponse {
  Object object = 6;
  string app_id = 7;
}

message AppLookupRequest {
  string app_name = 2;
  string environment_name = 3;
}

message AppLookupResponse {
  string app_id = 1;
}

message AppSetObjectsRequest {
  string app_id = 1;
  map<string, string> indexed_object_ids = 2;
  string client_id = 3;
  repeated string unindexed_object_ids = 4;
  AppState new_app_state = 5; // promotes an app from initializing to this new state
  string single_object_id = 6;
}

message AppStats {
  string app_id = 1;
  string description = 3;
  AppState state = 4;
  double created_at = 5;
  double stopped_at = 6;
  int32 n_running_tasks = 8;
  string object_entity = 9;
  string name = 10;
  double deployed_at = 11;
}

message AppStopRequest {
  string app_id = 1 [ (modal.options.audit_target_attr) = true ];
  AppStopSource source = 2;
}

// A web endpoint connection-related message.
//
// Modal's internal web endpoint runtime effectively acts as a global web server
// that schedules requests to tasks that are spawned on-demand, so we need an
// internal protocol to model HTTP requests. This is that protocol.
//
// We base this protocol on Python's ASGI specification, which is a popular
// interface between applications and web servers.
//
// ASGI Spec: https://asgi.readthedocs.io/en/latest/specs/www.html
message Asgi {
  // Message of type "http" (connection scope)
  message Http {
    string http_version = 1;
    string method = 2;
    string scheme = 3;
    string path = 4;
    bytes query_string = 5;
    repeated bytes headers = 6; // Flat list of alternating header names and values
    optional string client_host = 7;
    optional uint32 client_port = 8;
  }

  // Message of type "http.request"
  message HttpRequest {
    bytes body = 1;
    bool more_body = 2;
  }

  // Message of type "http.response.start"
  message HttpResponseStart {
    uint32 status = 1;
    repeated bytes headers = 2; // Flat list of alternating header names and values
    bool trailers = 3;
  }

  // Message of type "http.response.body"
  message HttpResponseBody {
    bytes body = 1;
    bool more_body = 2;
  }

  // Message of type "http.response.trailers"
  message HttpResponseTrailers {
    repeated bytes headers = 1; // Flat list of alternating header names and values
    bool more_trailers = 2;
  }

  // Message of type "http.disconnect"
  message HttpDisconnect {
  }

  // Message of type "websocket" (connection scope)
  message Websocket {
    string http_version = 1; // We don't support RFC 8441 yet, so this will always be "1.1"
    string scheme = 2;
    string path = 3;
    bytes query_string = 4;
    repeated bytes headers = 5; // Flat list of alternating header names and values
    optional string client_host = 6;
    optional uint32 client_port = 7;
    repeated string subprotocols = 8;
  }

  // Message of type "websocket.connect"
  message WebsocketConnect {
  }

  // Message of type "websocket.accept"
  message WebsocketAccept {
    optional string subprotocol = 1;
    repeated bytes headers = 2; // Flat list of alternating header names and values
  }

  // Message of type "websocket.receive"
  message WebsocketReceive {
    oneof content {
      bytes bytes = 1;
      string text = 2;
    }
  }

  // Message of type "websocket.send"
  message WebsocketSend {
    oneof content {
      bytes bytes = 1;
      string text = 2;
    }
  }

  // Message of type "websocket.disconnect"
  message WebsocketDisconnect {
    optional uint32 code = 1;
  }

  // Message of type "websocket.close"
  message WebsocketClose {
    optional uint32 code = 1;
    string reason = 2;
  }

  oneof type {
    Http http = 1;
    HttpRequest http_request = 2;
    HttpResponseStart http_response_start = 3;
    HttpResponseBody http_response_body = 4;
    HttpResponseTrailers http_response_trailers = 5;
    HttpDisconnect http_disconnect = 6;

    Websocket websocket = 7;
    WebsocketConnect websocket_connect = 8;
    WebsocketAccept websocket_accept = 9;
    WebsocketReceive websocket_receive = 10;
    WebsocketSend websocket_send = 11;
    WebsocketDisconnect websocket_disconnect = 12;
    WebsocketClose websocket_close = 13;
  }
}

message BaseImage {
  string image_id = 1;
  string docker_tag = 2;
  reserved 4;
}

message BlobCreateRequest {
  // TODO(erikbern): how are these garbage collected?
  // Shouldn't they belong to an app?
  string content_md5 = 1;
  string content_sha256_base64 = 2;
  int64 content_length = 3;
}

message BlobCreateResponse {
  string blob_id = 2;
  oneof upload_type_oneof {
    string upload_url = 1;
    MultiPartUpload multipart = 3;
  }
}

message BlobGetRequest {
  string blob_id = 1;
}

message BlobGetResponse {
  string download_url = 1;
}

message BuildFunction {
  string definition = 1;
  bytes globals = 2;
  FunctionInput input = 3;
}

message CancelInputEvent {
  repeated string input_ids = 1;
}

message CheckpointInfo {
  string checksum = 1;
  CheckpointStatus status = 2;
  string checkpoint_id = 3;
}

message ClassCreateRequest {
  string app_id = 1  [ (modal.options.audit_target_attr) = true ];
  string existing_class_id = 2;
  repeated ClassMethod methods = 3;
  string class_function_id = 4;
}

message ClassCreateResponse {
  string class_id = 1;
  ClassHandleMetadata handle_metadata = 2;
}

message ClassGetRequest {
  string app_name = 1;
  string object_tag = 2;
  DeploymentNamespace namespace = 3;
  string environment_name = 4;

  bool lookup_published = 8; // Lookup class on app published by another workspace
  string workspace_name = 9;
}

message ClassGetResponse {
  string class_id = 1;
  ClassHandleMetadata handle_metadata = 2;
}

message ClassHandleMetadata {
  repeated ClassMethod methods = 1;
  string class_function_id = 2;
  FunctionHandleMetadata class_function_metadata = 3;
}

message ClassMethod {
  string function_name = 1;
  string function_id = 2;

  // Class methods need to hydrate all functions on the class
  FunctionHandleMetadata function_handle_metadata = 3;
}

message ClientCreateRequest {
  ClientType client_type = 1  [ (modal.options.audit_target_attr) = true ];
  string version = 2;
}

message ClientCreateResponse {
  string client_id = 1;
  string error = 2;
  string deprecation_warning = 3;
}

message ClientHeartbeatRequest {
  string client_id = 1;
  string current_input_id = 3;
  double current_input_started_at = 4;
}

message ClientHelloResponse {
  string warning = 1;
  string image_builder_version = 2;
}

message CloudBucketMount {
  enum BucketType {
    UNSPECIFIED = 0;
    S3 = 1;
    R2 = 2;
    GCP = 3;
  }

  string bucket_name = 1;
  string mount_path = 2;
  string credentials_secret_id = 3;
  bool read_only = 4;
  BucketType bucket_type = 5;
  bool requester_pays = 6;
  optional string bucket_endpoint_url = 7;
  optional string key_prefix = 8;
}

message ContainerArguments {  // This is used to pass data from the worker to the container
  string task_id = 1;
  string function_id = 2;
  string app_id = 4;
  Function function_def = 7;
  ProxyInfo proxy_info = 8;
  map<string, string> tracing_context = 9;
  bytes serialized_params = 10;
  string runtime = 11;
  string environment_name = 13;
  optional string checkpoint_id = 14;
}

message ContainerCheckpointRequest {
  string checkpoint_id = 1;
}

message ContainerExecGetOutputRequest {
  string exec_id = 1;
  float timeout = 2;
  uint64 last_batch_index = 3;
}

message ContainerExecPutInputRequest {
  string exec_id = 1;
  RuntimeInputMessage input = 2;
}

message ContainerExecRequest {
  string task_id = 1;
  repeated string command = 2;
  PTYInfo pty_info = 3;
  // Send SIGTERM to running container on exit of exec command.
  bool terminate_container_on_exit = 4;
  bool runtime_debug = 5; // For internal debugging use only.
}

message ContainerExecResponse {
  string exec_id = 1;
}

message ContainerHeartbeatRequest {
  string current_input_id = 1;
  double current_input_started_at = 2;
  bool supports_graceful_input_cancellation = 3; // implicitly also means we support long polling. Can be removed once v0.57 is no longer supported
}

message ContainerHeartbeatResponse {
  optional CancelInputEvent cancel_input_event = 1;
}

message ContainerStopRequest {
  string task_id = 1;
}

message ContainerStopResponse {
}

message CustomDomainConfig {
  string name = 1;
}

message CustomDomainInfo {
  string url = 1;
}

message DNSRecord {
  DNSRecordType type = 1;
  string name = 2;
  string value = 3;
}

// Chunks of data that can be streamed in and out of tasks.
message DataChunk {
  DataFormat data_format = 1;
  oneof data_oneof {
    bytes data = 2;
    string data_blob_id = 3;
  }
  uint64 index = 4; // Index of this data chunk in the stream.
}

message DictClearRequest {
  string dict_id = 1;
}

message DictContainsRequest {
  string dict_id = 1;
  bytes key = 2;
}

message DictContainsResponse {
  bool found = 1;
}

message DictContentsRequest {
  string dict_id = 1;
  // Setting these to True will populate the corresponding field in the response, otherwise it will be null
  // This lets us support the keys/values/items SDK API through one RPC without unnecessary data transfer
  bool keys = 2;
  bool values = 3;
}

message DictCreateRequest {  // Will be superseded by DictGetOrCreateRequest
  repeated DictEntry data = 1;
  string app_id = 2  [ (modal.options.audit_target_attr) = true ];
  string existing_dict_id = 3;
}

message DictCreateResponse {  // Will be superseded by DictGetOrCreateResponse
  string dict_id = 1;
}

message DictDeleteRequest {
  string dict_id = 1;
}

message DictEntry {
  bytes key = 1;
  bytes value = 2;
}

message DictGetOrCreateRequest {
  string deployment_name = 1;
  DeploymentNamespace namespace = 2;
  string environment_name = 3;
  ObjectCreationType object_creation_type = 4;
  repeated DictEntry data = 5;
}

message DictGetOrCreateResponse {
  string dict_id = 1;
}

message DictGetRequest {
  string dict_id = 1;
  bytes key = 2;
}

message DictGetResponse {
  bool found = 1;
  optional bytes value = 2;
}

message DictHeartbeatRequest {
  string dict_id = 1;
}

message DictLenRequest {
  string dict_id = 1;
}

message DictLenResponse {
  int32 len = 1;
}

message DictListRequest {
  string environment_name = 1;
}

message DictListResponse {
  message DictInfo {
    string name = 1;
    double created_at = 2;
  }

  repeated DictInfo dicts = 1;
}

message DictPopRequest {
  string dict_id = 1;
  bytes key = 2;
}

message DictPopResponse {
  bool found = 1;
  optional bytes value = 2;
}

message DictUpdateRequest {
  string dict_id = 1;
  repeated DictEntry updates = 2;
}

message DictUpdateResponse {
}

message Domain {
  string domain_id = 1;
  string domain_name = 2;
  double created_at = 3;
  CertificateStatus certificate_status = 4;
  repeated DNSRecord dns_records = 5;
};

message DomainCertificateVerifyRequest {
  string domain_id = 1;
}

message DomainCertificateVerifyResponse {
  Domain domain = 1;
}

message DomainCreateRequest {
  string domain_name = 1  [ (modal.options.audit_target_attr) = true ];
}

message DomainCreateResponse {
  string domain_id = 1;
  repeated DNSRecord dns_records = 2;
}

message DomainListRequest {
}

message DomainListResponse {
  repeated Domain domains = 1;
}

message EnvironmentCreateRequest {
  string name = 1;
}

message EnvironmentDeleteRequest {
  string name = 1;
}

message EnvironmentListItem {
  string name = 1;
  string webhook_suffix = 2;
}

message EnvironmentListResponse {
  repeated EnvironmentListItem items = 2;
}

message EnvironmentUpdateRequest {
  string current_name = 1;
  google.protobuf.StringValue name = 2;
  google.protobuf.StringValue web_suffix = 3;
}

// A file entry when listing files in a volume or network file system.
message FileEntry {
  enum FileType {
    UNSPECIFIED = 0;
    FILE = 1;
    DIRECTORY = 2;
    SYMLINK = 3;
  }
  string path = 1;
  FileType type = 2;
  uint64 mtime = 3;
  uint64 size = 4;
}

message Method {
  string method_name = 1;
  Function.FunctionType function_type = 2;
  WebhookConfig webhook_config = 3;
  // TODO: put function_serialized for each method here for serialized functions?
}

message Function {
  string module_name = 1;
  string function_name = 2;
  repeated string mount_ids = 3;
  string image_id = 4;
  bytes function_serialized = 6;

  enum DefinitionType {
    DEFINITION_TYPE_UNSPECIFIED = 0;
    DEFINITION_TYPE_SERIALIZED = 1;
    DEFINITION_TYPE_FILE = 2;
  }
  DefinitionType definition_type = 7;

  enum FunctionType {
    FUNCTION_TYPE_UNSPECIFIED = 0;
    FUNCTION_TYPE_GENERATOR = 1;
    FUNCTION_TYPE_FUNCTION = 2;
  }
  FunctionType function_type = 8;

  Resources resources = 9;
  repeated string secret_ids = 10;

  RateLimit rate_limit = 11;
  WebhookConfig webhook_config = 15;

  repeated SharedVolumeMount shared_volume_mounts = 16;

  optional string proxy_id = 17;

  FunctionRetryPolicy retry_policy = 18;

  uint32 concurrency_limit = 19;

  bool keep_warm = 20;

  uint32 timeout_secs = 21;

  PTYInfo pty_info = 22;
  bytes class_serialized = 23;

  uint32 task_idle_timeout_secs = 25;

  optional CloudProvider cloud_provider = 26;

  uint32 warm_pool_size = 27;

  string web_url = 28;
  WebUrlInfo web_url_info = 29;

  // If set, overrides the runtime used by the function, either "runc" or "gvisor".
  string runtime = 30;

  string app_name = 31;  // Formerly stub_name

  repeated VolumeMount volume_mounts = 33;

  uint32 allow_concurrent_inputs = 34;

  repeated CustomDomainInfo custom_domain_info = 35;

  string worker_id = 36; // For internal debugging use only.

  bool runtime_debug = 37; // For internal debugging use only.

  // TODO: combine into enum?
  bool is_builder_function = 32;
  bool is_auto_snapshot = 38;
  bool is_method = 39;
  bool is_checkpointing_function = 40;

  // Checkpoint and restore

  bool checkpointing_enabled = 41;

  CheckpointInfo checkpoint = 42;
  repeated ObjectDependency object_dependencies = 43;

  bool block_network = 44;

  uint32 max_inputs = 46;

  repeated S3Mount s3_mounts = 47;
  repeated CloudBucketMount cloud_bucket_mounts = 51;

  bool _experimental_boost = 48;

  // If set, tasks will be scheduled using the new scheduler, which also knows
  // to look at fine-grained placement constraints.
  bool _experimental_scheduler = 49;
  optional SchedulerPlacement scheduler_placement = 50;
<<<<<<< HEAD
  optional SchedulerPlacement _experimental_scheduler_placement = 52;

  bool is_class = 53;  // if "Function" is actually a class grouping multiple methods

  string use_function_id= 54;  // for "class functions" - use this function id instead for invocations - the *referenced* function should have is_class=True
=======
  reserved 52; // _experimental_scheduler_placement

  bool is_class = 53;  // if "Function" is actually a class grouping multiple methods

  string use_function_id = 54;  // for "class functions" - use this function id instead for invocations - the *referenced* function should have is_class=True
>>>>>>> 29364080
  string use_method_name = 55;  // for "class functions" - this method name needs to be included in the FunctionInput
}

message FunctionBindParamsRequest {
  string function_id = 1;
  bytes serialized_params = 2;
  FunctionOptions function_options = 3;
  string environment_name = 4;
}

message FunctionBindParamsResponse {
  string bound_function_id = 1;
  FunctionHandleMetadata handle_metadata = 2;
}

message FunctionCallCallGraphInfo {
  string function_call_id = 1;
  string parent_input_id = 2;
  string function_name = 3;
  string module_name = 4;
}

message FunctionCallCancelRequest {
  string function_call_id = 1;
}

message FunctionCallGetDataRequest {
  string function_call_id = 1;
  uint64 last_index = 2;
}

message FunctionCallInfo {
  string function_call_id = 1;
  int32 idx = 2;
  reserved 3, 4, 5; // old fields
  double created_at = 6; // when the call was created
  double scheduled_at = 7; // if cron job, when run was scheduled
  reserved 8, 9, 10, 11;  // old fields
  InputCategoryInfo pending_inputs = 12;
  InputCategoryInfo failed_inputs = 13;
  InputCategoryInfo succeeded_inputs = 14;
  InputCategoryInfo timeout_inputs = 15;
  InputCategoryInfo cancelled_inputs = 16;
  int32 total_inputs = 17;
}

message FunctionCallListRequest {
  string function_id = 1;
}

message FunctionCallListResponse {
  repeated FunctionCallInfo function_calls = 1;
}

message FunctionCallPutDataRequest {
  string function_call_id = 1;
  repeated DataChunk data_chunks = 2;
}

message FunctionCreateRequest {
  Function function = 1;
  string app_id = 2  [ (modal.options.audit_target_attr) = true ];
  Schedule schedule = 6;
  string existing_function_id = 7;
}

message FunctionCreateResponse {
  string function_id = 1;
  string web_url = 2;  // Deprecated - needed until 0.51 is the minimum version
  WebUrlInfo web_url_info = 3;  // Deprecated - needed until 0.51 is the minimum version
  Function function = 4;
  FunctionHandleMetadata handle_metadata = 5;
}

message FunctionGetCallGraphRequest {
  // TODO: use input_id once we switch client submit API to return those.
  string function_call_id = 2;
}

message FunctionGetCallGraphResponse {
  repeated InputCallGraphInfo inputs = 1;
  repeated FunctionCallCallGraphInfo function_calls = 2;
}

message FunctionGetCurrentStatsRequest {
  string function_id = 1;
}
message FunctionGetInputsItem {
  string input_id = 1;
  FunctionInput input = 2;
  bool kill_switch = 3;
  reserved 4; // previously used
  string function_call_id = 5;
}

message FunctionGetInputsRequest {
  string function_id = 1;
  int32 max_values = 3;
  float average_call_time = 5;
  int32 input_concurrency = 6; // Container aims to fetch multiple inputs at the same time
}

message FunctionGetInputsResponse {
  repeated FunctionGetInputsItem inputs = 3;
  float rate_limit_sleep_duration = 4; // How long to sleep before requesting another input.
}

message FunctionGetOutputsItem {
  GenericResult result = 1;
  int32 idx = 2;
  string input_id = 3;
  int32 gen_index = 4;  // Deprecated, only used in client version <0.57
  DataFormat data_format = 5; // for result.data_oneof
}

message FunctionGetOutputsRequest {
  string function_call_id = 1;
  int32 max_values = 2;
  float timeout = 3;
  string last_entry_id = 6;
  bool clear_on_success = 7; // expires *any* remaining outputs soon after this call, not just the returned ones
}

message FunctionGetOutputsResponse {
  repeated int32 idxs = 3;
  repeated FunctionGetOutputsItem outputs = 4;
  string last_entry_id = 5;
}

message FunctionGetRequest {
  string app_name = 1;
  string object_tag = 2;
  DeploymentNamespace namespace = 3;
  string environment_name = 4;
}

message FunctionGetResponse {
  string function_id = 1;
  FunctionHandleMetadata handle_metadata = 2;
}

message FunctionGetSerializedRequest {
  string function_id = 1;
}

message FunctionGetSerializedResponse {
  bytes function_serialized = 1;
  bytes class_serialized = 2;
}

message FunctionHandleMetadata {
  // contains all the info about a function that is needed to trigger the right
  // behaviour when using a FunctionHandler. Notably excludes things purely
  // used for *executing* the function in a container entrypoint

  // Should be a subset and use IDs/types from `Function` above
  string function_name = 2;
  Function.FunctionType function_type = 8;
  string web_url = 28;
  bool is_method = 39;
  string use_function_id = 40; // used for methods
  string use_method_name = 41; // used for methods
}

message FunctionInput {
  // serialized (args, kwargs).
  oneof args_oneof {
    bytes args = 1;
    string args_blob_id = 7;
  }
  bool final_input = 9;
  DataFormat data_format = 10; // For args_oneof.
  optional string method_name = 11; // specifies which method to call when calling a class/object function
}

message FunctionMapRequest {
  string function_id = 1;
  string parent_input_id = 2;
  bool return_exceptions = 3;
  FunctionCallType function_call_type = 4;
  repeated FunctionPutInputsItem pipelined_inputs = 5;
}

message FunctionMapResponse {
  string function_call_id = 1;
  repeated FunctionPutInputsResponseItem pipelined_inputs = 2;
}

message FunctionOptions {
  repeated string secret_ids = 1;
  repeated string mount_ids = 2; // Currently not supported
  optional Resources resources = 3;
  optional FunctionRetryPolicy retry_policy = 4;
  optional uint32 concurrency_limit = 5;
  optional uint32 timeout_secs = 6;
  optional uint32 task_idle_timeout_secs = 7;
  optional uint32 warm_pool_size = 8;
  repeated VolumeMount volume_mounts = 9;
  optional uint32 allow_concurrent_inputs = 10;
  bool replace_volume_mounts = 11;
  bool replace_secret_ids = 12;
}

message FunctionPrecreateRequest {
  string app_id = 1;
  string function_name = 2  [ (modal.options.audit_target_attr) = true ];
  string existing_function_id = 3;
  Function.FunctionType function_type = 4;
  WebhookConfig webhook_config = 5;
<<<<<<< HEAD
  string use_function_id= 6;  // for "class functions" - use this function id instead for invocations - the *referenced* function should have is_class=True
=======
  string use_function_id = 6;  // for "class functions" - use this function id instead for invocations - the *referenced* function should have is_class=True
>>>>>>> 29364080
  string use_method_name = 7;  // for "class functions" - this method name needs to be included in the FunctionInput
}

message FunctionPrecreateResponse {
  string function_id = 1;
  FunctionHandleMetadata handle_metadata = 2;
}

message FunctionPutInputsItem {
  int32 idx = 1;
  FunctionInput input = 2;
}

message FunctionPutInputsRequest {
  string function_id = 1;
  string function_call_id = 3;
  repeated FunctionPutInputsItem inputs = 4;
}

message FunctionPutInputsResponse {
  repeated FunctionPutInputsResponseItem inputs = 1;
}

message FunctionPutInputsResponseItem {
  int32 idx = 1;
  string input_id = 2;
}

message FunctionPutOutputsItem {
  string input_id = 1;
  GenericResult result = 2;
  double input_started_at = 3;
  double output_created_at = 4;
  int32 gen_index = 6;  // Deprecated, only used in client version <0.57
  DataFormat data_format = 7; // for result.data_oneof
}

message FunctionPutOutputsRequest {
  repeated FunctionPutOutputsItem outputs = 4;
}

message FunctionRetryPolicy {
  float backoff_coefficient = 1;
  uint32 initial_delay_ms = 2;
  uint32 max_delay_ms = 3;
  // NOTE: two-byte field number not used for special reason. copy-paste error. Ref: PR #2542
  uint32 retries = 18;
}

message FunctionStats {
  uint32 backlog = 1;
  uint32 num_active_tasks = 2;
  uint32 num_total_tasks = 3;
}

message FunctionUpdateSchedulingParamsRequest {
  string function_id = 1;
  uint32 warm_pool_size_override = 2;
}

message FunctionUpdateSchedulingParamsResponse {}

message GPUConfig {
  GPUType type = 1;
  uint32 count = 2;
  uint32 memory = 3;
}

message GeneratorDone {  // Sent as the output when a generator finishes running.
  uint64 items_total = 1;
}

message GenericResult {  // Used for both tasks and function outputs
  enum GenericStatus {
    GENERIC_STATUS_UNSPECIFIED = 0;
    GENERIC_STATUS_SUCCESS = 1;
    GENERIC_STATUS_FAILURE = 2;
    // Used when a task was killed using an external signal.
    GENERIC_STATUS_TERMINATED = 3;
    GENERIC_STATUS_TIMEOUT = 4;
    // Used when the user's function fails to initialize (ex. S3 mount failed due to invalid credentials).
    // Terminates the function and all remaining inputs.
    GENERIC_STATUS_INIT_FAILURE = 5;
  }

  GenericStatus status = 1; // Status of the task or function output.
  string exception = 2;  // Exception message for failures, if available.
  int32 exitcode = 3;  // Status code of the container entrypoint or builder process if it terminates unexpectedly.

  string traceback = 4;  // String value of the Python traceback.
  bytes serialized_tb = 11; // Pickled traceback object.
  bytes tb_line_cache = 12; // Pickled line cache for traceback object.

  oneof data_oneof {
    bytes data = 5; // Inline data of the result.
    string data_blob_id = 10; // Blob ID for large data.
  }

  enum GeneratorStatus {
    GENERATOR_STATUS_UNSPECIFIED = 0;
    GENERATOR_STATUS_INCOMPLETE = 1;
    GENERATOR_STATUS_COMPLETE = 2;
  }
  GeneratorStatus gen_status = 7;  // Deprecated, only used in client version <0.57

  string propagation_reason = 13; // (?)
}

message Image {
  repeated BaseImage base_images = 5;
  repeated string dockerfile_commands = 6;
  repeated ImageContextFile context_files = 7;
  string version = 11;
  repeated string secret_ids = 12;
  // Part of Image definition, because presence of GPU drivers
  // affects the image that's built.
  // Note: field 13 is getting replaced field 16. The client now sends both fields,
  // but the server still only reads field 13.
  bool gpu = 13;
  string context_mount_id = 15;
  GPUConfig gpu_config = 16;
  ImageRegistryConfig image_registry_config = 17;

  string build_function_def = 14; // deprecated after 0.58.96
  bytes build_function_globals = 18; // deprecated after 0.58.96

  // If set, overrides the runtime used by the function. Specify either "runc" or "gvisor".
  string runtime = 19;
  // Not included in image definition checksum as debug features do not affect built image.
  bool runtime_debug = 20;

  BuildFunction build_function = 21;
}

message ImageContextFile {
  string filename = 1;
  bytes data = 2;
}

message ImageGetOrCreateRequest {
  Image image = 2;
  string app_id = 4 [ (modal.options.audit_target_attr) = true ];
  string existing_image_id = 5;  // ignored
  string build_function_id = 6;
  bool force_build = 7;
  DeploymentNamespace namespace = 8;
  string builder_version = 9;
  // Only admins can publish global images, but this provides an extra failsafe
  bool allow_global_deployment = 10;
}

message ImageGetOrCreateResponse {
  string image_id = 1;
}

message ImageJoinStreamingRequest {
  string image_id = 1;
  float timeout = 2;
  string last_entry_id = 3;
}

message ImageJoinStreamingResponse {
  GenericResult result = 1;
  repeated TaskLogs task_logs = 2;
  string entry_id = 3;
  bool eof = 4;
}


message ImageRegistryConfig {
  RegistryAuthType registry_auth_type = 1;
  string secret_id = 2;
}

message InputCallGraphInfo {
  string input_id = 1;
  GenericResult.GenericStatus status = 2;
  string function_call_id = 3;
  string task_id = 4;
}

message InputCategoryInfo {
  int32 total = 1;
  repeated InputInfo latest = 2;
}

message InputInfo {
  string input_id = 1;
  int32 idx = 2;
  string task_id = 3;
  double started_at = 4;
  double finished_at = 5;
  double task_startup_time = 6;
  bool task_first_input = 7;
}

message MountBuildRequest {
  string app_id = 2 [ (modal.options.audit_target_attr) = true ];
  string existing_mount_id = 3;
  repeated MountFile files = 4;
}

message MountBuildResponse {
  string mount_id = 1;
  MountHandleMetadata handle_metadata = 2;
}

message MountFile {
  string filename = 1;
  string sha256_hex = 3; // SHA-256 checksum of the file.
  optional uint64 size = 4; // Size of the file in bytes — ignored in MountBuild().
  optional uint32 mode = 5; // Unix file permission bits `st_mode`.
}

message MountGetOrCreateRequest {
  string deployment_name = 1;
  DeploymentNamespace namespace = 2;
  string environment_name = 3;
  ObjectCreationType object_creation_type = 4;
  repeated MountFile files = 5;
  string app_id = 6;  // only used with OBJECT_CREATION_TYPE_ANONYMOUS_OWNED_BY_APP
}

message MountGetOrCreateResponse {
  string mount_id = 1;
  MountHandleMetadata handle_metadata = 2;
}

message MountHandleMetadata {
  string content_checksum_sha256_hex = 1;
}

message MountPutFileRequest {
  string sha256_hex = 2;

  oneof data_oneof {
    bytes data = 3;
    string data_blob_id = 5;
  }
}

message MountPutFileResponse {
  bool exists = 2;
}

message MultiPartUpload {
  int64 part_length = 1; // split upload based on this part length - all except the last part must have this length
  repeated string upload_urls = 2;
  string completion_url = 3;
}

message Object {
  string object_id = 1;
  oneof handle_metadata_oneof {
    FunctionHandleMetadata function_handle_metadata = 3;
    MountHandleMetadata mount_handle_metadata = 4;
    ClassHandleMetadata class_handle_metadata = 5;
    SandboxHandleMetadata sandbox_handle_metadata = 6;
  }
}

message ObjectDependency {
  string object_id = 1;
}

message PTYInfo {
  bool enabled = 1;  // Soon deprecated
  uint32 winsz_rows = 2;
  uint32 winsz_cols = 3;
  string env_term = 4;
  string env_colorterm = 5;
  string env_term_program = 6;
  enum PTYType {
    PTY_TYPE_UNSPECIFIED = 0;  // Nothing
    PTY_TYPE_FUNCTION = 1;  // Run function in PTY
    PTY_TYPE_SHELL = 2;  // Replace function with shell
  }
  PTYType pty_type = 7;
}

message ProxyGetOrCreateRequest {
  string deployment_name = 1;
  DeploymentNamespace namespace = 2;
  string environment_name = 3;
  ObjectCreationType object_creation_type = 4;  // must be UNSPECIFIED
}

message ProxyGetOrCreateResponse {
  string proxy_id = 1;
}

message ProxyInfo {
  string elastic_ip = 1;
  string proxy_key = 2;
  string remote_addr = 3;
  int32 remote_port = 4;
}

message QueueClearRequest {
  string queue_id = 1;
  bytes partition_key = 2;
  bool all_partitions = 3;
}

message QueueCreateRequest {
  string app_id = 1;
  string existing_queue_id = 2;
}

message QueueCreateResponse {
  string queue_id = 1;
}

message QueueDeleteRequest {
  string queue_id = 1;
}

message QueueGetOrCreateRequest {
  string deployment_name = 1;
  DeploymentNamespace namespace = 2;
  string environment_name = 3;
  ObjectCreationType object_creation_type = 4;
}

message QueueGetOrCreateResponse {
  string queue_id = 1;
}

message QueueGetRequest {
  string queue_id = 1;
  float timeout = 3;
  int32 n_values = 4;
  bytes partition_key = 5;
}

message QueueGetResponse {
  repeated bytes values = 2;
}

message QueueHeartbeatRequest {
  string queue_id = 1;
}

message QueueItem {
  bytes value = 1;
  string entry_id = 2;
}

message QueueLenRequest {
  string queue_id = 1;
  bytes partition_key = 2;
  bool total = 3;
}

message QueueLenResponse {
  int32 len = 1;
}

message QueueListRequest {
  string environment_name = 1;
  // Allow client to report a bounded total size to reduce the number of partitions that need to be checked
  int32 total_size_limit = 2;
}

message QueueListResponse {
  message QueueInfo {
    string name = 1;
    double created_at = 2;
    int32 num_partitions = 3;
    int32 total_size = 4;
  }

  repeated QueueInfo queues = 1;
}

message QueueNextItemsRequest {
  string queue_id = 1;
  bytes partition_key = 2;
  string last_entry_id = 3;
  float item_poll_timeout = 4; // seconds
}

message QueueNextItemsResponse {
  repeated QueueItem items = 1;
}

message QueuePutRequest {
  string queue_id = 1;
  repeated bytes values = 4;
  bytes partition_key = 5;
  int32 partition_ttl_seconds = 6;
}


message RateLimit {
  int32 limit = 1;
  RateLimitInterval interval = 2;
}

message Resources {
  uint32 memory_mb = 2; // MiB
  uint32 milli_cpu = 3; // milli CPU cores
  GPUConfig gpu_config = 4;
  uint32 memory_mb_max = 5; // MiB
  uint32 ephemeral_disk_mb = 6;  // MiB
}

message RuntimeInputMessage {
  bytes message = 1;
  uint64 message_index = 2;
}

message RuntimeOutputBatch {
  repeated RuntimeOutputMessage items = 1;
  uint64 batch_index = 2;
  // if an exit code is given, this is the final message that will be sent.
  optional int32 exit_code = 3;
}

// Used for `modal container exec`
message RuntimeOutputMessage {
  // only stdout / stderr is used
  FileDescriptor file_descriptor = 1;
  string message = 2;
}

message S3Mount {
  string bucket_name = 1;
  string mount_path = 2;
  string credentials_secret_id = 3;
  bool read_only = 4;
}

message Sandbox {
  repeated string entrypoint_args = 1;
  repeated string mount_ids = 2;
  string image_id = 3;
  repeated string secret_ids = 4;

  Resources resources = 5;
  CloudProvider cloud_provider = 6;

  uint32 timeout_secs = 7;

  optional string workdir = 8;

  repeated SharedVolumeMount nfs_mounts = 9;

  bool runtime_debug = 10; // For internal debugging use only.

  bool block_network = 11;

  repeated S3Mount s3_mounts = 12;
  repeated CloudBucketMount cloud_bucket_mounts = 14;

  repeated VolumeMount volume_mounts = 13;

  PTYInfo pty_info = 15;

  // If set, tasks will be scheduled using the new scheduler, which also knows
  // to look at fine-grained placement constraints.
  bool _experimental_scheduler = 16;
  optional SchedulerPlacement scheduler_placement = 17;
}

message SandboxCreateRequest {
  string app_id = 1 [ (modal.options.audit_target_attr) = true ];
  Sandbox definition = 2;
}

message SandboxCreateResponse {
  string sandbox_id = 1;
}

message SandboxGetLogsRequest {
  string sandbox_id = 1;
  FileDescriptor file_descriptor = 2;
  float timeout = 3;
  string last_entry_id = 4;
}

message SandboxGetTaskIdRequest {
  string sandbox_id = 1;
}

message SandboxGetTaskIdResponse {
  string task_id = 1;
}

message SandboxHandleMetadata {
  GenericResult result = 1;
}

message SandboxInfo {
  string id = 1;
  modal.client.Sandbox definition = 2;
  double created_at = 3;
  TaskInfo task_info = 4;
}

message SandboxListRequest {
  string app_id = 1;
  double before_timestamp = 2;
}

message SandboxListResponse {
  repeated SandboxInfo sandboxes = 1;
}

message SandboxStdinWriteRequest {
  string sandbox_id = 1;
  bytes input = 2;
  uint32 index = 3;
  bool eof = 4;
}

message SandboxStdinWriteResponse {
}

message SandboxTerminateRequest {
  string sandbox_id = 1;
}

message SandboxTerminateResponse {
  GenericResult existing_result = 1;
}

message SandboxWaitRequest {
  string sandbox_id = 1;
  float timeout = 2;
}

message SandboxWaitResponse {
  GenericResult result = 1;
}

message Schedule {
  message Cron {
    string cron_string = 1;
  }
  message Period {
    int32 years = 1;
    int32 months = 2;
    int32 weeks = 3;
    int32 days = 4;
    int32 hours = 5;
    int32 minutes = 6;
    float seconds = 7;
  }
  oneof schedule_oneof {
    Cron cron = 1;
    Period period = 2;
  }
}

message SchedulerPlacement {
  // TODO(irfansharif):
  // - Fold in cloud, resource needs here too.
  // - Allow specifying list of zones, cloud, fallback and alternative
  //   GPU types.
  optional string _region = 1 [deprecated=true];

  repeated string regions = 4;
  optional string _zone = 2;
  optional string _lifecycle = 3; // "on-demand" or "spot", else ignored
}

message SecretCreateRequest {  // Not used by client anymore
  map<string, string> env_dict = 1;
  string app_id = 2 [ (modal.options.audit_target_attr) = true ];
  string template_type = 3;  // todo: not used?
  string existing_secret_id = 4;
}

message SecretCreateResponse {  // Not used by client anymore
  string secret_id = 1;
}

message SecretGetOrCreateRequest {
  string deployment_name = 1;
  DeploymentNamespace namespace = 2;
  string environment_name = 3;
  ObjectCreationType object_creation_type = 4;  // Not used atm
  map<string, string> env_dict = 5;
  string app_id = 6;  // only used with OBJECT_CREATION_TYPE_ANONYMOUS_OWNED_BY_APP
}

message SecretGetOrCreateResponse {
  string secret_id = 1;
}

message SecretListItem {
  string label = 1;
  double created_at = 2;
  double last_used_at = 3;
  string environment_name = 4;
}

message SecretListRequest {
  string environment_name = 1; // leaving empty will assume a singular environment
}

message SecretListResponse {
  repeated SecretListItem items = 1;
  string environment_name = 2; // the environment that was listed (useful when relying on "default" logic)
}

message SharedVolumeCreateRequest {
  string app_id = 1 [ (modal.options.audit_target_attr) = true ];
  CloudProvider cloud_provider = 2;
}

message SharedVolumeCreateResponse {
  string shared_volume_id = 1;
}

message SharedVolumeGetFileRequest {
  string shared_volume_id = 1;
  string path = 2;
}

message SharedVolumeGetFileResponse {
  oneof data_oneof {
    bytes data = 1;
    string data_blob_id = 2;
  }
}

message SharedVolumeGetOrCreateRequest {
  string deployment_name = 1;
  DeploymentNamespace namespace = 2;
  string environment_name = 3;
  ObjectCreationType object_creation_type = 4;
  string app_id = 5;  // only used with OBJECT_CREATION_TYPE_ANONYMOUS_OWNED_BY_APP
}

message SharedVolumeGetOrCreateResponse {
  string shared_volume_id = 1;
}

message SharedVolumeHeartbeatRequest {
  string shared_volume_id = 1;
}

message SharedVolumeListFilesRequest {
  string shared_volume_id = 1;
  string path = 2;
}

message SharedVolumeListFilesResponse {
  repeated FileEntry entries = 1;
}

message SharedVolumeListItem {
  string label = 1;  // app name of object entity app
  string shared_volume_id = 2;
  double created_at = 3;
  CloudProvider cloud_provider = 4;
}

message SharedVolumeListRequest {
  string environment_name = 1;
}

message SharedVolumeListResponse {
  repeated SharedVolumeListItem items = 1;
  string environment_name = 2;
}

message SharedVolumeMount {
  string mount_path = 1;
  string shared_volume_id = 2;
  CloudProvider cloud_provider = 3;
  bool allow_cross_region = 4;
}

message SharedVolumePutFileRequest {
  string shared_volume_id = 1 [ (modal.options.audit_target_attr) = true ];
  string path = 2;
  string sha256_hex = 3;
  oneof data_oneof {
    bytes data = 4;
    string data_blob_id = 5;
  }
  bool resumable = 6;  // remove when required client version >= 47
}

message SharedVolumePutFileResponse {
  bool exists = 1;
}

message SharedVolumeRemoveFileRequest {
  string shared_volume_id = 1 [ (modal.options.audit_target_attr) = true ];
  string path = 2;
  bool recursive = 3;
}

message TaskCurrentInputsResponse {
  repeated string input_ids = 1;
}

message TaskInfo {
  string id = 1;
  double started_at = 2;
  double finished_at = 3;
  modal.client.GenericResult result = 4;
  double enqueued_at = 5;
}

message TaskListRequest {}

message TaskListResponse {
  repeated TaskStats tasks = 1;
}

message TaskLogs {
  string data = 1;
  TaskState task_state = 6;
  double timestamp = 7;
  FileDescriptor file_descriptor = 8;
  TaskProgress task_progress = 9;
  string function_call_id = 10;
  string input_id = 11;
}

message TaskLogsBatch {
  string task_id = 1;
  repeated TaskLogs items = 2;
  string entry_id = 5;
  bool app_done = 10;
  string function_id = 11;
  string input_id = 12;
  string image_id = 13;  // Used for image logs
  bool eof = 14;
  string pty_exec_id = 15;  // Used for interactive functions
}

message TaskProgress {
  uint64 len = 1;
  uint64 pos = 2;
  ProgressType progress_type = 3;
  string description = 4;
}

message TaskResultRequest {
  GenericResult result = 2;
}

message TaskStats {
  string task_id = 1;
  string app_id = 2;
  string app_description = 3;
  double started_at = 4;
}


message TokenFlowCreateRequest {
  string utm_source = 3;
  int32 localhost_port = 4;
  string next_url = 5;
}

message TokenFlowCreateResponse {
  string token_flow_id = 1;
  string web_url = 2;
  string code = 3;
  string wait_secret = 4;
};

message TokenFlowWaitRequest {
  float timeout = 1;
  string token_flow_id = 2;
  string wait_secret = 3;
}

message TokenFlowWaitResponse {
  string token_id = 1;
  string token_secret = 2;
  bool timeout = 3;
  string workspace_username = 4;
}

message TunnelStartRequest {
  uint32 port = 1;
  bool unencrypted = 2;
}

message TunnelStartResponse {
  string host = 1;
  uint32 port = 2;
  optional string unencrypted_host = 3;
  optional uint32 unencrypted_port = 4;
}

message TunnelStopRequest {
  uint32 port = 1;
}

message TunnelStopResponse {
  bool exists = 1;
}

message VolumeCommitRequest {
  // NOTE(staffan): Mounting a volume in multiple locations is not supported, so volume_id alone uniquely identifies
  // a volume mount.
  string volume_id = 1 [ (modal.options.audit_target_attr) = true ];
}

message VolumeCommitResponse {
  bool skip_reload = 1;
}

message VolumeCopyFilesRequest {
  string volume_id = 1;
  repeated bytes src_paths = 2;
  bytes dst_path = 3;
  bool recursive = 4;
}

message VolumeCreateRequest {
  string app_id = 1 [ (modal.options.audit_target_attr) = true ];
  VolumeFsVersion version = 2;
}

message VolumeCreateResponse {
  string volume_id = 1;
  VolumeFsVersion version = 2;
}

message VolumeDeleteRequest {
  string volume_id = 1;
  string environment_name = 2 [deprecated=true];
}

message VolumeGetFileRequest {
  string volume_id = 1;
  bytes path = 2;
  uint64 start = 3;
  uint64 len = 4; // 0 is interpreted as 'read to end'
}

message VolumeGetFileResponse {
  oneof data_oneof {
    bytes data = 1;
    string data_blob_id = 2;
  }
  uint64 size = 3; // total file size
  uint64 start = 4; // file position of first byte returned
  uint64 len = 5; // number of bytes returned
}

message VolumeGetOrCreateRequest {
  string deployment_name = 1;
  DeploymentNamespace namespace = 2;
  string environment_name = 3;
  ObjectCreationType object_creation_type = 4;
  string app_id = 5;  // only used with OBJECT_CREATION_TYPE_ANONYMOUS_OWNED_BY_APP
  VolumeFsVersion version = 6;
}

message VolumeGetOrCreateResponse {
  string volume_id = 1;
  VolumeFsVersion version = 2;
}

message VolumeHeartbeatRequest {
  string volume_id = 1;
}

message VolumeListFilesRequest {
  string volume_id = 1;
  string path = 2;
  bool recursive = 4;
  optional uint32 max_entries = 3;
}

message VolumeListFilesResponse {
  repeated FileEntry entries = 1;
}

message VolumeListItem {
  string label = 1;  // app name of object entity app
  string volume_id = 2;
  double created_at = 3;
}

message VolumeListRequest {
  string environment_name = 1;
}

message VolumeListResponse {
  repeated VolumeListItem items = 1;
  string environment_name = 2;
}

message VolumeMount {
  string volume_id = 1;
  string mount_path = 2;
  bool allow_background_commits = 3;
}

message VolumePutFilesRequest {
  string volume_id = 1;
  // TODO(staffan): This is obviously unfortunately named, but provides what we need - consider renaming.
  repeated MountFile files = 2;
  // If set to true, prevent overwriting existing files. (Note that we don't allow overwriting
  // existing directories with uploaded files regardless.)
  bool disallow_overwrite_existing_files = 3;
}

message VolumeReloadRequest {
  // NOTE(staffan): Mounting a volume in multiple locations is not supported, so volume_id alone uniquely identifies
  // a volume mount.
  string volume_id = 1;
}

message VolumeRemoveFileRequest {
  string volume_id = 1 [ (modal.options.audit_target_attr) = true ];
  bytes path = 2;
  bool recursive = 3;
}

message WebUrlInfo {
  bool truncated = 1;
  bool has_unique_hash = 2;
  bool label_stolen = 3;
}

message WebhookConfig {
  WebhookType type = 1;
  string method = 2;
  string requested_suffix = 4;
  WebhookAsyncMode async_mode = 5;
  repeated CustomDomainConfig custom_domains = 6;
  uint32 web_server_port = 7;
  float web_server_startup_timeout = 8;
}

message WorkspaceNameLookupResponse {
  string workspace_name = 1 [deprecated=true];
  string username = 2;
}


service ModalClient {
  // Apps
  rpc AppClientDisconnect(AppClientDisconnectRequest) returns (google.protobuf.Empty);
  rpc AppCreate(AppCreateRequest) returns (AppCreateResponse);
  rpc AppDeploy(AppDeployRequest) returns (AppDeployResponse);
  rpc AppDeploySingleObject(AppDeploySingleObjectRequest) returns (AppDeploySingleObjectResponse);
  rpc AppGetByDeploymentName(AppGetByDeploymentNameRequest) returns (AppGetByDeploymentNameResponse);
  rpc AppGetLogs(AppGetLogsRequest) returns (stream TaskLogsBatch);
  rpc AppGetObjects(AppGetObjectsRequest) returns (AppGetObjectsResponse);
  rpc AppHeartbeat(AppHeartbeatRequest) returns (google.protobuf.Empty);
  rpc AppList(AppListRequest) returns (AppListResponse);
  rpc AppLookup(AppLookupRequest) returns (AppLookupResponse);
  rpc AppLookupObject(AppLookupObjectRequest) returns (AppLookupObjectResponse);
  rpc AppSetObjects(AppSetObjectsRequest) returns (google.protobuf.Empty);
  rpc AppStop(AppStopRequest) returns (google.protobuf.Empty);

  // Blobs
  rpc BlobCreate(BlobCreateRequest) returns (BlobCreateResponse);
  rpc BlobGet(BlobGetRequest) returns (BlobGetResponse);

  // Classes
  rpc ClassCreate(ClassCreateRequest) returns (ClassCreateResponse);
  rpc ClassGet(ClassGetRequest) returns (ClassGetResponse);

  // Clients
  rpc ClientCreate(ClientCreateRequest) returns (ClientCreateResponse);
  rpc ClientHeartbeat(ClientHeartbeatRequest) returns (google.protobuf.Empty);
  rpc ClientHello(google.protobuf.Empty) returns (ClientHelloResponse);

  // Container
  rpc ContainerCheckpoint(ContainerCheckpointRequest) returns (google.protobuf.Empty);
  rpc ContainerExec(ContainerExecRequest) returns (ContainerExecResponse);
  rpc ContainerExecGetOutput(ContainerExecGetOutputRequest) returns (stream RuntimeOutputBatch);
  rpc ContainerExecPutInput(ContainerExecPutInputRequest) returns (google.protobuf.Empty);
  rpc ContainerHeartbeat(ContainerHeartbeatRequest) returns (ContainerHeartbeatResponse);
  rpc ContainerStop(ContainerStopRequest) returns (ContainerStopResponse);

  // Dicts
  rpc DictClear(DictClearRequest) returns (google.protobuf.Empty);
  rpc DictContains(DictContainsRequest) returns (DictContainsResponse);
  rpc DictContents(DictContentsRequest) returns (stream DictEntry);
  rpc DictCreate(DictCreateRequest) returns (DictCreateResponse);  // Will be superseded by DictGetOrCreate
  rpc DictDelete(DictDeleteRequest) returns (google.protobuf.Empty);
  rpc DictGet(DictGetRequest) returns (DictGetResponse);
  rpc DictGetOrCreate(DictGetOrCreateRequest) returns (DictGetOrCreateResponse);
  rpc DictHeartbeat(DictHeartbeatRequest) returns (google.protobuf.Empty);
  rpc DictLen(DictLenRequest) returns (DictLenResponse);
  rpc DictList(DictListRequest) returns (DictListResponse);
  rpc DictPop(DictPopRequest) returns (DictPopResponse);
  rpc DictUpdate(DictUpdateRequest) returns (DictUpdateResponse);

  // Domains
  rpc DomainCertificateVerify(DomainCertificateVerifyRequest) returns (DomainCertificateVerifyResponse);
  rpc DomainCreate(DomainCreateRequest) returns (DomainCreateResponse);
  rpc DomainList(DomainListRequest) returns (DomainListResponse);

  // Environments
  rpc EnvironmentCreate(EnvironmentCreateRequest) returns (google.protobuf.Empty);
  rpc EnvironmentDelete(EnvironmentDeleteRequest) returns (google.protobuf.Empty);
  rpc EnvironmentList(google.protobuf.Empty) returns (EnvironmentListResponse);
  rpc EnvironmentUpdate(EnvironmentUpdateRequest) returns (EnvironmentListItem);

  // Functions
  rpc FunctionBindParams(FunctionBindParamsRequest) returns (FunctionBindParamsResponse);
  rpc FunctionCallCancel(FunctionCallCancelRequest) returns (google.protobuf.Empty);
  rpc FunctionCallGetDataIn(FunctionCallGetDataRequest) returns (stream DataChunk);
  rpc FunctionCallGetDataOut(FunctionCallGetDataRequest) returns (stream DataChunk);
  rpc FunctionCallList(FunctionCallListRequest) returns (FunctionCallListResponse);
  rpc FunctionCallPutDataOut(FunctionCallPutDataRequest) returns (google.protobuf.Empty);
  rpc FunctionCreate(FunctionCreateRequest) returns (FunctionCreateResponse);
  rpc FunctionGet(FunctionGetRequest) returns (FunctionGetResponse);
  rpc FunctionGetCallGraph(FunctionGetCallGraphRequest) returns (FunctionGetCallGraphResponse);
  rpc FunctionGetCurrentStats(FunctionGetCurrentStatsRequest) returns (FunctionStats);
  rpc FunctionGetInputs(FunctionGetInputsRequest) returns (FunctionGetInputsResponse);  // For containers to request next call
  rpc FunctionGetOutputs(FunctionGetOutputsRequest) returns (FunctionGetOutputsResponse);  // Returns the next result(s) for an entire function call (FunctionMap)
  rpc FunctionGetSerialized(FunctionGetSerializedRequest) returns (FunctionGetSerializedResponse);
  rpc FunctionMap(FunctionMapRequest) returns (FunctionMapResponse);
  rpc FunctionPrecreate(FunctionPrecreateRequest) returns (FunctionPrecreateResponse);
  rpc FunctionPutInputs(FunctionPutInputsRequest) returns (FunctionPutInputsResponse);
  rpc FunctionPutOutputs(FunctionPutOutputsRequest) returns (google.protobuf.Empty);  // For containers to return result
  rpc FunctionStartPtyShell(google.protobuf.Empty) returns (google.protobuf.Empty);
  rpc FunctionUpdateSchedulingParams(FunctionUpdateSchedulingParamsRequest) returns (FunctionUpdateSchedulingParamsResponse);

  // Images
  rpc ImageGetOrCreate(ImageGetOrCreateRequest) returns (ImageGetOrCreateResponse);
  rpc ImageJoinStreaming(ImageJoinStreamingRequest) returns (stream ImageJoinStreamingResponse);

  // Mounts
  rpc MountBuild(MountBuildRequest) returns (MountBuildResponse);
  rpc MountGetOrCreate(MountGetOrCreateRequest) returns (MountGetOrCreateResponse);
  rpc MountPutFile(MountPutFileRequest) returns (MountPutFileResponse);

  // Proxies
  rpc ProxyGetOrCreate(ProxyGetOrCreateRequest) returns (ProxyGetOrCreateResponse);

  // Queues
  rpc QueueClear(QueueClearRequest) returns (google.protobuf.Empty);
  rpc QueueCreate(QueueCreateRequest) returns (QueueCreateResponse);
  rpc QueueDelete(QueueDeleteRequest) returns (google.protobuf.Empty);
  rpc QueueGet(QueueGetRequest) returns (QueueGetResponse);
  rpc QueueGetOrCreate(QueueGetOrCreateRequest) returns (QueueGetOrCreateResponse);
  rpc QueueHeartbeat(QueueHeartbeatRequest) returns (google.protobuf.Empty);
  rpc QueueLen(QueueLenRequest) returns (QueueLenResponse);
  rpc QueueList(QueueListRequest) returns (QueueListResponse);
  rpc QueueNextItems(QueueNextItemsRequest) returns (QueueNextItemsResponse);
  rpc QueuePut(QueuePutRequest) returns (google.protobuf.Empty);

  // Sandboxes
  rpc SandboxCreate(SandboxCreateRequest) returns (SandboxCreateResponse);
  rpc SandboxGetLogs(SandboxGetLogsRequest) returns (stream TaskLogsBatch);
  rpc SandboxGetTaskId(SandboxGetTaskIdRequest) returns (SandboxGetTaskIdResponse); // needed for modal container exec
  rpc SandboxList(SandboxListRequest) returns (SandboxListResponse);
  rpc SandboxStdinWrite(SandboxStdinWriteRequest) returns (SandboxStdinWriteResponse);
  rpc SandboxTerminate(SandboxTerminateRequest) returns (SandboxTerminateResponse);
  rpc SandboxWait(SandboxWaitRequest) returns (SandboxWaitResponse);

  // Secrets
  rpc SecretCreate(SecretCreateRequest) returns (SecretCreateResponse);  // Not used by client anymore
  rpc SecretGetOrCreate(SecretGetOrCreateRequest) returns (SecretGetOrCreateResponse);
  rpc SecretList(SecretListRequest) returns (SecretListResponse);

  // SharedVolumes
  rpc SharedVolumeCreate(SharedVolumeCreateRequest) returns (SharedVolumeCreateResponse);
  rpc SharedVolumeGetFile(SharedVolumeGetFileRequest) returns (SharedVolumeGetFileResponse);
  rpc SharedVolumeGetOrCreate(SharedVolumeGetOrCreateRequest) returns (SharedVolumeGetOrCreateResponse);
  rpc SharedVolumeHeartbeat(SharedVolumeHeartbeatRequest) returns (google.protobuf.Empty);
  rpc SharedVolumeList(SharedVolumeListRequest) returns (SharedVolumeListResponse);
  rpc SharedVolumeListFiles(SharedVolumeListFilesRequest) returns (SharedVolumeListFilesResponse);
  rpc SharedVolumeListFilesStream(SharedVolumeListFilesRequest) returns (stream SharedVolumeListFilesResponse);
  rpc SharedVolumePutFile(SharedVolumePutFileRequest) returns (SharedVolumePutFileResponse);
  rpc SharedVolumeRemoveFile(SharedVolumeRemoveFileRequest) returns (google.protobuf.Empty);

  // Tasks
  rpc TaskCurrentInputs(google.protobuf.Empty) returns (TaskCurrentInputsResponse);
  rpc TaskList(TaskListRequest) returns (TaskListResponse);
  rpc TaskResult(TaskResultRequest) returns (google.protobuf.Empty);

  // Tokens (web auth flow)
  rpc TokenFlowCreate(TokenFlowCreateRequest) returns (TokenFlowCreateResponse);
  rpc TokenFlowWait(TokenFlowWaitRequest) returns (TokenFlowWaitResponse);

  // Tunnels
  rpc TunnelStart(TunnelStartRequest) returns (TunnelStartResponse);
  rpc TunnelStop(TunnelStopRequest) returns (TunnelStopResponse);

  // Volumes
  rpc VolumeCommit(VolumeCommitRequest) returns (VolumeCommitResponse);
  rpc VolumeCopyFiles(VolumeCopyFilesRequest) returns (google.protobuf.Empty);
  rpc VolumeCreate(VolumeCreateRequest) returns (VolumeCreateResponse);
  rpc VolumeDelete(VolumeDeleteRequest) returns (google.protobuf.Empty);
  rpc VolumeGetFile(VolumeGetFileRequest) returns (VolumeGetFileResponse);
  rpc VolumeGetOrCreate(VolumeGetOrCreateRequest) returns (VolumeGetOrCreateResponse);
  rpc VolumeHeartbeat(VolumeHeartbeatRequest) returns (google.protobuf.Empty);
  rpc VolumeList(VolumeListRequest) returns (VolumeListResponse);
  rpc VolumeListFiles(VolumeListFilesRequest) returns (stream VolumeListFilesResponse);
  rpc VolumePutFiles(VolumePutFilesRequest) returns (google.protobuf.Empty);
  rpc VolumeReload(VolumeReloadRequest) returns (google.protobuf.Empty);
  rpc VolumeRemoveFile(VolumeRemoveFileRequest) returns (google.protobuf.Empty);

  // Workspaces
  rpc WorkspaceNameLookup(google.protobuf.Empty) returns (WorkspaceNameLookupResponse);
}<|MERGE_RESOLUTION|>--- conflicted
+++ resolved
@@ -538,7 +538,6 @@
 message ClassHandleMetadata {
   repeated ClassMethod methods = 1;
   string class_function_id = 2;
-  FunctionHandleMetadata class_function_metadata = 3;
 }
 
 message ClassMethod {
@@ -944,19 +943,11 @@
   // to look at fine-grained placement constraints.
   bool _experimental_scheduler = 49;
   optional SchedulerPlacement scheduler_placement = 50;
-<<<<<<< HEAD
-  optional SchedulerPlacement _experimental_scheduler_placement = 52;
+  reserved 52; // _experimental_scheduler_placement
 
   bool is_class = 53;  // if "Function" is actually a class grouping multiple methods
 
-  string use_function_id= 54;  // for "class functions" - use this function id instead for invocations - the *referenced* function should have is_class=True
-=======
-  reserved 52; // _experimental_scheduler_placement
-
-  bool is_class = 53;  // if "Function" is actually a class grouping multiple methods
-
   string use_function_id = 54;  // for "class functions" - use this function id instead for invocations - the *referenced* function should have is_class=True
->>>>>>> 29364080
   string use_method_name = 55;  // for "class functions" - this method name needs to be included in the FunctionInput
 }
 
@@ -1166,11 +1157,7 @@
   string existing_function_id = 3;
   Function.FunctionType function_type = 4;
   WebhookConfig webhook_config = 5;
-<<<<<<< HEAD
-  string use_function_id= 6;  // for "class functions" - use this function id instead for invocations - the *referenced* function should have is_class=True
-=======
   string use_function_id = 6;  // for "class functions" - use this function id instead for invocations - the *referenced* function should have is_class=True
->>>>>>> 29364080
   string use_method_name = 7;  // for "class functions" - this method name needs to be included in the FunctionInput
 }
 
