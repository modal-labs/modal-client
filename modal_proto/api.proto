--- conflicted
+++ resolved
@@ -1072,9 +1072,6 @@
   bool i6pn_enabled = 62;
   bool _experimental_concurrent_cancellations = 63;
   uint32 max_concurrent_inputs = 64;
-<<<<<<< HEAD
-  uint32 _experimental_buffer_containers = 65;
-=======
 
   // TODO(irfansharif): Remove, once https://github.com/modal-labs/modal/pull/15645 lands.
   bool _experimental_task_templates_enabled = 65;  // forces going through the new gpu-fallbacks integration path, even if no fallback options are specified
@@ -1086,7 +1083,8 @@
 
   // If set, the function will be run in an untrusted environment.
   bool untrusted = 68;
->>>>>>> f9cd9da1
+
+  uint32 _experimental_buffer_containers = 69;
 }
 
 message FunctionBindParamsRequest {
