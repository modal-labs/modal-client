# Copyright Modal Labs 2024

# Note: Reset this value to -1 whenever you make a minor `0.X` release of the client.
<<<<<<< HEAD
build_number = -1  # git: 2903bbe
=======
build_number = 52  # git: a1760e2
>>>>>>> 04ce2fa7
<|MERGE_RESOLUTION|>--- conflicted
+++ resolved
@@ -1,8 +1,4 @@
 # Copyright Modal Labs 2024
 
 # Note: Reset this value to -1 whenever you make a minor `0.X` release of the client.
-<<<<<<< HEAD
-build_number = -1  # git: 2903bbe
-=======
-build_number = 52  # git: a1760e2
->>>>>>> 04ce2fa7
+build_number = -1  # git: a1760e2