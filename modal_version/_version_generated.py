# Copyright Modal Labs 2025

# Note: Reset this value to -1 whenever you make a minor `0.X` release of the client.
<<<<<<< HEAD
build_number = -1  # git: 54a0b70
=======
build_number = 13  # git: 1c4cfc0
>>>>>>> d8245cc3
<|MERGE_RESOLUTION|>--- conflicted
+++ resolved
@@ -1,8 +1,4 @@
 # Copyright Modal Labs 2025
 
 # Note: Reset this value to -1 whenever you make a minor `0.X` release of the client.
-<<<<<<< HEAD
-build_number = -1  # git: 54a0b70
-=======
-build_number = 13  # git: 1c4cfc0
->>>>>>> d8245cc3
+build_number = -1  # git: 1c4cfc0