--- conflicted
+++ resolved
@@ -1,8 +1,4 @@
 # Copyright Modal Labs 2025
 
 # Note: Reset this value to -1 whenever you make a minor `0.X` release of the client.
-<<<<<<< HEAD
-build_number = -1  # git: 45c6c6b
-=======
-build_number = 58  # git: 3d3a9d8
->>>>>>> cbac0d80
+build_number = -1  # git: 3d3a9d8