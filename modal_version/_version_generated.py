# Copyright Modal Labs 2024

# Note: Reset this value to -1 whenever you make a minor `0.X` release of the client.
<<<<<<< HEAD
build_number = -1  # git: 892d93f
=======
build_number = 44  # git: 10a2cbc
>>>>>>> 8a95aaeb
<|MERGE_RESOLUTION|>--- conflicted
+++ resolved
@@ -1,8 +1,4 @@
 # Copyright Modal Labs 2024
 
 # Note: Reset this value to -1 whenever you make a minor `0.X` release of the client.
-<<<<<<< HEAD
-build_number = -1  # git: 892d93f
-=======
-build_number = 44  # git: 10a2cbc
->>>>>>> 8a95aaeb
+build_number = -1  # git: 10a2cbc