--- conflicted
+++ resolved
@@ -96,8 +96,6 @@
 
     @classmethod
     def from_file(cls, file_path: Path) -> "FilePatternMatcher":
-<<<<<<< HEAD
-=======
         """Initialize a new FilePatternMatcher instance from a file.
 
         The patterns in the file will be read lazily when the matcher is first used.
@@ -105,7 +103,6 @@
         Args:
             file_path (Path): The path to the file containing patterns.
         """
->>>>>>> 1c4cfc03
         uninitialized = cls.__new__(cls)
 
         def _delayed_init():
@@ -122,11 +119,6 @@
         library. The reason is that `Matches()` in the original library is
         deprecated due to buggy behavior.
         """
-<<<<<<< HEAD
-        if self._delayed_init:
-            self._delayed_init()
-=======
->>>>>>> 1c4cfc03
 
         matched = False
         file_path = os.path.normpath(file_path)
