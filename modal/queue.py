# Copyright Modal Labs 2022
import queue  # The system library
import time
import warnings
from typing import Any, AsyncGenerator, AsyncIterator, List, Optional, Type

from grpclib import GRPCError, Status
from synchronicity.async_wrap import asynccontextmanager

from modal_proto import api_pb2

from ._resolver import Resolver
from ._serialization import deserialize, serialize
from ._utils.async_utils import TaskContext, synchronize_api, warn_if_generator_is_not_consumed
from ._utils.grpc_utils import retry_transient_errors
from .client import _Client
from .exception import InvalidError, deprecation_warning
from .object import EPHEMERAL_OBJECT_HEARTBEAT_SLEEP, _get_environment_name, _Object, live_method, live_method_gen


class _Queue(_Object, type_prefix="qu"):
    """Distributed, FIFO queue for data flow in Modal apps.

    The queue can contain any object serializable by `cloudpickle`, including Modal objects.

    **Queue partitions**

    By default, users may use the `Queue` object as a single FIFO queue which supports puts and gets.

    Optionally, users may split `Queue` object into multiple independent FIFO partitions, by specifying a string key.
    Across partitions, puts and gets are completely independent. For example, a put in one partition does not affect
    a get in any other partition.

    When no partition key is specified (by default), puts and gets will operate on a default partition in isolation from all other partitions.
    Please see the Usage section below for clarification.

    **Lifetime of a queue and its contents**

    By default, each partition is cleared 24 hours after the last `put` operation. A lower TTL can be specified by the `partition_ttl`
    argument in the `put` or `put_many` methods. Each partition's expiry is handled independently.

    As such, `Queue`s are best used for communication between active functions and not relied on for persistent storage.

    On app completion or after stopping an app any associated `Queue` objects are cleaned up. All its partitions will be cleared.

    **Limits**

    A single `Queue` can contain up to 100,000 partitions, each with up to 5,000 items. Each item can be up to 256 KiB.

    **Usage**

    ```python
    from modal import Queue, Stub

    stub = Stub()
    my_queue = Queue.from_name("my-persisted-queue", create_if_missing=True)

    @stub.local_entrypoint()
    def main():
        my_queue.put("some value")
        my_queue.put(123)

        assert my_queue.get() == "some value"
        assert my_queue.get() == 123

        my_queue.put(0)
        my_queue.put(1, partition_key="foo")
        my_queue.put(2, partition_key="bar")

        # Default and "foo" partition are ignored by the get operation.
        assert my_queue.get(partition_key="bar") == 2

        # Iterate through items (does not mutate the queue)
        my_queue.put(1)
        assert [v for v in my_queue.iterate()] == [0, 1]
    ```

    For more examples, see the [guide](/docs/guide/dicts-and-queues#modal-queues).
    """

    @staticmethod
    def new():
        """`Queue.new` is deprecated.

        Please use `Queue.from_name` (for persisted) or `Queue.ephemeral` (for ephemeral) queues.
        """
        deprecation_warning((2024, 3, 19), Queue.new.__doc__)

        async def _load(self: _Queue, resolver: Resolver, existing_object_id: Optional[str]):
            request = api_pb2.QueueCreateRequest(app_id=resolver.app_id, existing_queue_id=existing_object_id)
            response = await resolver.client.stub.QueueCreate(request)
            self._hydrate(response.queue_id, resolver.client, None)

        return _Queue._from_loader(_load, "Queue()")

    def __init__(self):
        """mdmd:hidden"""
        raise RuntimeError("Queue() is not allowed. Please use `Queue.from_name(...)` or `Queue.ephemeral()` instead.")

    @staticmethod
    def validate_partition_key(partition: Optional[str]) -> bytes:
        if partition is not None:
            partition_key = partition.encode("utf-8")
            if len(partition_key) == 0 or len(partition_key) > 64:
                raise InvalidError("Queue partition key must be between 1 and 64 characters.")
        else:
            partition_key = b""

        return partition_key

    @classmethod
    @asynccontextmanager
    async def ephemeral(
        cls: Type["_Queue"],
        client: Optional[_Client] = None,
        environment_name: Optional[str] = None,
        _heartbeat_sleep: float = EPHEMERAL_OBJECT_HEARTBEAT_SLEEP,
    ) -> AsyncIterator["_Queue"]:
        """Creates a new ephemeral queue within a context manager:

        Usage:
        ```python
        with Queue.ephemeral() as q:
            q.put(123)

        async with Queue.ephemeral() as q:
            await q.put.aio(123)
        ```
        """
        if client is None:
            client = await _Client.from_env()
        request = api_pb2.QueueGetOrCreateRequest(
            object_creation_type=api_pb2.OBJECT_CREATION_TYPE_EPHEMERAL,
            environment_name=_get_environment_name(environment_name),
        )
        response = await client.stub.QueueGetOrCreate(request)
        async with TaskContext() as tc:
            request = api_pb2.QueueHeartbeatRequest(queue_id=response.queue_id)
            tc.infinite_loop(lambda: client.stub.QueueHeartbeat(request), sleep=_heartbeat_sleep)
            yield cls._new_hydrated(response.queue_id, client, None, is_another_app=True)

    @staticmethod
    def from_name(
        label: str,
        namespace=api_pb2.DEPLOYMENT_NAMESPACE_WORKSPACE,
        environment_name: Optional[str] = None,
        create_if_missing: bool = False,
    ) -> "_Queue":
        """Create a reference to a persisted Queue

        **Examples**

        ```python notest
        # In one app:
        stub.queue = Queue.persisted("my-queue")

        # Later, in another app or Python file:
        stub.queue = Queue.from_name("my-queue")
        ```
        """

        async def _load(self: _Queue, resolver: Resolver, existing_object_id: Optional[str]):
            req = api_pb2.QueueGetOrCreateRequest(
                deployment_name=label,
                namespace=namespace,
                environment_name=_get_environment_name(environment_name, resolver),
                object_creation_type=(api_pb2.OBJECT_CREATION_TYPE_CREATE_IF_MISSING if create_if_missing else None),
            )
            response = await resolver.client.stub.QueueGetOrCreate(req)
            self._hydrate(response.queue_id, resolver.client, None)

        return _Queue._from_loader(_load, "Queue()", is_another_app=True)

    @staticmethod
    def persisted(
        label: str, namespace=api_pb2.DEPLOYMENT_NAMESPACE_WORKSPACE, environment_name: Optional[str] = None
    ) -> "_Queue":
        """Deprecated! Use `Queue.from_name(name, create_if_missing=True)`."""
        deprecation_warning((2024, 3, 1), _Queue.persisted.__doc__)
        return _Queue.from_name(label, namespace, environment_name, create_if_missing=True)

    @staticmethod
    async def lookup(
        label: str,
        namespace=api_pb2.DEPLOYMENT_NAMESPACE_WORKSPACE,
        client: Optional[_Client] = None,
        environment_name: Optional[str] = None,
        create_if_missing: bool = False,
    ) -> "_Queue":
        """Lookup a queue with a given name and tag.

        ```python
        q = modal.Queue.lookup("my-queue")
        q.put(123)
        ```
        """
        obj = _Queue.from_name(
            label, namespace=namespace, environment_name=environment_name, create_if_missing=create_if_missing
        )
        if client is None:
            client = await _Client.from_env()
        resolver = Resolver(client=client)
        await resolver.load(obj)
        return obj

    async def _get_nonblocking(self, partition: Optional[str], n_values: int) -> List[Any]:
        request = api_pb2.QueueGetRequest(
            queue_id=self.object_id,
            partition_key=self.validate_partition_key(partition),
            timeout=0,
            n_values=n_values,
        )

        response = await retry_transient_errors(self._client.stub.QueueGet, request)
        if response.values:
            return [deserialize(value, self._client) for value in response.values]
        else:
            return []

    async def _get_blocking(self, partition: Optional[str], timeout: Optional[float], n_values: int) -> List[Any]:
        if timeout is not None:
            deadline = time.time() + timeout
        else:
            deadline = None

        while True:
            request_timeout = 50.0  # We prevent longer ones in order to keep the connection alive

            if deadline is not None:
                request_timeout = min(request_timeout, deadline - time.time())

            request = api_pb2.QueueGetRequest(
                queue_id=self.object_id,
                partition_key=self.validate_partition_key(partition),
                timeout=request_timeout,
                n_values=n_values,
            )

            response = await retry_transient_errors(self._client.stub.QueueGet, request)

            if response.values:
                return [deserialize(value, self._client) for value in response.values]

            if deadline is not None and time.time() > deadline:
                break

        raise queue.Empty()

    @live_method
    async def get(
        self, block: bool = True, timeout: Optional[float] = None, *, partition: Optional[str] = None
    ) -> Optional[Any]:
        """Remove and return the next object in the queue.

        If `block` is `True` (the default) and the queue is empty, `get` will wait indefinitely for
        an object, or until `timeout` if specified. Raises a native `queue.Empty` exception
        if the `timeout` is reached.

        If `block` is `False`, `get` returns `None` immediately if the queue is empty. The `timeout` is
        ignored in this case.
        """

        if block:
            values = await self._get_blocking(partition, timeout, 1)
        else:
            if timeout is not None:
                warnings.warn("Timeout is ignored for non-blocking get.")
            values = await self._get_nonblocking(partition, 1)

        if values:
            return values[0]
        else:
            return None

    @live_method
    async def get_many(
        self, n_values: int, block: bool = True, timeout: Optional[float] = None, *, partition: Optional[str] = None
    ) -> List[Any]:
        """Remove and return up to `n_values` objects from the queue.

        If there are fewer than `n_values` items in the queue, return all of them.

        If `block` is `True` (the default) and the queue is empty, `get` will wait indefinitely for
        at least 1 object to be present, or until `timeout` if specified. Raises the stdlib's `queue.Empty`
        exception if the `timeout` is reached.

        If `block` is `False`, `get` returns `None` immediately if the queue is empty. The `timeout` is
        ignored in this case.
        """

        if block:
            return await self._get_blocking(partition, timeout, n_values)
        else:
            if timeout is not None:
                warnings.warn("Timeout is ignored for non-blocking get.")
            return await self._get_nonblocking(partition, n_values)

    @live_method
    async def put(
        self,
        v: Any,
        block: bool = True,
        timeout: Optional[float] = None,
        *,
        partition: Optional[str] = None,
        partition_ttl: int = 24 * 3600,  # After 24 hours of no activity, this partition will be deletd.
    ) -> None:
        """Add an object to the end of the queue.

        If `block` is `True` and the queue is full, this method will retry indefinitely or
        until `timeout` if specified. Raises the stdlib's `queue.Full` exception if the `timeout` is reached.
        If blocking it is not recommended to omit the `timeout`, as the operation could wait indefinitely.

        If `block` is `False`, this method raises `queue.Full` immediately if the queue is full. The `timeout` is
        ignored in this case."""
        await self.put_many([v], block, timeout, partition=partition, partition_ttl=partition_ttl)

    @live_method
    async def put_many(
        self,
        vs: List[Any],
        block: bool = True,
        timeout: Optional[float] = None,
        *,
        partition: Optional[str] = None,
        partition_ttl: int = 24 * 3600,  # After 24 hours of no activity, this partition will be deletd.
    ) -> None:
        """Add several objects to the end of the queue.

        If `block` is `True` and the queue is full, this method will retry indefinitely or
        until `timeout` if specified. Raises the stdlib's `queue.Full` exception if the `timeout` is reached.
        If blocking it is not recommended to omit the `timeout`, as the operation could wait indefinitely.

        If `block` is `False`, this method raises `queue.Full` immediately if the queue is full. The `timeout` is
        ignored in this case.
        """
        if block:
            await self._put_many_blocking(partition, partition_ttl, vs, timeout)
        else:
            if timeout is not None:
                warnings.warn("`timeout` argument is ignored for non-blocking put.")
            await self._put_many_nonblocking(partition, partition_ttl, vs)

    async def _put_many_blocking(
        self, partition: Optional[str], partition_ttl: int, vs: List[Any], timeout: Optional[float] = None
    ):
        vs_encoded = [serialize(v) for v in vs]

        request = api_pb2.QueuePutRequest(
            queue_id=self.object_id,
            partition_key=self.validate_partition_key(partition),
            values=vs_encoded,
            partition_ttl=partition_ttl,
        )
        try:
            await retry_transient_errors(
                self._client.stub.QueuePut,
                request,
                # A full queue will return this status.
                additional_status_codes=[Status.RESOURCE_EXHAUSTED],
                max_delay=30.0,
                total_timeout=timeout,
            )
        except GRPCError as exc:
            raise queue.Full(str(exc)) if exc.status == Status.RESOURCE_EXHAUSTED else exc

    async def _put_many_nonblocking(self, partition: Optional[str], partition_ttl: int, vs: List[Any]):
        vs_encoded = [serialize(v) for v in vs]
        request = api_pb2.QueuePutRequest(
            queue_id=self.object_id,
            partition_key=self.validate_partition_key(partition),
            values=vs_encoded,
            partition_ttl=partition_ttl,
        )
        try:
            await retry_transient_errors(self._client.stub.QueuePut, request)
        except GRPCError as exc:
            raise queue.Full(exc.message) if exc.status == Status.RESOURCE_EXHAUSTED else exc

    @live_method
    async def len(self, *, partition: Optional[str] = None) -> int:
        """Return the number of objects in the queue partition."""
        request = api_pb2.QueueLenRequest(
            queue_id=self.object_id,
            partition_key=self.validate_partition_key(partition),
        )
        response = await retry_transient_errors(self._client.stub.QueueLen, request)
        return response.len

    @warn_if_generator_is_not_consumed
    @live_method_gen
    async def iterate(
<<<<<<< HEAD
        self,
        *,
        partition: Optional[str] = None,
        item_poll_timeout: float = 0.0,  # Exit if next item not available after this many seconds.
    ) -> AsyncGenerator[Any, None]:
        last_entry_id: Optional[str] = None
        deadline = time.time() + item_poll_timeout
        validated_partition_key = self.validate_partition_key(partition)

        while time.time() <= deadline:
=======
        self, *, partition: Optional[str] = None, item_poll_timeout: float = 0.0
    ) -> AsyncGenerator[Any, None]:
        """(Beta feature) Iterate through items in the queue without mutation.

        Specify `item_poll_timeout` to control how long the iterator should wait for the next time before giving up.
        """
        last_entry_id: Optional[str] = None
        validated_partition_key = self.validate_partition_key(partition)
        fetch_deadline = time.time() + item_poll_timeout

        MAX_POLL_DURATION = 30.0
        while True:
            poll_duration = max(0.0, min(MAX_POLL_DURATION, fetch_deadline - time.time()))
>>>>>>> 5ad7e5bc
            request = api_pb2.QueueNextItemsRequest(
                queue_id=self.object_id,
                partition_key=validated_partition_key,
                last_entry_id=last_entry_id,
<<<<<<< HEAD
                item_poll_timeout=deadline - time.time(),
=======
                item_poll_timeout=poll_duration,
>>>>>>> 5ad7e5bc
            )

            response: api_pb2.QueueNextItemsResponse = await retry_transient_errors(
                self._client.stub.QueueNextItems, request
            )
            if response.items:
                for item in response.items:
                    yield deserialize(item.value, self._client)
                    last_entry_id = item.entry_id
<<<<<<< HEAD

                # Extend the deadline since we received items.
                deadline = time.time() + item_poll_timeout
=======
                fetch_deadline = time.time() + item_poll_timeout
            elif time.time() > fetch_deadline:
                break
>>>>>>> 5ad7e5bc


Queue = synchronize_api(_Queue)<|MERGE_RESOLUTION|>--- conflicted
+++ resolved
@@ -390,18 +390,6 @@
     @warn_if_generator_is_not_consumed
     @live_method_gen
     async def iterate(
-<<<<<<< HEAD
-        self,
-        *,
-        partition: Optional[str] = None,
-        item_poll_timeout: float = 0.0,  # Exit if next item not available after this many seconds.
-    ) -> AsyncGenerator[Any, None]:
-        last_entry_id: Optional[str] = None
-        deadline = time.time() + item_poll_timeout
-        validated_partition_key = self.validate_partition_key(partition)
-
-        while time.time() <= deadline:
-=======
         self, *, partition: Optional[str] = None, item_poll_timeout: float = 0.0
     ) -> AsyncGenerator[Any, None]:
         """(Beta feature) Iterate through items in the queue without mutation.
@@ -415,16 +403,11 @@
         MAX_POLL_DURATION = 30.0
         while True:
             poll_duration = max(0.0, min(MAX_POLL_DURATION, fetch_deadline - time.time()))
->>>>>>> 5ad7e5bc
             request = api_pb2.QueueNextItemsRequest(
                 queue_id=self.object_id,
                 partition_key=validated_partition_key,
                 last_entry_id=last_entry_id,
-<<<<<<< HEAD
-                item_poll_timeout=deadline - time.time(),
-=======
                 item_poll_timeout=poll_duration,
->>>>>>> 5ad7e5bc
             )
 
             response: api_pb2.QueueNextItemsResponse = await retry_transient_errors(
@@ -434,15 +417,9 @@
                 for item in response.items:
                     yield deserialize(item.value, self._client)
                     last_entry_id = item.entry_id
-<<<<<<< HEAD
-
-                # Extend the deadline since we received items.
-                deadline = time.time() + item_poll_timeout
-=======
                 fetch_deadline = time.time() + item_poll_timeout
             elif time.time() > fetch_deadline:
                 break
->>>>>>> 5ad7e5bc
 
 
 Queue = synchronize_api(_Queue)