# Copyright Modal Labs 2022
import inspect
import os
import typing
from collections.abc import Collection
from typing import Any, Callable, Optional, TypeVar, Union

from google.protobuf.message import Message
from grpclib import GRPCError, Status

from modal._utils.function_utils import CLASS_PARAM_TYPE_MAP
from modal_proto import api_pb2

<<<<<<< HEAD
from ._object import _Object
=======
from ._functions import _Function, _parse_retries
from ._object import _get_environment_name, _Object
>>>>>>> 9b03efca
from ._resolver import Resolver
from ._resources import convert_fn_config_to_resources_config
from ._serialization import check_valid_cls_constructor_arg
from ._traceback import print_server_warnings
from ._utils.async_utils import synchronize_api, synchronizer
from ._utils.deprecation import deprecation_warning, renamed_parameter
from ._utils.grpc_utils import retry_transient_errors
from ._utils.mount_utils import validate_volumes
from .client import _Client
<<<<<<< HEAD
from .config import config
from .exception import ExecutionError, InvalidError, NotFoundError
from .functions import _Function, _parse_retries
=======
from .exception import ExecutionError, InvalidError, NotFoundError, VersionError
>>>>>>> 9b03efca
from .gpu import GPU_T
from .partial_function import (
    _find_callables_for_obj,
    _find_partial_methods_for_user_cls,
    _PartialFunction,
    _PartialFunctionFlags,
)
from .retries import Retries
from .secret import _Secret
from .volume import _Volume

T = TypeVar("T")


if typing.TYPE_CHECKING:
    import modal.app


def _use_annotation_parameters(user_cls: type) -> bool:
    has_parameters = any(is_parameter(cls_member) for cls_member in user_cls.__dict__.values())
    has_explicit_constructor = user_cls.__init__ != object.__init__
    return has_parameters and not has_explicit_constructor


def _get_class_constructor_signature(user_cls: type) -> inspect.Signature:
    if not _use_annotation_parameters(user_cls):
        return inspect.signature(user_cls)
    else:
        constructor_parameters = []
        for name, annotation_value in user_cls.__dict__.get("__annotations__", {}).items():
            if hasattr(user_cls, name):
                parameter_spec = getattr(user_cls, name)
                if is_parameter(parameter_spec):
                    maybe_default = {}
                    if not isinstance(parameter_spec.default, _NO_DEFAULT):
                        maybe_default["default"] = parameter_spec.default

                    param = inspect.Parameter(
                        name=name,
                        annotation=annotation_value,
                        kind=inspect.Parameter.POSITIONAL_OR_KEYWORD,
                        **maybe_default,
                    )
                    constructor_parameters.append(param)

        return inspect.Signature(constructor_parameters)


def _bind_instance_method(service_function: _Function, class_bound_method: _Function):
    """Binds an "instance service function" to a specific method name.
    This "dummy" _Function gets no unique object_id and isn't backend-backed at the moment, since all
    it does it forward invocations to the underlying instance_service_function with the specified method,
    and we don't support web_config for parametrized methods at the moment.
    """
    # TODO(elias): refactor to not use `_from_loader()` as a crutch for lazy-loading the
    #   underlying instance_service_function. It's currently used in order to take advantage
    #   of resolver logic and get "chained" resolution of lazy loads, even though this thin
    #   object itself doesn't need any "loading"
    assert service_function._obj
    method_name = class_bound_method._use_method_name

    def hydrate_from_instance_service_function(method_placeholder_fun):
        method_placeholder_fun._hydrate_from_other(service_function)
        method_placeholder_fun._obj = service_function._obj
        method_placeholder_fun._web_url = (
            class_bound_method._web_url
        )  # TODO: this shouldn't be set when actual parameters are used
        method_placeholder_fun._function_name = f"{class_bound_method._function_name}[parametrized]"
        method_placeholder_fun._is_generator = class_bound_method._is_generator
        method_placeholder_fun._cluster_size = class_bound_method._cluster_size
        method_placeholder_fun._use_method_name = method_name
        method_placeholder_fun._is_method = True

    async def _load(fun: "_Function", resolver: Resolver, existing_object_id: Optional[str]):
        # there is currently no actual loading logic executed to create each method on
        # the *parametrized* instance of a class - it uses the parameter-bound service-function
        # for the instance. This load method just makes sure to set all attributes after the
        # `service_function` has been loaded (it's in the `_deps`)
        hydrate_from_instance_service_function(fun)

    def _deps():
        if service_function.is_hydrated:
            # without this check, the common service_function will be reloaded by all methods
            # TODO(elias): Investigate if we can fix this multi-loader in the resolver - feels like a bug?
            return []
        return [service_function]

    rep = f"Method({method_name})"

    fun = _Function._from_loader(
        _load,
        rep,
        deps=_deps,
        hydrate_lazily=True,
    )
    if service_function.is_hydrated:
        # Eager hydration (skip load) if the instance service function is already loaded
        hydrate_from_instance_service_function(fun)

    fun._info = class_bound_method._info
    fun._obj = service_function._obj
    fun._is_method = True
    fun._app = class_bound_method._app
    fun._spec = class_bound_method._spec
    fun._is_web_endpoint = class_bound_method._is_web_endpoint
    return fun


class _Obj:
    """An instance of a `Cls`, i.e. `Cls("foo", 42)` returns an `Obj`.

    All this class does is to return `Function` objects."""

    _cls: "_Cls"  # parent
    _functions: dict[str, _Function]
    _has_entered: bool
    _user_cls_instance: Optional[Any] = None
    _args: tuple[Any, ...]
    _kwargs: dict[str, Any]

    _instance_service_function: Optional[_Function] = None  # this gets set lazily

    def __init__(
        self,
        cls: "_Cls",
        user_cls: Optional[type],  # this would be None in case of lookups
        options: Optional[api_pb2.FunctionOptions],
        args,
        kwargs,
    ):
        for i, arg in enumerate(args):
            check_valid_cls_constructor_arg(i + 1, arg)
        for key, kwarg in kwargs.items():
            check_valid_cls_constructor_arg(key, kwarg)
        self._cls = cls

        # Used for construction local object lazily
        self._has_entered = False
        self._user_cls = user_cls

        # used for lazy construction in case of explicit constructors
        self._args = args
        self._kwargs = kwargs
        self._options = options

    def _cached_service_function(self) -> "modal.functions._Function":
        # Returns a service function for this _Obj, serving all its methods
        # In case of methods without parameters or options, this is simply proxying to the class service function
        if not self._instance_service_function:
            assert self._cls._class_service_function
            self._instance_service_function = self._cls._class_service_function._bind_parameters(
                self, self._options, self._args, self._kwargs
            )
        return self._instance_service_function

    def _get_parameter_values(self) -> dict[str, Any]:
        # binds args and kwargs according to the class constructor signature
        # (implicit by parameters or explicit)
        sig = _get_class_constructor_signature(self._user_cls)
        bound_vars = sig.bind(*self._args, **self._kwargs)
        bound_vars.apply_defaults()
        return bound_vars.arguments

    def _new_user_cls_instance(self):
        if not _use_annotation_parameters(self._user_cls):
            # TODO(elias): deprecate this code path eventually
            user_cls_instance = self._user_cls(*self._args, **self._kwargs)
        else:
            # ignore constructor (assumes there is no custom constructor,
            # which is guaranteed by _use_annotation_parameters)
            # set the attributes on the class corresponding to annotations
            # with = parameter() specifications
            param_values = self._get_parameter_values()
            user_cls_instance = self._user_cls.__new__(self._user_cls)  # new instance without running __init__
            user_cls_instance.__dict__.update(param_values)

        # TODO: always use Obj instances instead of making modifications to user cls
        # TODO: OR (if simpler for now) replace all the PartialFunctions on the user cls
        #   with getattr(self, method_name)

        # user cls instances are only created locally, so we have all partial functions available
        instance_methods = {}
        for method_name in _find_partial_methods_for_user_cls(self._user_cls, _PartialFunctionFlags.FUNCTION):
            instance_methods[method_name] = getattr(self, method_name)

        user_cls_instance._modal_functions = instance_methods
        return user_cls_instance

    async def keep_warm(self, warm_pool_size: int) -> None:
        """Set the warm pool size for the class containers

        Please exercise care when using this advanced feature!
        Setting and forgetting a warm pool on functions can lead to increased costs.

        Note that all Modal methods and web endpoints of a class share the same set
        of containers and the warm_pool_size affects that common container pool.

        ```python notest
        # Usage on a parametrized function.
        Model = modal.Cls.from_name("my-app", "Model")
        Model("fine-tuned-model").keep_warm(2)
        ```
        """
        await self._cached_service_function().keep_warm(warm_pool_size)

    def _cached_user_cls_instance(self):
        """Get or construct the local object

        Used for .local() calls and getting attributes of classes"""
        if not self._user_cls_instance:
            self._user_cls_instance = self._new_user_cls_instance()  # Instantiate object

        return self._user_cls_instance

    def _enter(self):
        assert self._user_cls
        if not self._has_entered:
            user_cls_instance = self._cached_user_cls_instance()
            if hasattr(user_cls_instance, "__enter__"):
                user_cls_instance.__enter__()

            for method_flag in (
                _PartialFunctionFlags.ENTER_PRE_SNAPSHOT,
                _PartialFunctionFlags.ENTER_POST_SNAPSHOT,
            ):
                for enter_method in _find_callables_for_obj(user_cls_instance, method_flag).values():
                    enter_method()

            self._has_entered = True

    @property
    def _entered(self) -> bool:
        # needed because _aenter is nowrap
        return self._has_entered

    @_entered.setter
    def _entered(self, val: bool):
        self._has_entered = val

    @synchronizer.nowrap
    async def _aenter(self):
        if not self._entered:  # use the property to get at the impl class
            user_cls_instance = self._cached_user_cls_instance()
            if hasattr(user_cls_instance, "__aenter__"):
                await user_cls_instance.__aenter__()
            elif hasattr(user_cls_instance, "__enter__"):
                user_cls_instance.__enter__()
        self._has_entered = True

    def __getattr__(self, k):
        # This is a bit messy and branchy because:
        # * Support .remote() on both hydrated (local or remote classes) or unhydrated classes (remote classes only)
        # * Support .local() on both hydrated and unhydrated classes (assuming local access to code)
        # * Support attribute access (when local cls is available)

        def _get_method_bound_function() -> Optional["_Function"]:
            """Gets _Function object for method - either for a local or a hydrated remote class

            * If class is neither local or hydrated - raise exception (should never happen)
            * If attribute isn't a method - return None
            """
            if self._cls._method_functions is None:
                raise ExecutionError("Method is not local and not hydrated")

            if class_bound_method := self._cls._method_functions.get(k, None):
                # If we know the user is accessing a *method* and not another attribute,
                # we don't have to create an instance of the user class yet.
                # This is because it might just be a call to `.remote()` on it which
                # doesn't require a local instance.
                # As long as we have the service function or params, we can do remote calls
                # without calling the constructor of the class in the calling context.
                return _bind_instance_method(self._cached_service_function(), class_bound_method)

            return None  # The attribute isn't a method

        if self._cls._method_functions is not None:
            # We get here with either a hydrated Cls or an unhydrated one with local definition
            if method := _get_method_bound_function():
                return method
            elif self._user_cls:
                # We have the local definition, and the attribute isn't a method
                # so we instantiate if we don't have an instance, and try to get the attribute
                user_cls_instance = self._cached_user_cls_instance()
                return getattr(user_cls_instance, k)
            else:
                # This is the case for a *hydrated* class without the local definition, i.e. a lookup
                # where the attribute isn't a registered method of the class
                raise NotFoundError(
                    f"Class has no method `{k}` and attributes (or undecorated methods) can't be accessed for"
                    f" remote classes (`Cls.from_name` instances)"
                )

        # Not hydrated Cls, and we don't have the class - typically a Cls.from_name that
        # has not yet been loaded. So use a special loader that loads it lazily:

        async def method_loader(fun, resolver: Resolver, existing_object_id):
            await resolver.load(self._cls)  # load class so we get info about methods
            method_function = _get_method_bound_function()
            if method_function is None:
                raise NotFoundError(
                    f"Class has no method {k}, and attributes can't be accessed for `Cls.from_name` instances"
                )
            await resolver.load(method_function)  # get the appropriate method handle (lazy)
            fun._hydrate_from_other(method_function)

        # The reason we don't *always* use this lazy loader is because it precludes attribute access
        # on local classes.
        return _Function._from_loader(
            method_loader,
            repr,
            deps=lambda: [],  # TODO: use cls as dep instead of loading inside method_loader?
            hydrate_lazily=True,
        )


Obj = synchronize_api(_Obj)


class _Cls(_Object, type_prefix="cs"):
    """
    Cls adds method pooling and [lifecycle hook](/docs/guide/lifecycle-functions) behavior
    to [modal.Function](/docs/reference/modal.Function).

    Generally, you will not construct a Cls directly.
    Instead, use the [`@app.cls()`](/docs/reference/modal.App#cls) decorator on the App object.
    """

    _user_cls: Optional[type]
    _class_service_function: Optional[_Function]  # The _Function (read "service") serving *all* methods of the class
    _method_functions: Optional[dict[str, _Function]] = None  # Placeholder _Functions for each method
    _options: Optional[api_pb2.FunctionOptions]
    _callables: dict[str, Callable[..., Any]]
    _app: Optional["modal.app._App"] = None  # not set for lookups
    _name: Optional[str]

    def _initialize_from_empty(self):
        self._user_cls = None
        self._class_service_function = None
        self._options = None
        self._callables = {}
        self._name = None

    def _initialize_from_other(self, other: "_Cls"):
        super()._initialize_from_other(other)
        self._user_cls = other._user_cls
        self._class_service_function = other._class_service_function
        self._method_functions = other._method_functions
        self._options = other._options
        self._callables = other._callables
        self._name = other._name

    def _get_partial_functions(self) -> dict[str, _PartialFunction]:
        if not self._user_cls:
            raise AttributeError("You can only get the partial functions of a local Cls instance")
        return _find_partial_methods_for_user_cls(self._user_cls, _PartialFunctionFlags.all())

    def _get_app(self) -> "modal.app._App":
        return self._app

    def _get_user_cls(self) -> type:
        return self._user_cls

    def _get_name(self) -> str:
        return self._name

    def _get_class_service_function(self) -> "modal.functions._Function":
        return self._class_service_function

    def _get_method_names(self) -> Collection[str]:
        # returns method names for a *local* class only for now (used by cli)
        return self._method_functions.keys()

    def _hydrate_metadata(self, metadata: Message):
        assert isinstance(metadata, api_pb2.ClassHandleMetadata)
        assert self._class_service_function.is_hydrated

        if self._class_service_function._method_handle_metadata and len(
            self._class_service_function._method_handle_metadata
        ):
            # Method metadata stored on the backend Function object (v0.67+)
            if self._method_functions:
                # We're here when the Cls is loaded locally (e.g. _Cls.from_local) so the _method_functions mapping is
                # populated with (un-hydrated) _Function objects - hydrate using function method metadata
                for (
                    method_name,
                    method_handle_metadata,
                ) in self._class_service_function._method_handle_metadata.items():
                    self._method_functions[method_name]._hydrate(
                        self._class_service_function.object_id, self._client, method_handle_metadata
                    )
            else:
                # We're here when the function is loaded remotely (e.g. _Cls.from_name),
                # same as above, but we create the method "Functions" from scratch rather
                # than hydrate existing ones. TODO(elias): feels complicated - refactor?
                self._method_functions = {}
                for (
                    method_name,
                    method_handle_metadata,
                ) in self._class_service_function._method_handle_metadata.items():
                    self._method_functions[method_name] = _Function._new_hydrated(
                        self._class_service_function.object_id, self._client, method_handle_metadata
                    )
        else:
            # Method metadata stored on the backend Cls object - pre 0.67
            # Can be removed when v0.67 is least supported version (all metadata is on the function)
            self._method_functions = {}
            for method in metadata.methods:
                self._method_functions[method.function_name] = _Function._new_hydrated(
                    self._class_service_function.object_id, self._client, method.function_handle_metadata
                )

    @staticmethod
    def validate_construction_mechanism(user_cls):
        """mdmd:hidden"""
        params = {k: v for k, v in user_cls.__dict__.items() if is_parameter(v)}
        has_custom_constructor = user_cls.__init__ != object.__init__
        if params and has_custom_constructor:
            raise InvalidError(
                "A class can't have both a custom __init__ constructor "
                "and dataclass-style modal.parameter() annotations"
            )

        annotations = user_cls.__dict__.get("__annotations__", {})  # compatible with older pythons
        missing_annotations = params.keys() - annotations.keys()
        if missing_annotations:
            raise InvalidError("All modal.parameter() specifications need to be type annotated")

        annotated_params = {k: t for k, t in annotations.items() if k in params}
        for k, t in annotated_params.items():
            if t not in CLASS_PARAM_TYPE_MAP:
                t_name = getattr(t, "__name__", repr(t))
                supported = ", ".join(t.__name__ for t in CLASS_PARAM_TYPE_MAP.keys())
                raise InvalidError(
                    f"{user_cls.__name__}.{k}: {t_name} is not a supported parameter type. Use one of: {supported}"
                )

    @staticmethod
    def from_local(user_cls, app: "modal.app._App", class_service_function: _Function) -> "_Cls":
        """mdmd:hidden"""
        # validate signature
        _Cls.validate_construction_mechanism(user_cls)

        method_functions: dict[str, _Function] = {}
        partial_functions: dict[str, _PartialFunction] = _find_partial_methods_for_user_cls(
            user_cls, _PartialFunctionFlags.FUNCTION
        )

        for method_name, partial_function in partial_functions.items():
            method_function = class_service_function._bind_method(user_cls, method_name, partial_function)
            if partial_function.webhook_config is not None:
                app._web_endpoints.append(method_function.tag)
            partial_function.wrapped = True
            method_functions[method_name] = method_function

        # Disable the warning that these are not wrapped
        for partial_function in _find_partial_methods_for_user_cls(user_cls, ~_PartialFunctionFlags.FUNCTION).values():
            partial_function.wrapped = True

        # Get all callables
        callables: dict[str, Callable] = {
            k: pf.raw_f for k, pf in _find_partial_methods_for_user_cls(user_cls, _PartialFunctionFlags.all()).items()
        }

        def _deps() -> list[_Function]:
            return [class_service_function]

        async def _load(self: "_Cls", resolver: Resolver, existing_object_id: Optional[str]):
            req = api_pb2.ClassCreateRequest(
                app_id=resolver.app_id, existing_class_id=existing_object_id, only_class_function=True
            )
            resp = await resolver.client.stub.ClassCreate(req)
            self._hydrate(resp.class_id, resolver.client, resp.handle_metadata)

        rep = f"Cls({user_cls.__name__})"
        cls: _Cls = _Cls._from_loader(_load, rep, deps=_deps)
        cls._app = app
        cls._user_cls = user_cls
        cls._class_service_function = class_service_function
        cls._method_functions = method_functions
        cls._callables = callables
        cls._name = user_cls.__name__
        return cls

    @classmethod
    @renamed_parameter((2024, 12, 18), "tag", "name")
    def from_name(
        cls: type["_Cls"],
        app_name: str,
        name: str,
        namespace=api_pb2.DEPLOYMENT_NAMESPACE_WORKSPACE,
        environment_name: Optional[str] = None,
        workspace: Optional[str] = None,
    ) -> "_Cls":
        """Reference a Cls from a deployed App by its name.

        In contrast to `modal.Cls.lookup`, this is a lazy method
        that defers hydrating the local object with metadata from
        Modal servers until the first time it is actually used.

        ```python
        Model = modal.Cls.from_name("other-app", "Model")
        ```
        """
        _environment_name = environment_name or config.get("environment")

        async def _load_remote(self: _Cls, resolver: Resolver, existing_object_id: Optional[str]):
            request = api_pb2.ClassGetRequest(
                app_name=app_name,
                object_tag=name,
                namespace=namespace,
                environment_name=_environment_name,
                lookup_published=workspace is not None,
                workspace_name=workspace,
                only_class_function=True,
            )
            try:
                response = await retry_transient_errors(resolver.client.stub.ClassGet, request)
            except GRPCError as exc:
                if exc.status == Status.NOT_FOUND:
                    raise NotFoundError(exc.message)
                elif exc.status == Status.FAILED_PRECONDITION:
                    raise InvalidError(exc.message)
                else:
                    raise

            print_server_warnings(response.server_warnings)
            await resolver.load(self._class_service_function)
            self._hydrate(response.class_id, resolver.client, response.handle_metadata)

        rep = f"Ref({app_name})"
        cls = cls._from_loader(_load_remote, rep, is_another_app=True, hydrate_lazily=True)

        class_service_name = f"{name}.*"  # special name of the base service function for the class
        cls._class_service_function = _Function.from_name(
            app_name,
            class_service_name,
            environment_name=_environment_name,
        )
        cls._name = name
        return cls

    def with_options(
        self: "_Cls",
        cpu: Optional[Union[float, tuple[float, float]]] = None,
        memory: Optional[Union[int, tuple[int, int]]] = None,
        gpu: GPU_T = None,
        secrets: Collection[_Secret] = (),
        volumes: dict[Union[str, os.PathLike], _Volume] = {},
        retries: Optional[Union[int, Retries]] = None,
        timeout: Optional[int] = None,
        concurrency_limit: Optional[int] = None,
        allow_concurrent_inputs: Optional[int] = None,
        container_idle_timeout: Optional[int] = None,
    ) -> "_Cls":
        """
        **Beta:** Allows for the runtime modification of a modal.Cls's configuration.

        This is a beta feature and may be unstable.

        **Usage:**

        ```python notest
        Model = modal.Cls.from_name("my_app", "Model")
        ModelUsingGPU = Model.with_options(gpu="A100")
        ModelUsingGPU().generate.remote(42)  # will run with an A100 GPU
        ```
        """
        retry_policy = _parse_retries(retries, f"Class {self.__name__}" if self._user_cls else "")
        if gpu or cpu or memory:
            resources = convert_fn_config_to_resources_config(cpu=cpu, memory=memory, gpu=gpu, ephemeral_disk=None)
        else:
            resources = None

        volume_mounts = [
            api_pb2.VolumeMount(
                mount_path=path,
                volume_id=volume.object_id,
                allow_background_commits=True,
            )
            for path, volume in validate_volumes(volumes)
        ]
        replace_volume_mounts = len(volume_mounts) > 0

        cls = self.clone()
        cls._options = api_pb2.FunctionOptions(
            replace_secret_ids=bool(secrets),
            secret_ids=[secret.object_id for secret in secrets],
            resources=resources,
            retry_policy=retry_policy,
            concurrency_limit=concurrency_limit,
            timeout_secs=timeout,
            task_idle_timeout_secs=container_idle_timeout,
            replace_volume_mounts=replace_volume_mounts,
            volume_mounts=volume_mounts,
            target_concurrent_inputs=allow_concurrent_inputs,
        )

        return cls

    @staticmethod
    @renamed_parameter((2024, 12, 18), "tag", "name")
    async def lookup(
        app_name: str,
        name: str,
        namespace=api_pb2.DEPLOYMENT_NAMESPACE_WORKSPACE,
        client: Optional[_Client] = None,
        environment_name: Optional[str] = None,
        workspace: Optional[str] = None,
    ) -> "_Cls":
        """Lookup a Cls from a deployed App by its name.

        DEPRECATED: This method is deprecated in favor of `modal.Cls.from_name`.

        In contrast to `modal.Cls.from_name`, this is an eager method
        that will hydrate the local object with metadata from Modal servers.

        ```python notest
        Model = modal.Cls.from_name("other-app", "Model")
        model = Model()
        model.inference(...)
        ```
        """
        deprecation_warning(
            (2025, 1, 27),
            "`modal.Cls.lookup` is deprecated and will be removed in a future release."
            " It can be replaced with `modal.Cls.from_name`."
            "\n\nSee https://modal.com/docs/guide/modal-1-0-migration for more information.",
        )
        obj = _Cls.from_name(
            app_name, name, namespace=namespace, environment_name=environment_name, workspace=workspace
        )
        if client is None:
            client = await _Client.from_env()
        resolver = Resolver(client=client)
        await resolver.load(obj)
        return obj

    @synchronizer.no_input_translation
    def __call__(self, *args, **kwargs) -> _Obj:
        """This acts as the class constructor."""
        return _Obj(
            self,
            self._user_cls,
            self._options,
            args,
            kwargs,
        )

    def __getattr__(self, k):
        # Used by CLI and container entrypoint
        # TODO: remove this method - access to attributes on classes should be discouraged
        if k in self._method_functions:
            deprecation_warning(
                (2025, 1, 13),
                "Usage of methods directly on the class will soon be deprecated, "
                "instantiate classes before using methods, e.g.:\n"
                f"{self._name}().{k} instead of {self._name}.{k}",
                pending=True,
            )
            return self._method_functions[k]
        return getattr(self._user_cls, k)

    def _is_local(self) -> bool:
        return self._user_cls is not None


Cls = synchronize_api(_Cls)


class _NO_DEFAULT:
    def __repr__(self):
        return "modal.cls._NO_DEFAULT()"


_no_default = _NO_DEFAULT()


class _Parameter:
    default: Any
    init: bool

    def __init__(self, default: Any, init: bool):
        self.default = default
        self.init = init

    def __get__(self, obj, obj_type=None) -> Any:
        if obj:
            if self.default is _no_default:
                raise AttributeError("field has no default value and no specified value")
            return self.default
        return self


def is_parameter(p: Any) -> bool:
    return isinstance(p, _Parameter) and p.init


def parameter(*, default: Any = _no_default, init: bool = True) -> Any:
    """Used to specify options for modal.cls parameters, similar to dataclass.field for dataclasses
    ```
    class A:
        a: str = modal.parameter()

    ```

    If `init=False` is specified, the field is not considered a parameter for the
    Modal class and not used in the synthesized constructor. This can be used to
    optionally annotate the type of a field that's used internally, for example values
    being set by @enter lifecycle methods, without breaking type checkers, but it has
    no runtime effect on the class.
    """
    # has to return Any to be assignable to any annotation (https://github.com/microsoft/pyright/issues/5102)
    return _Parameter(default=default, init=init)<|MERGE_RESOLUTION|>--- conflicted
+++ resolved
@@ -11,12 +11,8 @@
 from modal._utils.function_utils import CLASS_PARAM_TYPE_MAP
 from modal_proto import api_pb2
 
-<<<<<<< HEAD
+from ._functions import _Function, _parse_retries
 from ._object import _Object
-=======
-from ._functions import _Function, _parse_retries
-from ._object import _get_environment_name, _Object
->>>>>>> 9b03efca
 from ._resolver import Resolver
 from ._resources import convert_fn_config_to_resources_config
 from ._serialization import check_valid_cls_constructor_arg
@@ -26,13 +22,8 @@
 from ._utils.grpc_utils import retry_transient_errors
 from ._utils.mount_utils import validate_volumes
 from .client import _Client
-<<<<<<< HEAD
 from .config import config
 from .exception import ExecutionError, InvalidError, NotFoundError
-from .functions import _Function, _parse_retries
-=======
-from .exception import ExecutionError, InvalidError, NotFoundError, VersionError
->>>>>>> 9b03efca
 from .gpu import GPU_T
 from .partial_function import (
     _find_callables_for_obj,
