# Copyright Modal Labs 2022
import inspect
import os
import typing
from collections.abc import Collection
from typing import Any, Callable, Optional, TypeVar, Union

from google.protobuf.message import Message
from grpclib import GRPCError, Status

from modal._utils.function_utils import CLASS_PARAM_TYPE_MAP
from modal_proto import api_pb2

from ._resolver import Resolver
from ._resources import convert_fn_config_to_resources_config
from ._serialization import check_valid_cls_constructor_arg
from ._utils.async_utils import synchronize_api, synchronizer
from ._utils.grpc_utils import retry_transient_errors
from ._utils.mount_utils import validate_volumes
from .client import _Client
from .exception import InvalidError, NotFoundError, VersionError
from .functions import (
    _Function,
    _parse_retries,
)
from .gpu import GPU_T
from .object import _get_environment_name, _Object
from .partial_function import (
    _find_callables_for_obj,
    _find_partial_methods_for_user_cls,
    _PartialFunction,
    _PartialFunctionFlags,
)
from .retries import Retries
from .secret import _Secret
from .volume import _Volume

T = TypeVar("T")


if typing.TYPE_CHECKING:
    import modal.app


def _use_annotation_parameters(user_cls) -> bool:
    has_parameters = any(is_parameter(cls_member) for cls_member in user_cls.__dict__.values())
    has_explicit_constructor = user_cls.__init__ != object.__init__
    return has_parameters and not has_explicit_constructor


def _get_class_constructor_signature(user_cls: type) -> inspect.Signature:
    if not _use_annotation_parameters(user_cls):
        return inspect.signature(user_cls)
    else:
        constructor_parameters = []
        for name, annotation_value in user_cls.__dict__.get("__annotations__", {}).items():
            if hasattr(user_cls, name):
                parameter_spec = getattr(user_cls, name)
                if is_parameter(parameter_spec):
                    maybe_default = {}
                    if not isinstance(parameter_spec.default, _NO_DEFAULT):
                        maybe_default["default"] = parameter_spec.default

                    param = inspect.Parameter(
                        name=name,
                        annotation=annotation_value,
                        kind=inspect.Parameter.POSITIONAL_OR_KEYWORD,
                        **maybe_default,
                    )
                    constructor_parameters.append(param)

        return inspect.Signature(constructor_parameters)


class _Obj:
    """An instance of a `Cls`, i.e. `Cls("foo", 42)` returns an `Obj`.

    All this class does is to return `Function` objects."""

<<<<<<< HEAD
    _functions: Dict[str, _Function]
    _has_entered: bool
=======
    _functions: dict[str, _Function]
    _entered: bool
>>>>>>> 2a22253d
    _user_cls_instance: Optional[Any] = None
    _construction_args: tuple[tuple, dict[str, Any]]

    _instance_service_function: Optional[_Function]

    def _uses_common_service_function(self):
        # Used for backwards compatibility checks with pre v0.63 classes
        return self._instance_service_function is not None

    def __init__(
        self,
        user_cls: type,
        class_service_function: Optional[_Function],  # only None for <v0.63 classes
        classbound_methods: dict[str, _Function],
        from_other_workspace: bool,
        options: Optional[api_pb2.FunctionOptions],
        args,
        kwargs,
    ):
        for i, arg in enumerate(args):
            check_valid_cls_constructor_arg(i + 1, arg)
        for key, kwarg in kwargs.items():
            check_valid_cls_constructor_arg(key, kwarg)

        self._method_functions = {}
        if class_service_function:
            # >= v0.63 classes
            # first create the singular object function used by all methods on this parameterization
            self._instance_service_function = class_service_function._bind_parameters(
                self, from_other_workspace, options, args, kwargs
            )
            for method_name, class_bound_method in classbound_methods.items():
                method = self._instance_service_function._bind_instance_method(class_bound_method)
                self._method_functions[method_name] = method
        else:
            # looked up <v0.63 classes - bind each individual method to the new parameters
            self._instance_service_function = None
            for method_name, class_bound_method in classbound_methods.items():
                method = class_bound_method._bind_parameters(self, from_other_workspace, options, args, kwargs)
                self._method_functions[method_name] = method

        # Used for construction local object lazily
        self._has_entered = False
        self._user_cls = user_cls
        self._construction_args = (args, kwargs)  # used for lazy construction in case of explicit constructors

    def _new_user_cls_instance(self):
        args, kwargs = self._construction_args
        if not _use_annotation_parameters(self._user_cls):
            # TODO(elias): deprecate this code path eventually
            user_cls_instance = self._user_cls(*args, **kwargs)
        else:
            # ignore constructor (assumes there is no custom constructor,
            # which is guaranteed by _use_annotation_parameters)
            # set the attributes on the class corresponding to annotations
            # with = parameter() specifications
            sig = _get_class_constructor_signature(self._user_cls)
            bound_vars = sig.bind(*args, **kwargs)
            bound_vars.apply_defaults()
            user_cls_instance = self._user_cls.__new__(self._user_cls)  # new instance without running __init__
            user_cls_instance.__dict__.update(bound_vars.arguments)

        # TODO: always use Obj instances instead of making modifications to user cls
        user_cls_instance._modal_functions = self._method_functions  # Needed for PartialFunction.__get__
        return user_cls_instance

    async def keep_warm(self, warm_pool_size: int) -> None:
        """Set the warm pool size for the class containers

        Please exercise care when using this advanced feature!
        Setting and forgetting a warm pool on functions can lead to increased costs.

        Note that all Modal methods and web endpoints of a class share the same set
        of containers and the warm_pool_size affects that common container pool.

        ```python notest
        # Usage on a parametrized function.
        Model = modal.Cls.lookup("my-app", "Model")
        Model("fine-tuned-model").keep_warm(2)
        ```
        """
        if not self._uses_common_service_function():
            raise VersionError(
                "Class instance `.keep_warm(...)` can't be used on classes deployed using client version <v0.63"
            )
        await self._instance_service_function.keep_warm(warm_pool_size)

    def _cached_user_cls_instance(self):
        """Get or construct the local object

        Used for .local() calls and getting attributes of classes"""
        if not self._user_cls_instance:
            self._user_cls_instance = self._new_user_cls_instance()  # Instantiate object

        return self._user_cls_instance

    def _enter(self):
        if not self._has_entered:
            if hasattr(self._user_cls_instance, "__enter__"):
                self._user_cls_instance.__enter__()

            for method_flag in (
                _PartialFunctionFlags.ENTER_PRE_SNAPSHOT,
                _PartialFunctionFlags.ENTER_POST_SNAPSHOT,
            ):
                for enter_method in _find_callables_for_obj(self._user_cls_instance, method_flag).values():
                    enter_method()

        self._has_entered = True

    @property
    def _entered(self) -> bool:
        # needed because _aenter is nowrap
        return self._has_entered

    @_entered.setter
    def _entered(self, val: bool):
        self._has_entered = val

    @synchronizer.nowrap
    async def _aenter(self):
        if not self._entered:  # use the property to get at the impl class
            user_cls_instance = self._cached_user_cls_instance()
            if hasattr(user_cls_instance, "__aenter__"):
                await user_cls_instance.__aenter__()
            elif hasattr(user_cls_instance, "__enter__"):
                user_cls_instance.__enter__()
        self._has_entered = True

    def __getattr__(self, k):
        if k in self._method_functions:
            # If we know the user is accessing a *method* and not another attribute,
            # we don't have to create an instance of the user class yet.
            # This is because it might just be a call to `.remote()` on it which
            # doesn't require a local instance.
            # As long as we have the service function or params, we can do remote calls
            # without calling the constructor of the class in the calling context.
            return self._method_functions[k]

        # if it's *not* a method, it *might* be an attribute of the class,
        # so we construct it and proxy the attribute
        # TODO: To get lazy loading (from_name) of classes to work, we need to avoid
        #  this path, otherwise local initialization will happen regardless if user
        #  only runs .remote(), since we don't know methods for the class until we
        #  load it
        user_cls_instance = self._cached_user_cls_instance()
        return getattr(user_cls_instance, k)


Obj = synchronize_api(_Obj)


class _Cls(_Object, type_prefix="cs"):
    """
    Cls adds method pooling and [lifecycle hook](/docs/guide/lifecycle-functions) behavior
    to [modal.Function](/docs/reference/modal.Function).

    Generally, you will not construct a Cls directly.
    Instead, use the [`@app.cls()`](/docs/reference/modal.App#cls) decorator on the App object.
    """

    _user_cls: Optional[type]
    _class_service_function: Optional[
        _Function
    ]  # The _Function serving *all* methods of the class, used for version >=v0.63
    _method_functions: Optional[dict[str, _Function]] = None  # Placeholder _Functions for each method
    _options: Optional[api_pb2.FunctionOptions]
    _callables: dict[str, Callable[..., Any]]
    _from_other_workspace: Optional[bool]  # Functions require FunctionBindParams before invocation.
    _app: Optional["modal.app._App"] = None  # not set for lookups

    def _initialize_from_empty(self):
        self._user_cls = None
        self._class_service_function = None
        self._options = None
        self._callables = {}
        self._from_other_workspace = None

    def _initialize_from_other(self, other: "_Cls"):
        self._user_cls = other._user_cls
        self._class_service_function = other._class_service_function
        self._method_functions = other._method_functions
        self._options = other._options
        self._callables = other._callables
        self._from_other_workspace = other._from_other_workspace

    def _get_partial_functions(self) -> dict[str, _PartialFunction]:
        if not self._user_cls:
            raise AttributeError("You can only get the partial functions of a local Cls instance")
        return _find_partial_methods_for_user_cls(self._user_cls, _PartialFunctionFlags.all())

    def _hydrate_metadata(self, metadata: Message):
        assert isinstance(metadata, api_pb2.ClassHandleMetadata)
        if (
            self._class_service_function
            and self._class_service_function._method_handle_metadata
            and len(self._class_service_function._method_handle_metadata)
        ):
            # The class only has a class service service function and no method placeholders (v0.67+)
            if self._method_functions:
                # We're here when the Cls is loaded locally (e.g. _Cls.from_local) so the _method_functions mapping is
                # populated with (un-hydrated) _Function objects
                for (
                    method_name,
                    method_handle_metadata,
                ) in self._class_service_function._method_handle_metadata.items():
                    self._method_functions[method_name]._hydrate(
                        self._class_service_function.object_id, self._client, method_handle_metadata
                    )
            else:
                # We're here when the function is loaded remotely (e.g. _Cls.from_name)
                self._method_functions = {}
                for (
                    method_name,
                    method_handle_metadata,
                ) in self._class_service_function._method_handle_metadata.items():
                    self._method_functions[method_name] = _Function._new_hydrated(
                        self._class_service_function.object_id, self._client, method_handle_metadata
                    )
        elif self._class_service_function:
            # A class with a class service function and method placeholder functions
            self._method_functions = {}
            for method in metadata.methods:
                self._method_functions[method.function_name] = _Function._new_hydrated(
                    self._class_service_function.object_id, self._client, method.function_handle_metadata
                )
        else:
            # pre 0.63 class that does not have a class service function and only method functions
            self._method_functions = {}
            for method in metadata.methods:
                self._method_functions[method.function_name] = _Function._new_hydrated(
                    method.function_id, self._client, method.function_handle_metadata
                )

    @staticmethod
    def validate_construction_mechanism(user_cls):
        """mdmd:hidden"""
        params = {k: v for k, v in user_cls.__dict__.items() if is_parameter(v)}
        has_custom_constructor = user_cls.__init__ != object.__init__
        if params and has_custom_constructor:
            raise InvalidError(
                "A class can't have both a custom __init__ constructor "
                "and dataclass-style modal.parameter() annotations"
            )

        annotations = user_cls.__dict__.get("__annotations__", {})  # compatible with older pythons
        missing_annotations = params.keys() - annotations.keys()
        if missing_annotations:
            raise InvalidError("All modal.parameter() specifications need to be type annotated")

        annotated_params = {k: t for k, t in annotations.items() if k in params}
        for k, t in annotated_params.items():
            if t not in CLASS_PARAM_TYPE_MAP:
                t_name = getattr(t, "__name__", repr(t))
                supported = ", ".join(t.__name__ for t in CLASS_PARAM_TYPE_MAP.keys())
                raise InvalidError(
                    f"{user_cls.__name__}.{k}: {t_name} is not a supported parameter type. Use one of: {supported}"
                )

    @staticmethod
    def from_local(user_cls, app: "modal.app._App", class_service_function: _Function) -> "_Cls":
        """mdmd:hidden"""
        # validate signature
        _Cls.validate_construction_mechanism(user_cls)

        method_functions: dict[str, _Function] = {}
        partial_functions: dict[str, _PartialFunction] = _find_partial_methods_for_user_cls(
            user_cls, _PartialFunctionFlags.FUNCTION
        )

        for method_name, partial_function in partial_functions.items():
            method_function = class_service_function._bind_method(user_cls, method_name, partial_function)
            if partial_function.webhook_config is not None:
                app._web_endpoints.append(method_function.tag)
            partial_function.wrapped = True
            method_functions[method_name] = method_function

        # Disable the warning that these are not wrapped
        for partial_function in _find_partial_methods_for_user_cls(user_cls, ~_PartialFunctionFlags.FUNCTION).values():
            partial_function.wrapped = True

        # Get all callables
        callables: dict[str, Callable] = {
            k: pf.raw_f for k, pf in _find_partial_methods_for_user_cls(user_cls, _PartialFunctionFlags.all()).items()
        }

        def _deps() -> list[_Function]:
            return [class_service_function]

        async def _load(self: "_Cls", resolver: Resolver, existing_object_id: Optional[str]):
            req = api_pb2.ClassCreateRequest(
                app_id=resolver.app_id, existing_class_id=existing_object_id, only_class_function=True
            )
            resp = await resolver.client.stub.ClassCreate(req)
            self._hydrate(resp.class_id, resolver.client, resp.handle_metadata)

        rep = f"Cls({user_cls.__name__})"
        cls: _Cls = _Cls._from_loader(_load, rep, deps=_deps)
        cls._app = app
        cls._user_cls = user_cls
        cls._class_service_function = class_service_function
        cls._method_functions = method_functions
        cls._callables = callables
        cls._from_other_workspace = False
        return cls

    def _uses_common_service_function(self):
        # Used for backwards compatibility with version < 0.63
        # where methods had individual top level functions
        return self._class_service_function is not None

    @classmethod
    def from_name(
        cls: type["_Cls"],
        app_name: str,
        tag: str,
        namespace=api_pb2.DEPLOYMENT_NAMESPACE_WORKSPACE,
        environment_name: Optional[str] = None,
        workspace: Optional[str] = None,
    ) -> "_Cls":
        """Reference a Cls from a deployed App by its name.

        In contrast to `modal.Cls.lookup`, this is a lazy method
        that defers hydrating the local object with metadata from
        Modal servers until the first time it is actually used.

        ```python
        Class = modal.Cls.from_name("other-app", "Class")
        ```
        """

        async def _load_remote(obj: _Object, resolver: Resolver, existing_object_id: Optional[str]):
            _environment_name = _get_environment_name(environment_name, resolver)
            request = api_pb2.ClassGetRequest(
                app_name=app_name,
                object_tag=tag,
                namespace=namespace,
                environment_name=_environment_name,
                lookup_published=workspace is not None,
                workspace_name=workspace,
                only_class_function=True,
            )
            try:
                response = await retry_transient_errors(resolver.client.stub.ClassGet, request)
            except GRPCError as exc:
                if exc.status == Status.NOT_FOUND:
                    raise NotFoundError(exc.message)
                elif exc.status == Status.FAILED_PRECONDITION:
                    raise InvalidError(exc.message)
                else:
                    raise

            class_function_tag = f"{tag}.*"  # special name of the base service function for the class

            class_service_function = _Function.from_name(
                app_name,
                class_function_tag,
                environment_name=_environment_name,
            )
            try:
                obj._class_service_function = await resolver.load(class_service_function)
            except modal.exception.NotFoundError:
                # this happens when looking up classes deployed using <v0.63
                # This try-except block can be removed when min supported version >= 0.63
                pass

            obj._hydrate(response.class_id, resolver.client, response.handle_metadata)

        rep = f"Ref({app_name})"
        cls = cls._from_loader(_load_remote, rep, is_another_app=True)
        cls._from_other_workspace = bool(workspace is not None)
        return cls

    def with_options(
        self: "_Cls",
        cpu: Optional[Union[float, tuple[float, float]]] = None,
        memory: Optional[Union[int, tuple[int, int]]] = None,
        gpu: GPU_T = None,
        secrets: Collection[_Secret] = (),
        volumes: dict[Union[str, os.PathLike], _Volume] = {},
        retries: Optional[Union[int, Retries]] = None,
        timeout: Optional[int] = None,
        concurrency_limit: Optional[int] = None,
        allow_concurrent_inputs: Optional[int] = None,
        container_idle_timeout: Optional[int] = None,
    ) -> "_Cls":
        """
        **Beta:** Allows for the runtime modification of a modal.Cls's configuration.

        This is a beta feature and may be unstable.

        **Usage:**

        ```python notest
        Model = modal.Cls.lookup("my_app", "Model")
        ModelUsingGPU = Model.with_options(gpu="A100")
        ModelUsingGPU().generate.remote(42)  # will run with an A100 GPU
        ```
        """
        retry_policy = _parse_retries(retries, f"Class {self.__name__}" if self._user_cls else "")
        if gpu or cpu or memory:
            resources = convert_fn_config_to_resources_config(cpu=cpu, memory=memory, gpu=gpu, ephemeral_disk=None)
        else:
            resources = None

        volume_mounts = [
            api_pb2.VolumeMount(
                mount_path=path,
                volume_id=volume.object_id,
                allow_background_commits=True,
            )
            for path, volume in validate_volumes(volumes)
        ]
        replace_volume_mounts = len(volume_mounts) > 0

        cls = self.clone()
        cls._options = api_pb2.FunctionOptions(
            replace_secret_ids=bool(secrets),
            secret_ids=[secret.object_id for secret in secrets],
            resources=resources,
            retry_policy=retry_policy,
            concurrency_limit=concurrency_limit,
            timeout_secs=timeout,
            task_idle_timeout_secs=container_idle_timeout,
            replace_volume_mounts=replace_volume_mounts,
            volume_mounts=volume_mounts,
            target_concurrent_inputs=allow_concurrent_inputs,
        )

        return cls

    @staticmethod
    async def lookup(
        app_name: str,
        tag: str,
        namespace=api_pb2.DEPLOYMENT_NAMESPACE_WORKSPACE,
        client: Optional[_Client] = None,
        environment_name: Optional[str] = None,
        workspace: Optional[str] = None,
    ) -> "_Cls":
        """Lookup a Cls from a deployed App by its name.

        In contrast to `modal.Cls.from_name`, this is an eager method
        that will hydrate the local object with metadata from Modal servers.

        ```python notest
        Class = modal.Cls.lookup("other-app", "Class")
        obj = Class()
        ```
        """
        obj = _Cls.from_name(app_name, tag, namespace=namespace, environment_name=environment_name, workspace=workspace)
        if client is None:
            client = await _Client.from_env()
        resolver = Resolver(client=client)
        await resolver.load(obj)
        return obj

    @synchronizer.no_input_translation
    def __call__(self, *args, **kwargs) -> _Obj:
        """This acts as the class constructor."""
        return _Obj(
            self._user_cls,
            self._class_service_function,
            self._method_functions,
            self._from_other_workspace,
            self._options,
            args,
            kwargs,
        )

    def __getattr__(self, k):
        # Used by CLI and container entrypoint
        if k in self._method_functions:
            return self._method_functions[k]
        return getattr(self._user_cls, k)


Cls = synchronize_api(_Cls)


class _NO_DEFAULT:
    def __repr__(self):
        return "modal.cls._NO_DEFAULT()"


_no_default = _NO_DEFAULT()


class _Parameter:
    default: Any
    init: bool

    def __init__(self, default: Any, init: bool):
        self.default = default
        self.init = init

    def __get__(self, obj, obj_type=None) -> Any:
        if obj:
            if self.default is _no_default:
                raise AttributeError("field has no default value and no specified value")
            return self.default
        return self


def is_parameter(p: Any) -> bool:
    return isinstance(p, _Parameter) and p.init


def parameter(*, default: Any = _no_default, init: bool = True) -> Any:
    """Used to specify options for modal.cls parameters, similar to dataclass.field for dataclasses
    ```
    class A:
        a: str = modal.parameter()

    ```

    If `init=False` is specified, the field is not considered a parameter for the
    Modal class and not used in the synthesized constructor. This can be used to
    optionally annotate the type of a field that's used internally, for example values
    being set by @enter lifecycle methods, without breaking type checkers, but it has
    no runtime effect on the class.
    """
    # has to return Any to be assignable to any annotation (https://github.com/microsoft/pyright/issues/5102)
    return _Parameter(default=default, init=init)<|MERGE_RESOLUTION|>--- conflicted
+++ resolved
@@ -77,13 +77,8 @@
 
     All this class does is to return `Function` objects."""
 
-<<<<<<< HEAD
-    _functions: Dict[str, _Function]
+    _functions: dict[str, _Function]
     _has_entered: bool
-=======
-    _functions: dict[str, _Function]
-    _entered: bool
->>>>>>> 2a22253d
     _user_cls_instance: Optional[Any] = None
     _construction_args: tuple[tuple, dict[str, Any]]
 
