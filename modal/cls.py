--- conflicted
+++ resolved
@@ -612,7 +612,6 @@
         else:
             resources = None
 
-<<<<<<< HEAD
         async def _load_from_base(new_cls, resolver, existing_object_id):
             # this is a bit confusing, the cls will always have the same metadata
             # since it has the same *class* service function (i.e. "template")
@@ -631,9 +630,6 @@
 
         cls = _Cls._from_loader(_load_from_base, rep=f"{self._name}.with_options(...)", is_another_app=True, deps=_deps)
         cls._initialize_from_other(self)
-=======
-        cls = self.clone()
->>>>>>> f99e5eb3
         cls._options = _ServiceOptions(
             secrets=secrets,
             resources=resources,
@@ -642,10 +638,6 @@
             concurrency_limit=max_containers,
             task_idle_timeout_secs=scaledown_window,
             timeout_secs=timeout,
-<<<<<<< HEAD
-            task_idle_timeout_secs=container_idle_timeout,
-=======
->>>>>>> f99e5eb3
             validated_volumes=validate_volumes(volumes),
             target_concurrent_inputs=allow_concurrent_inputs,
         )
