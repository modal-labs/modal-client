--- conflicted
+++ resolved
@@ -501,36 +501,8 @@
         ```
         """
         if not is_local():
-<<<<<<< HEAD
             return _Mount._from_entries()  # empty/non-mountable mount in case it's used from within a container
         return _Mount._from_entries(*[_MountedPythonModule(module_name) for module_name in module_names])
-=======
-            return mount
-
-        remote_dir = PurePosixPath(remote_dir)
-        for module_name in module_names:
-            mount_infos = get_module_mount_info(module_name)
-
-            if mount_infos == []:
-                raise NotFoundError(f"Module {module_name} not found.")
-
-            for mount_info in mount_infos:
-                is_package, base_path, module_mount_condition = mount_info
-                if is_package:
-                    mount = mount.add_local_dir(
-                        base_path,
-                        remote_path=remote_dir / module_name,
-                        condition=module_mount_condition,
-                        recursive=True,
-                    )
-                else:
-                    remote_path = remote_dir / Path(base_path).name
-                    mount = mount.add_local_file(
-                        base_path,
-                        remote_path=remote_path,
-                    )
-        return mount
->>>>>>> da6f2e51
 
 
 Mount = synchronize_api(_Mount)
