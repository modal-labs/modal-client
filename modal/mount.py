--- conflicted
+++ resolved
@@ -183,15 +183,12 @@
 MountHandle = synchronize_api(_MountHandle)
 
 
-<<<<<<< HEAD
-class NonLocalMount(Exception):
+class NonLocalMountError(Exception):
+    # used internally to signal an error when trying to access entries on a non-local mount definition
     pass
 
 
-class _Mount(_Provider[_MountHandle]):
-=======
 class _Mount(_Provider, type_prefix="mo"):
->>>>>>> 0b9dad51
     """Create a mount for a local directory or file that can be attached
     to one or more Modal functions.
 
@@ -230,7 +227,7 @@
     @property
     def entries(self):
         if self._entries is None:
-            raise NonLocalMount()
+            raise NonLocalMountError()
         return self._entries
 
     def _top_level_paths(self) -> List[Tuple[Path, PurePosixPath]]:
@@ -446,7 +443,7 @@
             mount_infos = get_module_mount_info(module_name)
 
             if mount_infos == []:
-                raise NotFoundError(f"Module {module_name} not found.")
+                raise modal.NotFoundError(f"Module {module_name} not found.")
 
             for mount_info in mount_infos:
                 is_package, base_path, module_mount_condition = mount_info
@@ -543,7 +540,7 @@
     def get(self, mount: _Mount) -> _Mount:
         try:
             return self.cache.setdefault(self._cache_key(mount), mount)
-        except NonLocalMount:
+        except NonLocalMountError:
             return mount
 
     def get_many(self, mounts: typing.Collection[_Mount]) -> List[_Mount]:
