--- conflicted
+++ resolved
@@ -21,12 +21,8 @@
 import modal
 from modal._location import display_location
 from modal._output import step_progress, step_completed
-<<<<<<< HEAD
 from modal.cli.environment import ENV_OPTION_HELP, ensure_env
-from modal.client import AioClient
-=======
 from modal.client import _Client
->>>>>>> 74d1d6c2
 from modal.shared_volume import _SharedVolumeHandle, _SharedVolume
 from modal_proto import api_pb2
 from modal_utils.async_utils import synchronizer
@@ -39,15 +35,10 @@
 
 @volume_cli.command(name="list", help="List the names of all shared volumes.")
 @synchronizer.create_blocking
-<<<<<<< HEAD
 async def list(env: Optional[str] = typer.Option(default=None, help=ENV_OPTION_HELP)):
     env = ensure_env(env)
 
-    client = await AioClient.from_env()
-=======
-async def list():
     client = await _Client.from_env()
->>>>>>> 74d1d6c2
     response = await retry_transient_errors(
         client.stub.SharedVolumeList, api_pb2.SharedVolumeListRequest(environment_name=env)
     )
