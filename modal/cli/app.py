# Copyright Modal Labs 2022
import asyncio
from typing import Optional

import typer
from click import UsageError
from grpclib import GRPCError, Status
from rich.console import Console
from rich.table import Table

from modal.cli.environment import ENV_OPTION_HELP, ensure_env
from modal._output import OutputManager, get_app_logs_loop
from modal.cli.utils import timestamp_to_local
from modal.client import _Client
from modal_proto import api_pb2
from modal_utils.async_utils import synchronizer

app_cli = typer.Typer(name="app", help="Manage deployed and running apps.", no_args_is_help=True)


@app_cli.command("list")
@synchronizer.create_blocking
async def list(env: Optional[str] = typer.Option(default=None, help=ENV_OPTION_HELP)):
    """List all running or recently running Modal apps for the current account"""
<<<<<<< HEAD
    env = ensure_env(env)

    aio_client = await AioClient.from_env()
    res: api_pb2.AppListResponse = await aio_client.stub.AppList(api_pb2.AppListRequest(environment_name=env))
=======
    client = await _Client.from_env()
    res: api_pb2.AppListResponse = await client.stub.AppList(api_pb2.AppListRequest(environment_name=""))
>>>>>>> 74d1d6c2
    console = Console()

    table = Table("App ID", "Description", "State", "Creation time", "Stop time")
    for app_stats in res.apps:
        if app_stats.state == api_pb2.AppState.APP_STATE_DETACHED:
            state = "[green]running (detached)[/green]"
        elif app_stats.state == api_pb2.AppState.APP_STATE_EPHEMERAL:
            state = "[green]running[/green]"
        elif app_stats.state == api_pb2.AppState.APP_STATE_INITIALIZING:
            state = "[green]initializing...[/green]"
        elif app_stats.state == api_pb2.AppState.APP_STATE_DEPLOYED:
            state = "[green]deployed[/green]"
        elif app_stats.state == api_pb2.AppState.APP_STATE_STOPPING:
            state = "[blue]stopping...[/blue]"
        elif app_stats.state == api_pb2.AppState.APP_STATE_STOPPED:
            state = "[blue]stopped[/blue]"
        else:
            state = "[grey]unknown[/grey]"

        table.add_row(
            app_stats.app_id,
            app_stats.description,
            state,
            timestamp_to_local(app_stats.created_at),
            timestamp_to_local(app_stats.stopped_at),
        )

    console.print(f"Listing apps in environment '{res.environment_name}'")
    console.print(table)


@app_cli.command("logs")
def app_logs(app_id: str):
    """Output logs for a running app."""

    @synchronizer.create_blocking
    async def sync_command():
        client = await _Client.from_env()
        output_mgr = OutputManager(None, None, "Tailing logs for {app_id}")
        try:
            with output_mgr.show_status_spinner():
                await get_app_logs_loop(app_id, client, output_mgr)
        except asyncio.CancelledError:
            pass

    try:
        sync_command()
    except GRPCError as exc:
        if exc.status in (Status.INVALID_ARGUMENT, Status.NOT_FOUND):
            raise UsageError(exc.message)
        else:
            raise
    except KeyboardInterrupt:
        pass


@app_cli.command("stop")
@synchronizer.create_blocking
async def stop(app_id: str):
    """Stop an app."""
    client = await _Client.from_env()
    req = api_pb2.AppStopRequest(app_id=app_id)
    await client.stub.AppStop(req)<|MERGE_RESOLUTION|>--- conflicted
+++ resolved
@@ -22,15 +22,9 @@
 @synchronizer.create_blocking
 async def list(env: Optional[str] = typer.Option(default=None, help=ENV_OPTION_HELP)):
     """List all running or recently running Modal apps for the current account"""
-<<<<<<< HEAD
+    client = await _Client.from_env()
     env = ensure_env(env)
-
-    aio_client = await AioClient.from_env()
-    res: api_pb2.AppListResponse = await aio_client.stub.AppList(api_pb2.AppListRequest(environment_name=env))
-=======
-    client = await _Client.from_env()
-    res: api_pb2.AppListResponse = await client.stub.AppList(api_pb2.AppListRequest(environment_name=""))
->>>>>>> 74d1d6c2
+    res: api_pb2.AppListResponse = await client.stub.AppList(api_pb2.AppListRequest(environment_name=env))
     console = Console()
 
     table = Table("App ID", "Description", "State", "Creation time", "Stop time")
