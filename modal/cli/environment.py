# Copyright Modal Labs 2023
from typing import Optional

from click import UsageError
from google.protobuf.wrappers_pb2 import StringValue
from typing_extensions import Annotated

import typer

from modal.client import _Client
from modal.config import config
from modal.cli.utils import display_selection
from modal_proto import api_pb2
from modal_utils.async_utils import synchronizer
from google.protobuf.empty_pb2 import Empty

ENVIRONMENT_HELP_TEXT = """Create and interact with Environments

Environments are sub-divisons of workspaces, allowing you to deploy the same app
in different namespaces. Each environment has their own set of Secrets and any
lookups performed from an app in an environment will by default look for entities
in the same environment.

Typical use cases for environments include having one for development and one for
production, to prevent overwriting production apps when developing new features
while still being able to deploy changes to a live environment.
"""

ENV_OPTION_HELP = """Environment to interact with

If none is specified, Modal will use the default environment of your current profile (can also be specified via the environment variable MODAL_ENVIRONMENT).
If neither is set, Modal will assume there is only one environment in the active workspace and use that one, or raise an error if there are multiple environments.
"""


environment_cli = typer.Typer(name="environment", help=ENVIRONMENT_HELP_TEXT, no_args_is_help=True)


def ensure_env(environment_name: Optional[str] = None) -> str:
    """Override config environment with environment from environment_name

    This is necessary since a cli command that runs Modal code, e.g. `modal.lookup()` without
    explicit environment specification wouldn't pick up the environment specified in a command
    line flag otherwise, e.g. when doing `modal run --env=foo`
    """
    if environment_name is not None:
        config.override_locally("environment", environment_name)

    return config.get("environment")


@environment_cli.command(name="list", help="List all environments in the current workspace")
@synchronizer.create_blocking
async def list(json: Optional[bool] = False):
    client = await _Client.from_env()
    stub = client.stub
    resp = await stub.EnvironmentList(Empty())
<<<<<<< HEAD
    display_results(resp.items, ["name", "webhook_suffix"])
=======
    envs = [item.name for item in resp.items]
    display_selection(envs, config.get("environment"), json)
>>>>>>> 29a63a44


ENVIRONMENT_CREATE_HELP = """Create a new environment in the current workspace"""


@environment_cli.command(name="create", help=ENVIRONMENT_CREATE_HELP)
@synchronizer.create_blocking
async def create(
    name: Annotated[str, typer.Argument(help="Name of the new environment. Must be unique. Case sensitive")]
):
    client = await _Client.from_env()
    stub = client.stub
    await stub.EnvironmentCreate(api_pb2.EnvironmentCreateRequest(name=name))
    typer.echo(f"Environment created: {name}")


ENVIRONMENT_DELETE_HELP = """Delete an environment in the current workspace

Deletes all apps in the selected environment and deletes the environment irrevocably.
"""


@environment_cli.command(name="delete", help=ENVIRONMENT_DELETE_HELP)
@synchronizer.create_blocking
async def delete(
    name: str = typer.Argument(help="Name of the environment to be deleted. Case sensitive"),
    confirm: bool = typer.Option(default=False, help="Set this flag to delete without prompting for confirmation"),
):
    client = await _Client.from_env()
    stub = client.stub
    if not confirm:
        typer.confirm(
            f"Are you sure you want to irrevocably delete the environment '{name}' and all its associated apps and secrets?",
            default=False,
            abort=True,
        )

    await stub.EnvironmentDelete(api_pb2.EnvironmentDeleteRequest(name=name))
    typer.echo(f"Environment deleted: {name}")


ENVIRONMENT_UPDATE_HELP = """Update the name or web suffix of an environment"""


@environment_cli.command(name="update", help=ENVIRONMENT_UPDATE_HELP, hidden=True)
@synchronizer.create_blocking
async def update(
    current_name: str,
    set_name: Optional[str] = typer.Option(default=None, help="New name of the environment"),
    set_web_suffix: Optional[str] = typer.Option(
        default=None, help="New web suffix of environment (empty string is no suffix)"
    ),
):
    if set_name is None and set_web_suffix is None:
        raise UsageError("You need to at least one new property (using --set-name or --set-web-suffix")

    new_name = None
    new_web_suffix = None

    if set_name is not None:
        if len(set_name) < 1:
            raise UsageError("The environment name cannot be empty")

        new_name = StringValue(value=set_name)
    if set_web_suffix is not None:
        new_web_suffix = StringValue(value=set_web_suffix)

    update_payload = api_pb2.EnvironmentUpdateRequest(
        current_name=current_name, name=new_name, web_suffix=new_web_suffix
    )
    client = await _Client.from_env()
    stub = client.stub
    await stub.EnvironmentUpdate(update_payload)
    typer.echo("Environment updated")<|MERGE_RESOLUTION|>--- conflicted
+++ resolved
@@ -55,12 +55,8 @@
     client = await _Client.from_env()
     stub = client.stub
     resp = await stub.EnvironmentList(Empty())
-<<<<<<< HEAD
-    display_results(resp.items, ["name", "webhook_suffix"])
-=======
     envs = [item.name for item in resp.items]
     display_selection(envs, config.get("environment"), json)
->>>>>>> 29a63a44
 
 
 ENVIRONMENT_CREATE_HELP = """Create a new environment in the current workspace"""
