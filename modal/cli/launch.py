# Copyright Modal Labs 2023
import asyncio
import inspect
import json
import os
import subprocess
import tempfile
from pathlib import Path
from typing import Any, Optional

import rich.panel
from typer import Typer

from .._output import make_console
from ..exception import _CliUserExecutionError
from ..output import enable_output
from ..runner import run_app
from .import_refs import ImportRef, _get_runnable_app, import_file_or_module

launch_cli = Typer(
    name="launch",
    no_args_is_help=True,
    help="""
    Open a serverless app instance on Modal.

    This command is in preview and may change in the future.
    """,
)


def _launch_program(
    name: str, filename: str, detach: bool, args: dict[str, Any], *, description: Optional[str] = None
) -> None:
    os.environ["MODAL_LAUNCH_ARGS"] = json.dumps(args)

    program_path = str(Path(__file__).parent / "programs" / filename)
    base_cmd = f"modal launch {name}"
    module = import_file_or_module(ImportRef(program_path, use_module_mode=False), base_cmd=base_cmd)
    entrypoint = module.main

    app = _get_runnable_app(entrypoint)
    app.set_description(description if description else base_cmd)

    # `launch/` scripts must have a `local_entrypoint()` with no args, for simplicity here.
    func = entrypoint.info.raw_f
    isasync = inspect.iscoroutinefunction(func)
    with enable_output():
        with run_app(app, detach=detach):
            try:
                if isasync:
                    asyncio.run(func())
                else:
                    func()
            except Exception as exc:
                raise _CliUserExecutionError(inspect.getsourcefile(func)) from exc


@launch_cli.command(name="jupyter", help="Start Jupyter Lab on Modal.")
def jupyter(
    cpu: int = 8,
    memory: int = 32768,
    gpu: Optional[str] = None,
    timeout: int = 3600,
    image: str = "ubuntu:22.04",
    add_python: Optional[str] = "3.11",
    mount: Optional[str] = None,  # Adds a local directory to the jupyter container
    volume: Optional[str] = None,  # Attach a persisted `modal.Volume` by name (creating if missing).
    detach: bool = False,  # Run the app in "detached" mode to persist after local client disconnects
):
    console = make_console()
    console.print(
        rich.panel.Panel(
            (
                "[link=https://modal.com/notebooks]Try Modal Notebooks! "
                "modal.com/notebooks[/link]\n"
                "Notebooks have a new UI, saved content, real-time collaboration and more."
            ),
        ),
        style="bold cyan",
    )
    args = {
        "cpu": cpu,
        "memory": memory,
        "gpu": gpu,
        "timeout": timeout,
        "image": image,
        "add_python": add_python,
        "mount": mount,
        "volume": volume,
    }
    _launch_program("jupyter", "run_jupyter.py", detach, args)


@launch_cli.command(name="vscode", help="Start Visual Studio Code on Modal.")
def vscode(
    cpu: int = 8,
    memory: int = 32768,
    gpu: Optional[str] = None,
    image: str = "debian:12",
    timeout: int = 3600,
    mount: Optional[str] = None,  # Create a `modal.Mount` from a local directory.
    volume: Optional[str] = None,  # Attach a persisted `modal.Volume` by name (creating if missing).
    detach: bool = False,  # Run the app in "detached" mode to persist after local client disconnects
):
    args = {
        "cpu": cpu,
        "memory": memory,
        "gpu": gpu,
        "image": image,
        "timeout": timeout,
        "mount": mount,
        "volume": volume,
    }
    _launch_program("vscode", "vscode.py", detach, args)


<<<<<<< HEAD
@launch_cli.command(name="machine", help="Start an instance on Modal, with direct SSH access.")
def machine(
    name: str,  # Name of the machine App.
    cpu: int = 8,  # Reservation of CPU cores (can burst above this value).
    memory: int = 32768,  # Reservation of memory in MiB (can burst above this value).
    gpu: Optional[str] = None,  # GPU type and count, e.g. "t4" or "h100:2".
    image: Optional[str] = None,  # Image tag to use from registry. Defaults to the notebook base image.
    timeout: int = 3600 * 24,  # Timeout in seconds for the instance.
    volume: str = "machine-vol",  # Attach a persisted `modal.Volume` at /workspace (created if missing).
):
    tempdir = Path(tempfile.gettempdir())
    key_path = tempdir / "modal-machine-keyfile.pem"
    # Generate a new SSH key pair for this machine instance.
    if not key_path.exists():
        subprocess.run(
            ["ssh-keygen", "-t", "ed25519", "-f", str(key_path), "-N", ""],
            check=True,
            stdout=subprocess.DEVNULL,
        )
    # Add the key with expiry 1d to ssh agent.
    subprocess.run(
        ["ssh-add", "-t", "1d", str(key_path)],
        check=True,
        stdout=subprocess.DEVNULL,
        stderr=subprocess.DEVNULL,
    )

    os.environ["SSH_PUBLIC_KEY"] = Path(str(key_path) + ".pub").read_text()
    os.environ["MODAL_LOGS_TIMEOUT"] = "0"  # hack to work with --detach

=======
@launch_cli.command(name="marimo", help="Start a remote Marimo notebook on Modal.")
def marimo(
    cpu: int = 8,
    memory: int = 32768,
    gpu: Optional[str] = None,
    image: str = "debian:12",
    timeout: int = 3600,
    add_python: Optional[str] = "3.12",
    mount: Optional[str] = None,  # Create a `modal.Mount` from a local directory.
    volume: Optional[str] = None,  # Attach a persisted `modal.Volume` by name (creating if missing).
    detach: bool = False,  # Run the app in "detached" mode to persist after local client disconnects
):
>>>>>>> 8a76d199
    args = {
        "cpu": cpu,
        "memory": memory,
        "gpu": gpu,
<<<<<<< HEAD
        "image": image,
        "timeout": timeout,
        "volume": volume,
    }
    _launch_program(
        "machine",
        "launch_instance_ssh.py",
        True,
        args,
        description=name,
    )
=======
        "timeout": timeout,
        "image": image,
        "add_python": add_python,
        "mount": mount,
        "volume": volume,
    }
    _launch_program("marimo", "run_marimo.py", detach, args)
>>>>>>> 8a76d199
<|MERGE_RESOLUTION|>--- conflicted
+++ resolved
@@ -114,7 +114,6 @@
     _launch_program("vscode", "vscode.py", detach, args)
 
 
-<<<<<<< HEAD
 @launch_cli.command(name="machine", help="Start an instance on Modal, with direct SSH access.")
 def machine(
     name: str,  # Name of the machine App.
@@ -145,7 +144,23 @@
     os.environ["SSH_PUBLIC_KEY"] = Path(str(key_path) + ".pub").read_text()
     os.environ["MODAL_LOGS_TIMEOUT"] = "0"  # hack to work with --detach
 
-=======
+    args = {
+        "cpu": cpu,
+        "memory": memory,
+        "gpu": gpu,
+        "image": image,
+        "timeout": timeout,
+        "volume": volume,
+    }
+    _launch_program(
+        "machine",
+        "launch_instance_ssh.py",
+        True,
+        args,
+        description=name,
+    )
+
+
 @launch_cli.command(name="marimo", help="Start a remote Marimo notebook on Modal.")
 def marimo(
     cpu: int = 8,
@@ -158,29 +173,14 @@
     volume: Optional[str] = None,  # Attach a persisted `modal.Volume` by name (creating if missing).
     detach: bool = False,  # Run the app in "detached" mode to persist after local client disconnects
 ):
->>>>>>> 8a76d199
     args = {
         "cpu": cpu,
         "memory": memory,
         "gpu": gpu,
-<<<<<<< HEAD
-        "image": image,
-        "timeout": timeout,
-        "volume": volume,
-    }
-    _launch_program(
-        "machine",
-        "launch_instance_ssh.py",
-        True,
-        args,
-        description=name,
-    )
-=======
         "timeout": timeout,
         "image": image,
         "add_python": add_python,
         "mount": mount,
         "volume": volume,
     }
-    _launch_program("marimo", "run_marimo.py", detach, args)
->>>>>>> 8a76d199
+    _launch_program("marimo", "run_marimo.py", detach, args)