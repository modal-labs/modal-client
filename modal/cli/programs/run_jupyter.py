--- conflicted
+++ resolved
@@ -15,11 +15,7 @@
 # Passed by `modal launch` locally via CLI, plumbed to remote runner through secrets.
 args: dict[str, Any] = json.loads(os.environ.get("MODAL_LAUNCH_ARGS", "{}"))
 
-<<<<<<< HEAD
-app = App(include_source=True)
-=======
 app = App(include_source=True)  # TODO: remove include_source=True when automount is disabled by default
->>>>>>> d499c66f
 
 image = Image.from_registry(args.get("image"), add_python=args.get("add_python")).pip_install("jupyterlab")
 
