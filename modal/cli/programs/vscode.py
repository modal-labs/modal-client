# Copyright Modal Labs 2023
# type: ignore
import json
import os
import secrets
import socket
import subprocess
import threading
import time
import webbrowser
from typing import Any

from modal import App, Image, Queue, Secret, Volume, forward

# Passed by `modal launch` locally via CLI, plumbed to remote runner through secrets.
args: dict[str, Any] = json.loads(os.environ.get("MODAL_LAUNCH_ARGS", "{}"))

CODE_SERVER_INSTALLER = "https://code-server.dev/install.sh"
CODE_SERVER_ENTRYPOINT = (
    "https://raw.githubusercontent.com/coder/code-server/refs/tags/v4.96.1/ci/release-image/entrypoint.sh"
)
FIXUD_INSTALLER = "https://github.com/boxboat/fixuid/releases/download/v0.6.0/fixuid-0.6.0-linux-$ARCH.tar.gz"


<<<<<<< HEAD
app = App(include_source=True)
=======
app = App(include_source=True)  # TODO: remove include_source=True when automount is disabled by default
>>>>>>> d499c66f
image = (
    Image.from_registry(args.get("image"), add_python="3.11")
    .apt_install("curl", "dumb-init", "git", "git-lfs")
    .run_commands(
        f"curl -fsSL {CODE_SERVER_INSTALLER} | sh",
        f"curl -fsSL {CODE_SERVER_ENTRYPOINT}  > /code-server.sh",
        "chmod u+x /code-server.sh",
    )
    .run_commands(
        'ARCH="$(dpkg --print-architecture)"'
        f' && curl -fsSL "{FIXUD_INSTALLER}" | tar -C /usr/local/bin -xzf - '
        " && chown root:root /usr/local/bin/fixuid"
        " && chmod 4755 /usr/local/bin/fixuid"
        " && mkdir -p /etc/fixuid"
        ' && echo "user: root" >> /etc/fixuid/config.yml'
        ' && echo "group: root" >> /etc/fixuid/config.yml'
    )
    .run_commands("mkdir /home/coder")
    .env({"ENTRYPOINTD": ""})
)

if args.get("mount"):
    image = image.add_local_dir(
        args.get("mount"),
        remote_path="/home/coder/mount",
    )

volume = (
    Volume.from_name(
        args.get("volume"),
        create_if_missing=True,
    )
    if args.get("volume")
    else None
)
volumes = {"/home/coder/volume": volume} if volume else {}


def wait_for_port(data: tuple[str, str], q: Queue):
    start_time = time.monotonic()
    while True:
        try:
            with socket.create_connection(("localhost", 8080), timeout=30.0):
                break
        except OSError as exc:
            time.sleep(0.01)
            if time.monotonic() - start_time >= 30.0:
                raise TimeoutError("Waited too long for port 8080 to accept connections") from exc
    q.put(data)


@app.function(
    image=image,
    cpu=args.get("cpu"),
    memory=args.get("memory"),
    gpu=args.get("gpu"),
    timeout=args.get("timeout"),
    secrets=[Secret.from_dict({"MODAL_LAUNCH_ARGS": json.dumps(args)})],
    volumes=volumes,
    concurrency_limit=1 if volume else None,
)
def run_vscode(q: Queue):
    os.chdir("/home/coder")
    token = secrets.token_urlsafe(13)
    with forward(8080) as tunnel:
        url = tunnel.url
        print("\nVS Code on Modal, opening in browser...")
        print(f"   -> {url}")
        print(f"   -> password: {token}\n")
        threading.Thread(target=wait_for_port, args=((url, token), q)).start()
        subprocess.run(
            ["/code-server.sh", "--bind-addr", "0.0.0.0:8080", "."],
            env={**os.environ, "SHELL": "/bin/bash", "PASSWORD": token},
        )
    q.put("done")


@app.local_entrypoint()
def main():
    with Queue.ephemeral() as q:
        run_vscode.spawn(q)
        url, token = q.get()
        time.sleep(1)  # Give VS Code a chance to start up
        webbrowser.open(url)
        assert q.get() == "done"<|MERGE_RESOLUTION|>--- conflicted
+++ resolved
@@ -22,11 +22,7 @@
 FIXUD_INSTALLER = "https://github.com/boxboat/fixuid/releases/download/v0.6.0/fixuid-0.6.0-linux-$ARCH.tar.gz"
 
 
-<<<<<<< HEAD
-app = App(include_source=True)
-=======
 app = App(include_source=True)  # TODO: remove include_source=True when automount is disabled by default
->>>>>>> d499c66f
 image = (
     Image.from_registry(args.get("image"), add_python="3.11")
     .apt_install("curl", "dumb-init", "git", "git-lfs")
