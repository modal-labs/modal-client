# Copyright Modal Labs 2022
import asyncio
import os
from collections.abc import AsyncGenerator, Sequence
from typing import TYPE_CHECKING, AsyncIterator, Literal, Optional, Union, overload

if TYPE_CHECKING:
    import _typeshed

from google.protobuf.message import Message
from grpclib import GRPCError, Status

from modal._tunnel import Tunnel
from modal.cloud_bucket_mount import _CloudBucketMount, cloud_bucket_mounts_to_proto
from modal.volume import _Volume
from modal_proto import api_pb2

from ._location import parse_cloud_provider
from ._resolver import Resolver
from ._resources import convert_fn_config_to_resources_config
from ._utils.async_utils import synchronize_api
from ._utils.deprecation import deprecation_error
from ._utils.grpc_utils import retry_transient_errors
from ._utils.mount_utils import validate_network_file_systems, validate_volumes
from .client import _Client
from .config import config
from .container_process import _ContainerProcess
from .exception import ExecutionError, InvalidError, SandboxTerminatedError, SandboxTimeoutError
from .file_io import _FileIO
from .gpu import GPU_T
from .image import _Image
from .io_streams import StreamReader, StreamWriter, _StreamReader, _StreamWriter
from .mount import _Mount
from .network_file_system import _NetworkFileSystem, network_file_system_mount_protos
from .object import _get_environment_name, _Object
from .proxy import _Proxy
from .scheduler_placement import SchedulerPlacement
from .secret import _Secret
from .stream_type import StreamType

_default_image: _Image = _Image.debian_slim()


if TYPE_CHECKING:
    import modal.app


class _Sandbox(_Object, type_prefix="sb"):
    """A `Sandbox` object lets you interact with a running sandbox. This API is similar to Python's
    [asyncio.subprocess.Process](https://docs.python.org/3/library/asyncio-subprocess.html#asyncio.subprocess.Process).

    Refer to the [guide](/docs/guide/sandbox) on how to spawn and use sandboxes.
    """

    _result: Optional[api_pb2.GenericResult]
    _stdout: _StreamReader[str]
    _stderr: _StreamReader[str]
    _stdin: _StreamWriter
    _task_id: Optional[str] = None
    _tunnels: Optional[dict[int, Tunnel]] = None

    @staticmethod
    def _new(
        entrypoint_args: Sequence[str],
        image: _Image,
        mounts: Sequence[_Mount],
        secrets: Sequence[_Secret],
        timeout: Optional[int] = None,
        workdir: Optional[str] = None,
        gpu: GPU_T = None,
        cloud: Optional[str] = None,
        region: Optional[Union[str, Sequence[str]]] = None,
        cpu: Optional[float] = None,
        memory: Optional[Union[int, tuple[int, int]]] = None,
        network_file_systems: dict[Union[str, os.PathLike], _NetworkFileSystem] = {},
        block_network: bool = False,
        cidr_allowlist: Optional[Sequence[str]] = None,
        volumes: dict[Union[str, os.PathLike], Union[_Volume, _CloudBucketMount]] = {},
        pty_info: Optional[api_pb2.PTYInfo] = None,
        encrypted_ports: Sequence[int] = [],
        unencrypted_ports: Sequence[int] = [],
        proxy: Optional[_Proxy] = None,
        _experimental_scheduler_placement: Optional[SchedulerPlacement] = None,
    ) -> "_Sandbox":
        """mdmd:hidden"""

        if len(entrypoint_args) == 0:
            raise InvalidError("entrypoint_args must not be empty")

        validated_network_file_systems = validate_network_file_systems(network_file_systems)

        scheduler_placement: Optional[SchedulerPlacement] = _experimental_scheduler_placement
        if region:
            if scheduler_placement:
                raise InvalidError("`region` and `_experimental_scheduler_placement` cannot be used together")
            scheduler_placement = SchedulerPlacement(region=region)

        if isinstance(gpu, list):
            raise InvalidError(
                "Sandboxes do not support configuring a list of GPUs. "
                "Specify a single GPU configuration, e.g. gpu='a10g'"
            )

        if workdir is not None and not workdir.startswith("/"):
            raise InvalidError(f"workdir must be an absolute path, got: {workdir}")

        # Validate volumes
        validated_volumes = validate_volumes(volumes)
        cloud_bucket_mounts = [(k, v) for k, v in validated_volumes if isinstance(v, _CloudBucketMount)]
        validated_volumes = [(k, v) for k, v in validated_volumes if isinstance(v, _Volume)]

        def _deps() -> list[_Object]:
            deps: list[_Object] = [image] + list(mounts) + list(secrets)
            for _, vol in validated_network_file_systems:
                deps.append(vol)
            for _, vol in validated_volumes:
                deps.append(vol)
            for _, cloud_bucket_mount in cloud_bucket_mounts:
                if cloud_bucket_mount.secret:
                    deps.append(cloud_bucket_mount.secret)
            if proxy:
                deps.append(proxy)
            return deps

        async def _load(self: _Sandbox, resolver: Resolver, _existing_object_id: Optional[str]):
            # Relies on dicts being ordered (true as of Python 3.6).
            volume_mounts = [
                api_pb2.VolumeMount(
                    mount_path=path,
                    volume_id=volume.object_id,
                    allow_background_commits=True,
                )
                for path, volume in validated_volumes
            ]

            open_ports = [api_pb2.PortSpec(port=port, unencrypted=False) for port in encrypted_ports]
            open_ports.extend([api_pb2.PortSpec(port=port, unencrypted=True) for port in unencrypted_ports])

            if block_network:
                # If the network is blocked, cidr_allowlist is invalid as we don't allow any network access.
                if cidr_allowlist is not None:
                    raise InvalidError("`cidr_allowlist` cannot be used when `block_network` is enabled")
                network_access = api_pb2.NetworkAccess(
                    network_access_type=api_pb2.NetworkAccess.NetworkAccessType.BLOCKED,
                )
            elif cidr_allowlist is None:
                # If the allowlist is empty, we allow all network access.
                network_access = api_pb2.NetworkAccess(
                    network_access_type=api_pb2.NetworkAccess.NetworkAccessType.OPEN,
                )
            else:
                network_access = api_pb2.NetworkAccess(
                    network_access_type=api_pb2.NetworkAccess.NetworkAccessType.ALLOWLIST,
                    allowed_cidrs=cidr_allowlist,
                )

            ephemeral_disk = None  # Ephemeral disk requests not supported on Sandboxes.
            definition = api_pb2.Sandbox(
                entrypoint_args=entrypoint_args,
                image_id=image.object_id,
                mount_ids=[mount.object_id for mount in mounts] + [mount.object_id for mount in image._mount_layers],
                secret_ids=[secret.object_id for secret in secrets],
                timeout_secs=timeout,
                workdir=workdir,
                resources=convert_fn_config_to_resources_config(
                    cpu=cpu, memory=memory, gpu=gpu, ephemeral_disk=ephemeral_disk
                ),
                cloud_provider=parse_cloud_provider(cloud) if cloud else None,
                nfs_mounts=network_file_system_mount_protos(validated_network_file_systems, False),
                runtime_debug=config.get("function_runtime_debug"),
                cloud_bucket_mounts=cloud_bucket_mounts_to_proto(cloud_bucket_mounts),
                volume_mounts=volume_mounts,
                pty_info=pty_info,
                scheduler_placement=scheduler_placement.proto if scheduler_placement else None,
                worker_id=config.get("worker_id"),
                open_ports=api_pb2.PortSpecs(ports=open_ports),
                network_access=network_access,
                proxy_id=(proxy.object_id if proxy else None),
            )

            # Note - `resolver.app_id` will be `None` for app-less sandboxes
            create_req = api_pb2.SandboxCreateRequest(
                app_id=resolver.app_id, definition=definition, environment_name=resolver.environment_name
            )
            create_resp = await retry_transient_errors(resolver.client.stub.SandboxCreate, create_req)

            sandbox_id = create_resp.sandbox_id
            self._hydrate(sandbox_id, resolver.client, None)

        return _Sandbox._from_loader(_load, "Sandbox()", deps=_deps)

    @staticmethod
    async def create(
        *entrypoint_args: str,
        app: Optional["modal.app._App"] = None,  # Optionally associate the sandbox with an app
        environment_name: Optional[str] = None,  # Optionally override the default environment
        image: Optional[_Image] = None,  # The image to run as the container for the sandbox.
        mounts: Sequence[_Mount] = (),  # Mounts to attach to the sandbox.
        secrets: Sequence[_Secret] = (),  # Environment variables to inject into the sandbox.
        network_file_systems: dict[Union[str, os.PathLike], _NetworkFileSystem] = {},
        timeout: Optional[int] = None,  # Maximum execution time of the sandbox in seconds.
        workdir: Optional[str] = None,  # Working directory of the sandbox.
        gpu: GPU_T = None,
        cloud: Optional[str] = None,
        region: Optional[Union[str, Sequence[str]]] = None,  # Region or regions to run the sandbox on.
        # Specify, in fractional CPU cores, how many CPU cores to request.
        # Or, pass (request, limit) to additionally specify a hard limit in fractional CPU cores.
        # CPU throttling will prevent a container from exceeding its specified limit.
        cpu: Optional[Union[float, tuple[float, float]]] = None,
        # Specify, in MiB, a memory request which is the minimum memory required.
        # Or, pass (request, limit) to additionally specify a hard limit in MiB.
        memory: Optional[Union[int, tuple[int, int]]] = None,
        block_network: bool = False,  # Whether to block network access
        # List of CIDRs the sandbox is allowed to access. If None, all CIDRs are allowed.
        cidr_allowlist: Optional[Sequence[str]] = None,
        volumes: dict[
            Union[str, os.PathLike], Union[_Volume, _CloudBucketMount]
        ] = {},  # Mount points for Modal Volumes and CloudBucketMounts
        pty_info: Optional[api_pb2.PTYInfo] = None,
        # List of ports to tunnel into the sandbox. Encrypted ports are tunneled with TLS.
        encrypted_ports: Sequence[int] = [],
        # List of ports to tunnel into the sandbox without encryption.
        unencrypted_ports: Sequence[int] = [],
        # Reference to a Modal Proxy to use in front of this Sandbox.
        proxy: Optional[_Proxy] = None,
        _experimental_scheduler_placement: Optional[
            SchedulerPlacement
        ] = None,  # Experimental controls over fine-grained scheduling (alpha).
        client: Optional[_Client] = None,
    ) -> "_Sandbox":
        from .app import _App

        environment_name = _get_environment_name(environment_name)

        # If there are no entrypoint args, we'll sleep forever so that the sandbox will stay
        # alive long enough for the user to interact with it.
        if len(entrypoint_args) == 0:
            max_sleep_time = 60 * 60 * 24 * 2  # 2 days is plenty since workers roll every 24h
            entrypoint_args = ("sleep", str(max_sleep_time))

        # TODO(erikbern): Get rid of the `_new` method and create an already-hydrated object
        obj = _Sandbox._new(
            entrypoint_args,
            image=image or _default_image,
            mounts=mounts,
            secrets=secrets,
            timeout=timeout,
            workdir=workdir,
            gpu=gpu,
            cloud=cloud,
            region=region,
            cpu=cpu,
            memory=memory,
            network_file_systems=network_file_systems,
            block_network=block_network,
            cidr_allowlist=cidr_allowlist,
            volumes=volumes,
            pty_info=pty_info,
            encrypted_ports=encrypted_ports,
            unencrypted_ports=unencrypted_ports,
            proxy=proxy,
            _experimental_scheduler_placement=_experimental_scheduler_placement,
        )

        app_id: Optional[str] = None
        app_client: Optional[_Client] = None

        if app is not None:
            if app.app_id is None:
                raise ValueError(
                    "App has not been initialized yet. To create an App lazily, use `App.lookup`: \n"
                    "app = modal.App.lookup('my-app', create_if_missing=True)\n"
                    "modal.Sandbox.create('echo', 'hi', app=app)\n"
                    "In order to initialize an existing `App` object, refer to our docs: https://modal.com/docs/guide/apps"
                )

            app_id = app.app_id
            app_client = app._client
        elif _App._container_app is not None:
            app_id = _App._container_app.app_id
            app_client = _App._container_app.client
        else:
            arglist = ", ".join(repr(s) for s in entrypoint_args)
            deprecation_error(
                (2024, 9, 14),
                "Creating a `Sandbox` without an `App` is deprecated.\n\n"
                "You may pass in an `App` object, or reference one by name with `App.lookup`:\n\n"
                "```\n"
                "app = modal.App.lookup('sandbox-app', create_if_missing=True)\n"
                f"sb = modal.Sandbox.create({arglist}, app=app)\n"
                "```",
            )

        client = client or app_client or await _Client.from_env()

        resolver = Resolver(client, environment_name=environment_name, app_id=app_id)
        await resolver.load(obj)
        return obj

    def _hydrate_metadata(self, handle_metadata: Optional[Message]):
        self._stdout: _StreamReader[str] = StreamReader[str](
            api_pb2.FILE_DESCRIPTOR_STDOUT, self.object_id, "sandbox", self._client, by_line=True
        )
        self._stderr: _StreamReader[str] = StreamReader[str](
            api_pb2.FILE_DESCRIPTOR_STDERR, self.object_id, "sandbox", self._client, by_line=True
        )
        self._stdin = StreamWriter(self.object_id, "sandbox", self._client)
        self._result = None

    @staticmethod
    async def from_id(sandbox_id: str, client: Optional[_Client] = None) -> "_Sandbox":
        """Construct a Sandbox from an id and look up the Sandbox result.

        The ID of a Sandbox object can be accessed using `.object_id`.
        """
        if client is None:
            client = await _Client.from_env()

        req = api_pb2.SandboxWaitRequest(sandbox_id=sandbox_id, timeout=0)
        resp = await retry_transient_errors(client.stub.SandboxWait, req)

        obj = _Sandbox._new_hydrated(sandbox_id, client, None)
        obj._result = resp.result

        return obj

    async def set_tags(self, tags: dict[str, str], *, client: Optional[_Client] = None):
        """Set tags (key-value pairs) on the Sandbox. Tags can be used to filter results in `Sandbox.list`."""
        environment_name = _get_environment_name()
        if client is None:
            client = await _Client.from_env()

        tags_list = [api_pb2.SandboxTag(tag_name=name, tag_value=value) for name, value in tags.items()]

        req = api_pb2.SandboxTagsSetRequest(
            environment_name=environment_name,
            sandbox_id=self.object_id,
            tags=tags_list,
        )
        try:
            await retry_transient_errors(client.stub.SandboxTagsSet, req)
        except GRPCError as exc:
            raise InvalidError(exc.message) if exc.status == Status.INVALID_ARGUMENT else exc

    async def snapshot_filesystem(self, timeout: int = 55) -> _Image:
        """Snapshot the filesystem of the Sandbox.

        Returns an [`Image`](https://modal.com/docs/reference/modal.Image) object which
        can be used to spawn a new Sandbox with the same filesystem.
        """
        req = api_pb2.SandboxSnapshotFsRequest(sandbox_id=self.object_id, timeout=timeout)
        resp = await retry_transient_errors(self._client.stub.SandboxSnapshotFs, req)

        if resp.result.status != api_pb2.GenericResult.GENERIC_STATUS_SUCCESS:
            raise ExecutionError(resp.result.exception)

        image_id = resp.image_id
        metadata = resp.image_metadata

        async def _load(self: _Image, resolver: Resolver, existing_object_id: Optional[str]):
            self._hydrate(image_id, resolver.client, metadata)

        rep = "Image()"
        image = _Image._from_loader(_load, rep)

        return image

    # Live handle methods

    async def wait(self, raise_on_termination: bool = True):
        """Wait for the Sandbox to finish running."""

        while True:
            req = api_pb2.SandboxWaitRequest(sandbox_id=self.object_id, timeout=50)
            resp = await retry_transient_errors(self._client.stub.SandboxWait, req)
            if resp.result.status:
                self._result = resp.result

                if resp.result.status == api_pb2.GenericResult.GENERIC_STATUS_TIMEOUT:
                    raise SandboxTimeoutError()
                elif resp.result.status == api_pb2.GenericResult.GENERIC_STATUS_TERMINATED and raise_on_termination:
                    raise SandboxTerminatedError()
                break

    async def tunnels(self, timeout: int = 50) -> dict[int, Tunnel]:
        """Get tunnel metadata for the sandbox.

        Raises `SandboxTimeoutError` if the tunnels are not available after the timeout.

        Returns a dictionary of `Tunnel` objects which are keyed by the container port.

        NOTE: Previous to client v0.64.152, this returned a list of `TunnelData` objects.
        """

        if self._tunnels:
            return self._tunnels

        req = api_pb2.SandboxGetTunnelsRequest(sandbox_id=self.object_id, timeout=timeout)
        resp = await retry_transient_errors(self._client.stub.SandboxGetTunnels, req)

        # If we couldn't get the tunnels in time, report the timeout.
        if resp.result.status == api_pb2.GenericResult.GENERIC_STATUS_TIMEOUT:
            raise SandboxTimeoutError()

        # Otherwise, we got the tunnels and can report the result.
        self._tunnels = {
            t.container_port: Tunnel(t.host, t.port, t.unencrypted_host, t.unencrypted_port) for t in resp.tunnels
        }

        return self._tunnels

    async def terminate(self):
        """Terminate Sandbox execution.

        This is a no-op if the Sandbox has already finished running."""

        await retry_transient_errors(
            self._client.stub.SandboxTerminate, api_pb2.SandboxTerminateRequest(sandbox_id=self.object_id)
        )
        await self.wait(raise_on_termination=False)

    async def poll(self) -> Optional[int]:
        """Check if the Sandbox has finished running.

        Returns `None` if the Sandbox is still running, else returns the exit code.
        """

        req = api_pb2.SandboxWaitRequest(sandbox_id=self.object_id, timeout=0)
        resp = await retry_transient_errors(self._client.stub.SandboxWait, req)

        if resp.result.status:
            self._result = resp.result

        return self.returncode

    async def _get_task_id(self):
        while not self._task_id:
            resp = await self._client.stub.SandboxGetTaskId(api_pb2.SandboxGetTaskIdRequest(sandbox_id=self.object_id))
            self._task_id = resp.task_id
            if not self._task_id:
                await asyncio.sleep(0.5)
        return self._task_id

    @overload
    async def exec(
        self,
        *cmds: str,
        pty_info: Optional[api_pb2.PTYInfo] = None,
        stdout: StreamType = StreamType.PIPE,
        stderr: StreamType = StreamType.PIPE,
        timeout: Optional[int] = None,
        workdir: Optional[str] = None,
        secrets: Sequence[_Secret] = (),
        text: Literal[True] = True,
        bufsize: Literal[-1, 1] = -1,
        _pty_info: Optional[api_pb2.PTYInfo] = None,
    ) -> _ContainerProcess[str]:
        ...

    @overload
    async def exec(
        self,
        *cmds: str,
        pty_info: Optional[api_pb2.PTYInfo] = None,
        stdout: StreamType = StreamType.PIPE,
        stderr: StreamType = StreamType.PIPE,
        timeout: Optional[int] = None,
        workdir: Optional[str] = None,
        secrets: Sequence[_Secret] = (),
        text: Literal[False] = False,
        bufsize: Literal[-1, 1] = -1,
        _pty_info: Optional[api_pb2.PTYInfo] = None,
    ) -> _ContainerProcess[bytes]:
        ...

    async def exec(
        self,
        *cmds: str,
        pty_info: Optional[api_pb2.PTYInfo] = None,  # Deprecated: internal use only
        stdout: StreamType = StreamType.PIPE,
        stderr: StreamType = StreamType.PIPE,
        timeout: Optional[int] = None,
        workdir: Optional[str] = None,
        secrets: Sequence[_Secret] = (),
        # Encode output as text.
        text: bool = True,
        # Control line-buffered output.
        # -1 means unbuffered, 1 means line-buffered (only available if `text=True`).
        bufsize: Literal[-1, 1] = -1,
        # Internal option to set terminal size and metadata
        _pty_info: Optional[api_pb2.PTYInfo] = None,
    ):
        """Execute a command in the Sandbox and return
        a [`ContainerProcess`](/docs/reference/modal.ContainerProcess#modalcontainer_process) handle.

        **Usage**

        ```python
        app = modal.App.lookup("my-app", create_if_missing=True)

        sandbox = modal.Sandbox.create("sleep", "infinity", app=app)

        process = sandbox.exec("bash", "-c", "for i in $(seq 1 10); do echo foo $i; sleep 0.5; done")

        for line in process.stdout:
            print(line)
        ```
        """

        if workdir is not None and not workdir.startswith("/"):
            raise InvalidError(f"workdir must be an absolute path, got: {workdir}")

        # Force secret resolution so we can pass the secret IDs to the backend.
        for secret in secrets:
            await secret.resolve(client=self._client)

        task_id = await self._get_task_id()
        req = api_pb2.ContainerExecRequest(
            task_id=task_id,
            command=cmds,
            pty_info=_pty_info or pty_info,
            runtime_debug=config.get("function_runtime_debug"),
            timeout_secs=timeout or 0,
            workdir=workdir,
            secret_ids=[secret.object_id for secret in secrets],
        )
        resp = await retry_transient_errors(self._client.stub.ContainerExec, req)
        by_line = bufsize == 1
        return _ContainerProcess(resp.exec_id, self._client, stdout=stdout, stderr=stderr, text=text, by_line=by_line)

    @overload
    async def open(
        self,
        path: str,
        mode: "_typeshed.OpenTextMode",
    ) -> _FileIO[str]:
        ...

    @overload
    async def open(
        self,
        path: str,
        mode: "_typeshed.OpenBinaryMode",
    ) -> _FileIO[bytes]:
        ...

    async def open(
        self,
        path: str,
        mode: Union["_typeshed.OpenTextMode", "_typeshed.OpenBinaryMode"] = "r",
    ):
        """Open a file in the Sandbox and return
        a [`FileIO`](/docs/reference/modal.FileIO#modalfile_io) handle.

        **Usage**

        ```python notest
        sb = modal.Sandbox.create(app=sb_app)
        f = sb.open("/test.txt", "w")
        f.write("hello")
        f.close()
        ```
        """
        task_id = await self._get_task_id()
        return await _FileIO.create(path, mode, self._client, task_id)

<<<<<<< HEAD
    async def watch(
        self,
        path: str,
        recursive: Optional[bool] = None,
        timeout: Optional[int] = None,
    ) -> AsyncIterator[bytes]:
        task_id = await self._get_task_id()
        async for event in _FileIO.watch(path, self._client, task_id, recursive, timeout):
            yield event
=======
    async def ls(self, path: str) -> list[str]:
        """List the contents of a directory in the Sandbox."""
        task_id = await self._get_task_id()
        return await _FileIO.ls(path, self._client, task_id)

    async def mkdir(self, path: str, parents: bool = False) -> None:
        """Create a new directory in the Sandbox."""
        task_id = await self._get_task_id()
        return await _FileIO.mkdir(path, self._client, task_id, parents)

    async def rm(self, path: str, recursive: bool = False) -> None:
        """Remove a file or directory in the Sandbox."""
        task_id = await self._get_task_id()
        return await _FileIO.rm(path, self._client, task_id, recursive)
>>>>>>> 635d1e3a

    @property
    def stdout(self) -> _StreamReader[str]:
        """
        [`StreamReader`](/docs/reference/modal.io_streams#modalio_streamsstreamreader) for
        the sandbox's stdout stream.
        """

        return self._stdout

    @property
    def stderr(self) -> _StreamReader[str]:
        """[`StreamReader`](/docs/reference/modal.io_streams#modalio_streamsstreamreader) for
        the sandbox's stderr stream.
        """

        return self._stderr

    @property
    def stdin(self) -> _StreamWriter:
        """
        [`StreamWriter`](/docs/reference/modal.io_streams#modalio_streamsstreamwriter) for
        the sandbox's stdin stream.
        """

        return self._stdin

    @property
    def returncode(self) -> Optional[int]:
        """Return code of the sandbox process if it has finished running, else `None`."""

        if self._result is None:
            return None
        # Statuses are converted to exitcodes so we can conform to subprocess API.
        # TODO: perhaps there should be a separate property that returns an enum directly?
        elif self._result.status == api_pb2.GenericResult.GENERIC_STATUS_TIMEOUT:
            return 124
        elif self._result.status == api_pb2.GenericResult.GENERIC_STATUS_TERMINATED:
            return 137
        else:
            return self._result.exitcode

    @staticmethod
    async def list(
        *, app_id: Optional[str] = None, tags: Optional[dict[str, str]] = None, client: Optional[_Client] = None
    ) -> AsyncGenerator["_Sandbox", None]:
        """List all sandboxes for the current environment or app ID (if specified). If tags are specified, only
        sandboxes that have at least those tags are returned. Returns an iterator over `Sandbox` objects."""
        before_timestamp = None
        environment_name = _get_environment_name()
        if client is None:
            client = await _Client.from_env()

        tags_list = [api_pb2.SandboxTag(tag_name=name, tag_value=value) for name, value in tags.items()] if tags else []

        while True:
            req = api_pb2.SandboxListRequest(
                app_id=app_id,
                before_timestamp=before_timestamp,
                environment_name=environment_name,
                include_finished=False,
                tags=tags_list,
            )

            # Fetches a batch of sandboxes.
            try:
                resp = await retry_transient_errors(client.stub.SandboxList, req)
            except GRPCError as exc:
                raise InvalidError(exc.message) if exc.status == Status.INVALID_ARGUMENT else exc

            if not resp.sandboxes:
                return

            for sandbox_info in resp.sandboxes:
                obj = _Sandbox._new_hydrated(sandbox_info.id, client, None)
                obj._result = sandbox_info.task_info.result
                yield obj

            # Fetch the next batch starting from the end of the current one.
            before_timestamp = resp.sandboxes[-1].created_at


Sandbox = synchronize_api(_Sandbox)


def __getattr__(name):
    if name == "LogsReader":
        deprecation_error(
            (2024, 8, 12),
            "`modal.sandbox.LogsReader` is deprecated. Please import `modal.io_streams.StreamReader` instead.",
        )
        from .io_streams import StreamReader

        return StreamReader
    elif name == "StreamWriter":
        deprecation_error(
            (2024, 8, 12),
            "`modal.sandbox.StreamWriter` is deprecated. Please import `modal.io_streams.StreamWriter` instead.",
        )
        from .io_streams import StreamWriter

        return StreamWriter
    raise AttributeError(f"module {__name__} has no attribute {name}")<|MERGE_RESOLUTION|>--- conflicted
+++ resolved
@@ -564,7 +564,21 @@
         task_id = await self._get_task_id()
         return await _FileIO.create(path, mode, self._client, task_id)
 
-<<<<<<< HEAD
+    async def ls(self, path: str) -> list[str]:
+        """List the contents of a directory in the Sandbox."""
+        task_id = await self._get_task_id()
+        return await _FileIO.ls(path, self._client, task_id)
+
+    async def mkdir(self, path: str, parents: bool = False) -> None:
+        """Create a new directory in the Sandbox."""
+        task_id = await self._get_task_id()
+        return await _FileIO.mkdir(path, self._client, task_id, parents)
+
+    async def rm(self, path: str, recursive: bool = False) -> None:
+        """Remove a file or directory in the Sandbox."""
+        task_id = await self._get_task_id()
+        return await _FileIO.rm(path, self._client, task_id, recursive)
+
     async def watch(
         self,
         path: str,
@@ -574,22 +588,6 @@
         task_id = await self._get_task_id()
         async for event in _FileIO.watch(path, self._client, task_id, recursive, timeout):
             yield event
-=======
-    async def ls(self, path: str) -> list[str]:
-        """List the contents of a directory in the Sandbox."""
-        task_id = await self._get_task_id()
-        return await _FileIO.ls(path, self._client, task_id)
-
-    async def mkdir(self, path: str, parents: bool = False) -> None:
-        """Create a new directory in the Sandbox."""
-        task_id = await self._get_task_id()
-        return await _FileIO.mkdir(path, self._client, task_id, parents)
-
-    async def rm(self, path: str, recursive: bool = False) -> None:
-        """Remove a file or directory in the Sandbox."""
-        task_id = await self._get_task_id()
-        return await _FileIO.rm(path, self._client, task_id, recursive)
->>>>>>> 635d1e3a
 
     @property
     def stdout(self) -> _StreamReader[str]:
