--- conflicted
+++ resolved
@@ -565,7 +565,7 @@
         """Fetches any tags (key-value pairs) currently attached to this Sandbox from the server."""
         req = api_pb2.SandboxTagsGetRequest(sandbox_id=self.object_id)
         try:
-            resp = await retry_transient_errors(self._client.stub.SandboxTagsGet, req)
+            resp = await self._client.stub.SandboxTagsGet(req)
         except GRPCError as exc:
             raise InvalidError(exc.message) if exc.status == Status.INVALID_ARGUMENT else exc
 
@@ -589,11 +589,7 @@
             tags=tags_list,
         )
         try:
-<<<<<<< HEAD
-            await client.stub.SandboxTagsSet(req)
-=======
-            await retry_transient_errors(self._client.stub.SandboxTagsSet, req)
->>>>>>> 040e0af6
+            await self._client.stub.SandboxTagsSet(req)
         except GRPCError as exc:
             raise InvalidError(exc.message) if exc.status == Status.INVALID_ARGUMENT else exc
 
@@ -683,13 +679,8 @@
             except Exception as e:
                 raise InvalidError(f"Failed to serialize user_metadata: {e}")
 
-<<<<<<< HEAD
-        req = api_pb2.SandboxCreateConnectTokenRequest(sandbox_id=self.object_id, metadata=metadata)
+        req = api_pb2.SandboxCreateConnectTokenRequest(sandbox_id=self.object_id, user_metadata=user_metadata)
         resp = await self._client.stub.SandboxCreateConnectToken(req)
-=======
-        req = api_pb2.SandboxCreateConnectTokenRequest(sandbox_id=self.object_id, user_metadata=user_metadata)
-        resp = await retry_transient_errors(self._client.stub.SandboxCreateConnectToken, req)
->>>>>>> 040e0af6
         return SandboxConnectCredentials(resp.url, resp.token)
 
     async def reload_volumes(self) -> None:
