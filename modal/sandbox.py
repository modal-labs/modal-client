--- conflicted
+++ resolved
@@ -353,18 +353,16 @@
                 "A sandbox's environment is determined by the app it is associated with.",
             )
 
-<<<<<<< HEAD
-        secrets = secrets or []
-        if env:
-            secrets = [*secrets, _Secret.from_dict(env)]
-=======
         if pty_info is not None:
             deprecation_warning(
                 (2025, 9, 12),
                 "The `pty_info` parameter is deprecated and will be removed in a future release. "
                 "Set the `pty` parameter to `True` instead.",
             )
->>>>>>> c81bcd83
+
+        secrets = secrets or []
+        if env:
+            secrets = [*secrets, _Secret.from_dict(env)]
 
         return await _Sandbox._create(
             *args,
@@ -401,16 +399,10 @@
     async def _create(
         *args: str,
         app: Optional["modal.app._App"] = None,
-<<<<<<< HEAD
-        name: Optional[str] = None,  # Optionally give the sandbox a name. Unique within an app.
-        image: Optional[_Image] = None,  # The image to run as the container for the sandbox.
-        env: Optional[dict[str, Optional[str]]] = None,  # Environment variables to set in the Sandbox.
-        secrets: Optional[Collection[_Secret]] = None,  # Secrets to inject into the Sandbox as environment variables.
-=======
         name: Optional[str] = None,
         image: Optional[_Image] = None,
-        secrets: Sequence[_Secret] = (),
->>>>>>> c81bcd83
+        env: Optional[dict[str, Optional[str]]] = None,
+        secrets: Optional[Collection[_Secret]] = None,
         mounts: Sequence[_Mount] = (),
         network_file_systems: dict[Union[str, os.PathLike], _NetworkFileSystem] = {},
         timeout: int = 300,
@@ -423,9 +415,7 @@
         memory: Optional[Union[int, tuple[int, int]]] = None,
         block_network: bool = False,
         cidr_allowlist: Optional[Sequence[str]] = None,
-        volumes: dict[
-            Union[str, os.PathLike], Union[_Volume, _CloudBucketMount]
-        ] = {},
+        volumes: dict[Union[str, os.PathLike], Union[_Volume, _CloudBucketMount]] = {},
         pty: bool = False,
         encrypted_ports: Sequence[int] = [],
         h2_ports: Sequence[int] = [],
@@ -433,9 +423,7 @@
         proxy: Optional[_Proxy] = None,
         experimental_options: Optional[dict[str, bool]] = None,
         _experimental_enable_snapshot: bool = False,
-        _experimental_scheduler_placement: Optional[
-            SchedulerPlacement
-        ] = None,
+        _experimental_scheduler_placement: Optional[SchedulerPlacement] = None,
         client: Optional[_Client] = None,
         verbose: bool = False,
         pty_info: Optional[api_pb2.PTYInfo] = None,
