--- conflicted
+++ resolved
@@ -108,9 +108,6 @@
         environment_name: Optional[str] = None,
         create_if_missing: bool = False,
     ) -> "_Volume":
-<<<<<<< HEAD
-        """Create a reference to a persisted volume"""
-=======
         """Create a reference to a persisted volume. Optionally create it lazily.
 
         **Example Usage**
@@ -128,7 +125,6 @@
             pass
         ```
         """
->>>>>>> b8f4d59d
 
         async def _load(self: _Volume, resolver: Resolver, existing_object_id: Optional[str]):
             req = api_pb2.VolumeGetOrCreateRequest(
