# Copyright Modal Labs 2022
from __future__ import annotations

import asyncio
import contextlib
import functools
import io
import platform
import re
import sys
from datetime import timedelta
from typing import Callable, Optional

from grpclib.exceptions import GRPCError, StreamTerminatedError
from rich.console import Console, Group, RenderableType
from rich.live import Live
from rich.panel import Panel
from rich.progress import (
    BarColumn,
    DownloadColumn,
    MofNCompleteColumn,
    Progress,
    ProgressColumn,
    TaskID,
    TextColumn,
    TimeElapsedColumn,
    TimeRemainingColumn,
    TransferSpeedColumn,
)
from rich.spinner import Spinner
from rich.text import Text

from modal_proto import api_pb2
<<<<<<< HEAD
from modal_utils.async_utils import TaskContext
from modal_utils.grpc_utils import RETRYABLE_GRPC_STATUS_CODES, unary_stream
=======
>>>>>>> 737990f9

from ._container_exec import handle_exec_input
from ._utils.grpc_utils import RETRYABLE_GRPC_STATUS_CODES, unary_stream
from .client import _Client
from .config import logger

if platform.system() == "Windows":
    default_spinner = "line"
else:
    default_spinner = "dots"


class FunctionQueuingColumn(ProgressColumn):
    """Renders time elapsed, including task.completed as additional elapsed time."""

    def __init__(self):
        self.lag = 0
        super().__init__()

    def render(self, task) -> Text:
        self.lag = max(task.completed - task.elapsed, self.lag)
        if task.finished:
            elapsed = max(task.finished_time, task.completed)
        else:
            elapsed = task.elapsed + self.lag
        delta = timedelta(seconds=int(elapsed))
        return Text(str(delta), style="progress.elapsed")


def step_progress(text: str = "") -> Spinner:
    """Returns the element to be rendered when a step is in progress."""
    return Spinner(default_spinner, text, style="blue")


def step_progress_update(spinner: Spinner, message: str):
    spinner.update(text=message)


def step_completed(message: str, is_substep: bool = False) -> RenderableType:
    """Returns the element to be rendered when a step is completed."""

    STEP_COMPLETED = "[green]✓[/green]"
    SUBSTEP_COMPLETED = "🔨"

    symbol = SUBSTEP_COMPLETED if is_substep else STEP_COMPLETED
    return f"{symbol} {message}"


def download_progress_bar() -> Progress:
    """
    Returns a progress bar suitable for showing file download progress.
    Requires passing a `path: str` data field for rendering.
    """
    return Progress(
        TextColumn("[bold white]{task.fields[path]}", justify="right"),
        BarColumn(bar_width=None),
        "[progress.percentage]{task.percentage:>3.1f}%",
        "•",
        DownloadColumn(),
        "•",
        TransferSpeedColumn(),
        "•",
        TimeRemainingColumn(),
        transient=True,
    )


class LineBufferedOutput(io.StringIO):
    """Output stream that buffers lines and passes them to a callback."""

    LINE_REGEX = re.compile("(\r\n|\r|\n)")

    def __init__(self, callback: Callable[[str], None]):
        self._callback = callback
        self._buf = ""

    def write(self, data: str):
        chunks = self.LINE_REGEX.split(self._buf + data)

        # re.split("(<exp>)") returns the matched groups, and also the separators.
        # e.g. re.split("(+)", "a+b") returns ["a", "+", "b"].
        # This means that chunks is guaranteed to be odd in length.

        completed_lines = "".join(chunks[:-1])
        remainder = chunks[-1]

        # Partially completed lines end with a carriage return. Append a newline so that they
        # are not overwritten by the `rich.Live` and prefix the inverse operation to the remaining
        # buffer. Note that this is not perfect -- when stdout and stderr are interleaved, the results
        # can have unexpected spacing.
        if completed_lines.endswith("\r"):
            completed_lines = completed_lines[:-1] + "\n"
            # Prepend cursor up + carriage return.
            remainder = "\x1b[1A\r" + remainder

        self._callback(completed_lines)
        self._buf = remainder

    def flush(self):
        pass

    def finalize(self):
        if self._buf:
            self._callback(self._buf)
            self._buf = ""


class OutputManager:
    _visible_progress: bool
    _console: Console
    _task_states: dict[str, int]
    _task_progress_items: dict[tuple[str, int], TaskID]
    _current_render_group: Optional[Group]
    _function_progress: Optional[Progress]
    _function_queueing_progress: Optional[Progress]
    _snapshot_progress: Optional[Progress]
    _line_buffers: dict[int, LineBufferedOutput]
    _status_spinner: Spinner
    _app_page_url: Optional[str]
    _show_image_logs: bool
    _status_spinner_live: Optional[Live]

    def __init__(self, stdout: io.TextIOWrapper, show_progress: bool, status_spinner_text: str = "Running app..."):
        self.stdout = stdout or sys.stdout

        self._visible_progress = show_progress
        self._console = Console(file=stdout, highlight=False)
        self._task_states = {}
        self._task_progress_items = {}
        self._current_render_group = None
        self._function_progress = None
        self._function_queueing_progress = None
        self._snapshot_progress = None
        self._line_buffers = {}
        self._status_spinner = step_progress(status_spinner_text)
        self._app_page_url = None
        self._show_image_logs = False

    def print_if_visible(self, renderable) -> None:
        if self._visible_progress:
            self._console.print(renderable)

    def ctx_if_visible(self, context_mgr):
        if self._visible_progress:
            return context_mgr
        return contextlib.nullcontext()

    def make_live(self, renderable: RenderableType) -> Live:
        """Creates a customized `rich.Live` instance with the given renderable. The renderable
        is placed in a `rich.Group` to allow for dynamic additions later."""
        self._function_progress = None
        self._current_render_group = Group(renderable)
        return Live(self._current_render_group, console=self._console, transient=True, refresh_per_second=4)

    def enable_image_logs(self):
        self._show_image_logs = True

    @property
    def function_progress(self) -> Progress:
        """Creates a `rich.Progress` instance with custom columns for function progress,
        and adds it to the current render group."""
        if not self._function_progress:
            self._function_progress = Progress(
                TextColumn("[progress.description][white]{task.description}[/white]"),
                BarColumn(),
                MofNCompleteColumn(),
                TimeRemainingColumn(),
                console=self._console,
            )
            if self._current_render_group:
                self._current_render_group.renderables.append(Panel(self._function_progress, style="gray50"))
        return self._function_progress

    @property
    def snapshot_progress(self) -> Progress:
        """Creates a `rich.Progress` instance with custom columns for image snapshot progress,
        and adds it to the current render group."""
        if not self._snapshot_progress:
            self._snapshot_progress = Progress(
                TextColumn("[progress.description]{task.description}"),
                BarColumn(),
                DownloadColumn(),
                TimeElapsedColumn(),
                console=self._console,
                transient=True,
            )
            if self._current_render_group:
                # Appear above function progress renderables.
                self._current_render_group.renderables.insert(0, self._snapshot_progress)
        return self._snapshot_progress

    @property
    def function_queueing_progress(self) -> Progress:
        """Creates a `rich.Progress` instance with custom columns for function queue waiting progress
        and adds it to the current render group."""
        if not self._function_queueing_progress:
            self._function_queueing_progress = Progress(
                TextColumn("[progress.description]{task.description}"),
                FunctionQueuingColumn(),
                console=self._console,
                transient=True,
            )
            if self._current_render_group:
                self._current_render_group.renderables.append(self._function_queueing_progress)
        return self._function_queueing_progress

    def function_progress_callback(self, tag: str, total: Optional[int]) -> Callable[[int, int], None]:
        """Adds a task to the current function_progress instance, and returns a callback
        to update task progress with new completed and total counts."""

        progress_task = self.function_progress.add_task(tag, total=total)

        def update_counts(completed: int, total: int):
            self.function_progress.update(progress_task, completed=completed, total=total)

        return update_counts

    def _print_log(self, fd: int, data: str) -> None:
        if fd == api_pb2.FILE_DESCRIPTOR_STDOUT:
            style = "blue"
        elif fd == api_pb2.FILE_DESCRIPTOR_STDERR:
            style = "red"
        elif fd == api_pb2.FILE_DESCRIPTOR_INFO:
            style = "yellow"
        else:
            raise Exception(f"Weird file descriptor {fd} for log output")

        self._console.out(data, style=style, end="")

    def update_app_page_url(self, app_page_url: str) -> None:
        self._app_page_url = app_page_url

    def update_task_state(self, task_id: str, state: int):
        """Updates the state of a task, sets the new task status string."""
        self._task_states[task_id] = state

        all_states = self._task_states.values()
        states_set = set(all_states)

        def tasks_at_state(state):
            return sum(x == state for x in all_states)

        # The most advanced state that's present informs the message.
        if api_pb2.TASK_STATE_ACTIVE in states_set or api_pb2.TASK_STATE_IDLE in states_set:
            tasks_running = tasks_at_state(api_pb2.TASK_STATE_ACTIVE)
            tasks_not_completed = len(self._task_states) - tasks_at_state(api_pb2.TASK_STATE_COMPLETED)
            message = f"Running ({tasks_running}/{tasks_not_completed} containers active)..."
        elif api_pb2.TASK_STATE_LOADING_IMAGE in states_set:
            tasks_loading = tasks_at_state(api_pb2.TASK_STATE_LOADING_IMAGE)
            message = f"Loading images ({tasks_loading} containers initializing)..."
        elif api_pb2.TASK_STATE_WORKER_ASSIGNED in states_set:
            message = "Worker assigned..."
        elif api_pb2.TASK_STATE_COMPLETED in states_set:
            tasks_completed = tasks_at_state(api_pb2.TASK_STATE_COMPLETED)
            message = f"Running ({tasks_completed} containers finished)..."
        else:
            message = "Running..."

        message = f"[blue]{message}[/blue] [grey70]View app at [underline]{self._app_page_url}[/underline][/grey70]"

        # Set the new message
        step_progress_update(self._status_spinner, message)

    def update_snapshot_progress(self, image_id: str, task_progress: api_pb2.TaskProgress) -> None:
        # TODO(erikbern): move this to sit on the resolver object, mostly
        completed = task_progress.pos
        total = task_progress.len

        task_key = (image_id, api_pb2.IMAGE_SNAPSHOT_UPLOAD)
        if task_key in self._task_progress_items:
            progress_task_id = self._task_progress_items[task_key]
        else:
            progress_task_id = self.snapshot_progress.add_task("[yellow]Uploading image snapshot…", total=total)
            self._task_progress_items[task_key] = progress_task_id

        try:
            self.snapshot_progress.update(progress_task_id, completed=completed, total=total)
            if completed == total:
                self.snapshot_progress.remove_task(progress_task_id)
        except KeyError:
            # Rich throws a KeyError if the task has already been removed.
            pass

    def update_queueing_progress(
        self, *, function_id: str, completed: int, total: Optional[int], description: Optional[str]
    ) -> None:
        """Handle queueing updates, ignoring completion updates for functions that have no queue progress bar."""
        task_key = (function_id, api_pb2.FUNCTION_QUEUED)
        task_description = description or f"'{function_id}' function waiting on worker"
        task_desc = f"[yellow]{task_description}. Time in queue:"
        if task_key in self._task_progress_items:
            progress_task_id = self._task_progress_items[task_key]
            try:
                self.function_queueing_progress.update(progress_task_id, completed=completed, total=total)
                if completed == total:
                    del self._task_progress_items[task_key]
                    self.function_queueing_progress.remove_task(progress_task_id)
            except KeyError:
                pass
        elif completed != total:  # Create new bar for queued function
            progress_task_id = self.function_queueing_progress.add_task(task_desc, start=True, total=None)
            self._task_progress_items[task_key] = progress_task_id

    async def put_log_content(self, log: api_pb2.TaskLogs):
        if self._visible_progress:
            stream = self._line_buffers.get(log.file_descriptor)
            if stream is None:
                stream = LineBufferedOutput(functools.partial(self._print_log, log.file_descriptor))
                self._line_buffers[log.file_descriptor] = stream
            stream.write(log.data)
        elif hasattr(self.stdout, "buffer"):
            # If we're not showing progress, there's no need to buffer lines,
            # because the progress spinner can't interfere with output.

            data = log.data.encode("utf-8")
            written = 0
            n_retries = 0
            while written < len(data):
                try:
                    written += self.stdout.buffer.write(data[written:])
                    self.stdout.flush()
                except BlockingIOError:
                    if n_retries >= 5:
                        raise
                    n_retries += 1
                    await asyncio.sleep(0.1)
        else:
            # `stdout` isn't always buffered (e.g. %%capture in Jupyter notebooks redirects it to
            # io.StringIO).
            self.stdout.write(log.data)
            self.stdout.flush()

    def flush_lines(self):
        for stream in self._line_buffers.values():
            stream.finalize()

    @contextlib.contextmanager
    def show_status_spinner(self):
        self._status_spinner_live = self.make_live(self._status_spinner)
        with self.ctx_if_visible(self._status_spinner_live):
            yield

    def hide_status_spinner(self):
        if self._status_spinner_live:
            self._status_spinner_live.stop()


async def stream_pty_shell_input(client: _Client, exec_id: str, finish_event: asyncio.Event):
    """
    Streams stdin to the given exec id until finish_event is triggered
    """
    async with handle_exec_input(client, exec_id, use_raw_terminal=True):
        await finish_event.wait()


async def get_app_logs_loop(app_id: str, client: _Client, output_mgr: OutputManager):
    last_log_batch_entry_id: Optional[str] = ""  # "" means stream from start, None means shut down
    pty_shell_finish_event: Optional[asyncio.Event] = None
    pty_shell_task_id: Optional[str] = None

    async def stop_pty_shell():
        nonlocal pty_shell_finish_event
        if pty_shell_finish_event:
            print("\r", end="")  # move cursor to beginning of line
            pty_shell_finish_event.set()
            pty_shell_finish_event = None
            await asyncio.sleep(0)  # yield to handle_exec_input() so it can disable raw terminal

    async def _put_log(log_batch: api_pb2.TaskLogsBatch, log: api_pb2.TaskLogs):
        if log.task_state:
            output_mgr.update_task_state(log_batch.task_id, log.task_state)
            if log.task_state == api_pb2.TASK_STATE_WORKER_ASSIGNED:
                # Close function's queueing progress bar (if it exists)
                output_mgr.update_queueing_progress(
                    function_id=log_batch.function_id, completed=1, total=1, description=None
                )
        elif log.task_progress.len or log.task_progress.pos:
            if log.task_progress.progress_type == api_pb2.FUNCTION_QUEUED:
                output_mgr.update_queueing_progress(
                    function_id=log_batch.function_id,
                    completed=log.task_progress.pos,
                    total=log.task_progress.len,
                    description=log.task_progress.description,
                )
            else:  # Ensure forward-compatible with new types.
                logger.debug(f"Received unrecognized progress type: {log.task_progress.progress_type}")
        elif log.data:
            await output_mgr.put_log_content(log)

    async def _get_logs(task_context):
        nonlocal last_log_batch_entry_id, pty_shell_finish_event, pty_shell_task_id

        request = api_pb2.AppGetLogsRequest(
            app_id=app_id,
            timeout=55,
            last_entry_id=last_log_batch_entry_id,
        )
        log_batch: api_pb2.TaskLogsBatch
        async for log_batch in unary_stream(client.stub.AppGetLogs, request):
            if log_batch.entry_id:
                # log_batch entry_id is empty for fd="server" messages from AppGetLogs
                last_log_batch_entry_id = log_batch.entry_id
            if log_batch.app_done:
                logger.debug("App logs are done")
                last_log_batch_entry_id = None
                break
            elif log_batch.image_id and not output_mgr._show_image_logs:
                # Ignore image logs while app is creating objects.
                # These logs are fetched through ImageJoinStreaming instead.
                # Logs from images built "dynamically" (after the app has started)
                # are printed through this loop.
                # TODO (akshat): have a better way of differentiating between
                # statically and dynamically built images.
                pass
            elif log_batch.pty_exec_id:
                if pty_shell_finish_event:
                    logger.error("ERROR: concurrent PTY shells are not supported.")
                else:
                    output_mgr.flush_lines()
                    output_mgr.hide_status_spinner()
                    output_mgr._visible_progress = False
                    pty_shell_finish_event = asyncio.Event()
                    pty_shell_task_id = log_batch.task_id
                    task_context.create_task(
                        stream_pty_shell_input(client, log_batch.pty_exec_id, pty_shell_finish_event)
                    )
            else:
                for log in log_batch.items:
                    await _put_log(log_batch, log)

            if log_batch.eof and log_batch.task_id == pty_shell_task_id:
                await stop_pty_shell()

        output_mgr.flush_lines()

    async with TaskContext(grace=0.1) as tc:
        while True:
            try:
                await _get_logs(tc)
            except asyncio.CancelledError:
                # TODO: this should come from the backend maybe
                app_logs_url = f"https://modal.com/logs/{app_id}"
                output_mgr.print_if_visible(
                    f"[red]Timed out waiting for logs. [grey70]View logs at [underline]{app_logs_url}[/underline] for remaining output.[/grey70]"
                )
                raise
            except (GRPCError, StreamTerminatedError) as exc:
                if isinstance(exc, GRPCError):
                    if exc.status in RETRYABLE_GRPC_STATUS_CODES:
                        # Try again if we had a temporary connection drop,
                        # for example if computer went to sleep.
                        logger.debug("Log fetching timed out. Retrying ...")
                        continue
                elif isinstance(exc, StreamTerminatedError):
                    logger.debug("Stream closed. Retrying ...")
                    continue
                raise
            except Exception as exc:
                logger.exception(f"Failed to fetch logs: {exc}")
                await asyncio.sleep(1)

            if last_log_batch_entry_id is None:
                break

        await stop_pty_shell()

    logger.debug("Logging exited gracefully")<|MERGE_RESOLUTION|>--- conflicted
+++ resolved
@@ -12,6 +12,8 @@
 from typing import Callable, Optional
 
 from grpclib.exceptions import GRPCError, StreamTerminatedError
+from modal_utils.async_utils import TaskContext
+from modal_utils.grpc_utils import RETRYABLE_GRPC_STATUS_CODES, unary_stream
 from rich.console import Console, Group, RenderableType
 from rich.live import Live
 from rich.panel import Panel
@@ -31,14 +33,8 @@
 from rich.text import Text
 
 from modal_proto import api_pb2
-<<<<<<< HEAD
-from modal_utils.async_utils import TaskContext
-from modal_utils.grpc_utils import RETRYABLE_GRPC_STATUS_CODES, unary_stream
-=======
->>>>>>> 737990f9
 
 from ._container_exec import handle_exec_input
-from ._utils.grpc_utils import RETRYABLE_GRPC_STATUS_CODES, unary_stream
 from .client import _Client
 from .config import logger
 
