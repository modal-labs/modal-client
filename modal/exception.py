# Copyright Modal Labs 2022
import random
import signal
import sys
import warnings
from datetime import date


class Error(Exception):
    """
    Base error class for all Modal errors.

    **Usage**

    ```python notest
    import modal

    try:
        ...
    except modal.Error:
        # Catch any exception raised by Modal's systems.
        print("Responding to error...")
    ```
    """


class RemoteError(Error):
    """Raised when an error occurs on the Modal server."""


class TimeoutError(Error):
    """Base class for Modal timeouts."""


class SandboxTimeoutError(TimeoutError):
    """Raised when a Sandbox exceeds its execution duration limit and times out."""


class SandboxTerminatedError(Error):
    """Raised when a Sandbox is terminated for an internal reason."""


class FunctionTimeoutError(TimeoutError):
    """Raised when a Function exceeds its execution duration limit and times out."""


class MountUploadTimeoutError(TimeoutError):
    """Raised when a Mount upload times out."""


class VolumeUploadTimeoutError(TimeoutError):
    """Raised when a Volume upload times out."""


class AuthError(Error):
    """Raised when a client has missing or invalid authentication."""


class ConnectionError(Error):
    """Raised when an issue occurs while connecting to the Modal servers."""


class InvalidError(Error):
    """Raised when user does something invalid."""


class VersionError(Error):
    """Raised when the current client version of Modal is unsupported."""


class NotFoundError(Error):
    """Raised when a requested resource was not found."""


class ExecutionError(Error):
    """Raised when something unexpected happened during runtime."""


class DeprecationError(UserWarning):
    """UserWarning category emitted when a deprecated Modal feature or API is used."""

    # Overloading it to evade the default filter, which excludes __main__.


class PendingDeprecationError(UserWarning):
    """Soon to be deprecated feature. Only used intermittently because of multi-repo concerns."""


# TODO(erikbern): we have something similready in _function_utils.py
_INTERNAL_MODULES = ["modal", "modal_utils", "synchronicity"]


def _is_internal_frame(frame):
    module = frame.f_globals["__name__"].split(".")[0]
    return module in _INTERNAL_MODULES


def deprecation_error(deprecated_on: date, msg: str):
    raise DeprecationError(f"Deprecated on {deprecated_on}: {msg}")


def deprecation_warning(deprecated_on: date, msg: str, pending=False):
    """Utility for getting the proper stack entry.

    See the implementation of the built-in [warnings.warn](https://docs.python.org/3/library/warnings.html#available-functions).
    """
    # Find the last non-Modal line that triggered the warning
    try:
        frame = sys._getframe()
        while frame is not None and _is_internal_frame(frame):
            frame = frame.f_back
        filename = frame.f_code.co_filename
        lineno = frame.f_lineno
    except ValueError:
        filename = "<unknown>"
        lineno = 0

    warning_cls: type = PendingDeprecationError if pending else DeprecationError

    # This is a lower-level function that warnings.warn uses
    warnings.warn_explicit(f"{deprecated_on}: {msg}", warning_cls, filename, lineno)


<<<<<<< HEAD
class ModuleNotMountable(Exception):
    pass
=======
def _simulate_preemption_interrupt(signum, frame):
    signal.alarm(30)  # simulate a SIGKILL after 30s
    raise KeyboardInterrupt("Simulated preemption interrupt from modal-client!")


def simulate_preemption(wait_seconds: int, jitter_seconds: int = 0):
    """
    Utility for simulating a preemption interrupt after `wait_seconds` seconds.
    The first interrupt is the SIGINT/SIGTERM signal. After 30 seconds a second
    interrupt will trigger. This second interrupt simulates SIGKILL, and should not be caught.
    Optionally add between zero and `jitter_seconds` seconds of additional waiting before first interrupt.

    **Usage:**

    ```python notest
    import time
    from modal.exception import simulate_preemption

    simulate_preemption(3)

    try:
        time.sleep(4)
    except KeyboardInterrupt:
        print("got preempted") # Handle interrupt
        raise
    ```

    See https://modal.com/docs/guide/preemption for more details on preemption
    handling.
    """
    signal.signal(signal.SIGALRM, _simulate_preemption_interrupt)
    jitter = random.randrange(0, jitter_seconds) if jitter_seconds else 0
    signal.alarm(wait_seconds + jitter)
>>>>>>> e767ba97
<|MERGE_RESOLUTION|>--- conflicted
+++ resolved
@@ -121,10 +121,6 @@
     warnings.warn_explicit(f"{deprecated_on}: {msg}", warning_cls, filename, lineno)
 
 
-<<<<<<< HEAD
-class ModuleNotMountable(Exception):
-    pass
-=======
 def _simulate_preemption_interrupt(signum, frame):
     signal.alarm(30)  # simulate a SIGKILL after 30s
     raise KeyboardInterrupt("Simulated preemption interrupt from modal-client!")
@@ -158,4 +154,7 @@
     signal.signal(signal.SIGALRM, _simulate_preemption_interrupt)
     jitter = random.randrange(0, jitter_seconds) if jitter_seconds else 0
     signal.alarm(wait_seconds + jitter)
->>>>>>> e767ba97
+
+
+class ModuleNotMountable(Exception):
+    pass