# Copyright Modal Labs 2022
import random
import signal
import sys
import warnings
from datetime import date
from typing import Tuple


class Error(Exception):
    """
    Base error class for all Modal errors.

    **Usage**

    ```python notest
    import modal

    try:
        ...
    except modal.Error:
        # Catch any exception raised by Modal's systems.
        print("Responding to error...")
    ```
    """


class RemoteError(Error):
    """Raised when an error occurs on the Modal server."""


class TimeoutError(Error):
    """Base class for Modal timeouts."""


class SandboxTimeoutError(TimeoutError):
    """Raised when a Sandbox exceeds its execution duration limit and times out."""


class SandboxTerminatedError(Error):
    """Raised when a Sandbox is terminated for an internal reason."""


class FunctionTimeoutError(TimeoutError):
    """Raised when a Function exceeds its execution duration limit and times out."""


class MountUploadTimeoutError(TimeoutError):
    """Raised when a Mount upload times out."""


class VolumeUploadTimeoutError(TimeoutError):
    """Raised when a Volume upload times out."""


class AuthError(Error):
    """Raised when a client has missing or invalid authentication."""


class ConnectionError(Error):
    """Raised when an issue occurs while connecting to the Modal servers."""


class InvalidError(Error):
    """Raised when user does something invalid."""


class VersionError(Error):
    """Raised when the current client version of Modal is unsupported."""


class NotFoundError(Error):
    """Raised when a requested resource was not found."""


class ExecutionError(Error):
    """Raised when something unexpected happened during runtime."""


class DeprecationError(UserWarning):
    """UserWarning category emitted when a deprecated Modal feature or API is used."""

    # Overloading it to evade the default filter, which excludes __main__.


class PendingDeprecationError(UserWarning):
    """Soon to be deprecated feature. Only used intermittently because of multi-repo concerns."""


# TODO(erikbern): we have something similready in _function_utils.py
_INTERNAL_MODULES = ["modal", "modal_utils", "synchronicity"]


def _is_internal_frame(frame):
    module = frame.f_globals["__name__"].split(".")[0]
    return module in _INTERNAL_MODULES


def deprecation_error(deprecated_on: Tuple[int, int, int], msg: str):
    raise DeprecationError(f"Deprecated on {date(*deprecated_on)}: {msg}")


def deprecation_warning(
    deprecated_on: Tuple[int, int, int], msg: str, pending: bool = False, show_source: bool = True
) -> None:
    """Utility for getting the proper stack entry.

    See the implementation of the built-in [warnings.warn](https://docs.python.org/3/library/warnings.html#available-functions).
    """
    filename, lineno = "<unknown>", 0
    if show_source:
        # Find the last non-Modal line that triggered the warning
        try:
            frame = sys._getframe()
            while frame is not None and _is_internal_frame(frame):
                frame = frame.f_back
            filename = frame.f_code.co_filename
            lineno = frame.f_lineno
        except ValueError:
            # Use the defaults from above
            pass

    warning_cls: type = PendingDeprecationError if pending else DeprecationError

    # This is a lower-level function that warnings.warn uses
    warnings.warn_explicit(f"{date(*deprecated_on)}: {msg}", warning_cls, filename, lineno)


def _simulate_preemption_interrupt(signum, frame):
    signal.alarm(30)  # simulate a SIGKILL after 30s
    raise KeyboardInterrupt("Simulated preemption interrupt from modal-client!")


def simulate_preemption(wait_seconds: int, jitter_seconds: int = 0):
    """
    Utility for simulating a preemption interrupt after `wait_seconds` seconds.
    The first interrupt is the SIGINT/SIGTERM signal. After 30 seconds a second
    interrupt will trigger. This second interrupt simulates SIGKILL, and should not be caught.
    Optionally add between zero and `jitter_seconds` seconds of additional waiting before first interrupt.

    **Usage:**

    ```python notest
    import time
    from modal.exception import simulate_preemption

    simulate_preemption(3)

    try:
        time.sleep(4)
    except KeyboardInterrupt:
        print("got preempted") # Handle interrupt
        raise
    ```

    See https://modal.com/docs/guide/preemption for more details on preemption
    handling.
    """
    signal.signal(signal.SIGALRM, _simulate_preemption_interrupt)
    jitter = random.randrange(0, jitter_seconds) if jitter_seconds else 0
    signal.alarm(wait_seconds + jitter)


<<<<<<< HEAD
class ModuleNotMountable(Exception):
=======
class InputCancellation(BaseException):
    """Raised when the current input is cancelled by the task

    Intentionally a BaseException instead of an Exception, so it won't get
    caught by unspecified user exception clauses that might be used for retries etc.
    """

>>>>>>> 0ce1ccfb
    pass<|MERGE_RESOLUTION|>--- conflicted
+++ resolved
@@ -161,9 +161,6 @@
     signal.alarm(wait_seconds + jitter)
 
 
-<<<<<<< HEAD
-class ModuleNotMountable(Exception):
-=======
 class InputCancellation(BaseException):
     """Raised when the current input is cancelled by the task
 
@@ -171,5 +168,8 @@
     caught by unspecified user exception clauses that might be used for retries etc.
     """
 
->>>>>>> 0ce1ccfb
+    pass
+
+
+class ModuleNotMountable(Exception):
     pass