# Copyright Modal Labs 2022
r"""Modal intentionally keeps configurability to a minimum.

The main configuration options are the API tokens: the token id and the token secret.
These can be configured in two ways:

1. By running the ``modal token set`` command.
   This writes the tokens to ``.modal.toml`` file in your home directory.
2. By setting the environment variables ``MODAL_TOKEN_ID`` and ``MODAL_TOKEN_SECRET``.
   This takes precedence over the previous method.

.modal.toml
---------------

The ``.modal.toml`` file is generally stored in your home directory.
It should look like this::

```toml
[default]
token_id = "ak-12345..."
token_secret = "as-12345..."
```

You can create this file manually, or you can run the ``modal token set ...``
command (see below).

Setting tokens using the CLI
----------------------------

You can set a token by running the command::

```bash
modal token set \
  --token-id <token id> \
  --token-secret <token secret>
```

This will write the token id and secret to ``.modal.toml``.

If the token id or secret is provided as the string ``-`` (a single dash),
then it will be read in a secret way from stdin instead.

Other configuration options
---------------------------

Other possible configuration options are:

* ``loglevel`` (in the .toml file) / ``MODAL_LOGLEVEL`` (as an env var).
  Defaults to ``WARNING``.
  Set this to ``DEBUG`` to see a bunch of internal output.
* ``logs_timeout`` (in the .toml file) / ``MODAL_LOGS_TIMEOUT`` (as an env var).
  Defaults to 10.
  Number of seconds to wait for logs to drain when closing the session,
  before giving up.
* ``automount`` (in the .toml file) / ``MODAL_AUTOMOUNT`` (as an env var).
  Defaults to True.
  By default, Modal automatically mounts modules imported in the current scope, that
  are deemed to be "local". This can be turned off by setting this to False.
* ``server_url`` (in the .toml file) / ``MODAL_SERVER_URL`` (as an env var).
  Defaults to ``https://api.modal.com``.
  Not typically meant to be used.

Meta-configuration
------------------

Some "meta-options" are set using environment variables only:

* ``MODAL_CONFIG_PATH`` lets you override the location of the .toml file,
  by default ``~/.modal.toml``.
* ``MODAL_PROFILE`` lets you use multiple sections in the .toml file
  and switch between them. It defaults to "default".
"""

import logging
import os
import typing
import warnings
from textwrap import dedent
from typing import Any, Dict, Optional

import toml
from google.protobuf.empty_pb2 import Empty

from modal_proto import api_pb2
from modal_utils.logger import configure_logger

from .exception import InvalidError, deprecation_error, deprecation_warning

# Locate config file and read it

user_config_path: str = os.environ.get("MODAL_CONFIG_PATH") or os.path.expanduser("~/.modal.toml")


def _read_user_config():
    if os.path.exists(user_config_path):
        with open(user_config_path) as f:
            return toml.load(f)
    else:
        return {}


_user_config = _read_user_config()


async def _lookup_workspace(server_url: str, token_id: str, token_secret: str) -> api_pb2.WorkspaceNameLookupResponse:
    from .client import _Client

    credentials = (token_id, token_secret)
    async with _Client(server_url, api_pb2.CLIENT_TYPE_CLIENT, credentials) as client:
        return await client.stub.WorkspaceNameLookup(Empty())


def config_profiles():
    """List the available modal profiles in the .modal.toml file."""
    return _user_config.keys()


def _config_active_profile() -> str:
    for key, values in _user_config.items():
        if values.get("active", False) is True:
            return key
    else:
        return "default"


def config_set_active_profile(env: str) -> None:
    """Set the user's active modal profile by writing it to the `.modal.toml` file."""
    if env not in _user_config:
        raise KeyError(env)

    for key, values in _user_config.items():
        values.pop("active", None)

    _user_config[env]["active"] = True
    _write_user_config(_user_config)


def _check_config() -> None:
    num_profiles = len(_user_config)
    num_active = sum(v.get("active", False) for v in _user_config.values())
    if num_active > 1:
        raise InvalidError(
            "More than one Modal profile is active. "
            "Please fix with `modal profile activate` or by editing your Modal config file "
            f"({user_config_path})."
        )
    elif num_profiles > 1 and num_active == 0 and _profile == "default":
        # Eventually we plan to have num_profiles > 1 with num_active = 0 be an error
        # But we want to give users time to activate one of their profiles without disruption
        message = dedent(
            """
            Support for using an implicit 'default' profile is deprecated.
            Please use `modal profile activate` to activate one of your profiles.
            (Use `modal profile list` to see the options.)

            This will become an error in a future update.
            """
        )
        deprecation_warning((2024, 2, 6), message, show_source=False)


if "MODAL_ENV" in os.environ:
    deprecation_error((2023, 5, 24), "MODAL_ENV has been replaced with MODAL_PROFILE")

_profile = os.environ.get("MODAL_PROFILE") or _config_active_profile()

# Define settings


class _Setting(typing.NamedTuple):
    default: typing.Any = None
    transform: typing.Callable[[str], typing.Any] = lambda x: x  # noqa: E731


_SETTINGS = {
    "loglevel": _Setting("WARNING", lambda s: s.upper()),
    "log_format": _Setting("STRING", lambda s: s.upper()),
    "server_url": _Setting("https://api.modal.com"),
    "token_id": _Setting(),
    "token_secret": _Setting(),
    "task_id": _Setting(),
    "task_secret": _Setting(),
    "serve_timeout": _Setting(transform=float),
    "sync_entrypoint": _Setting(),
    "logs_timeout": _Setting(10, float),
    "image_id": _Setting(),
    "automount": _Setting(True, transform=lambda x: x not in ("", "0")),
<<<<<<< HEAD
    "automount_exclude": _Setting([], transform=lambda x: x.replace(" ", "").split(",")),
    "tracing_enabled": _Setting(False, transform=lambda x: x not in ("", "0")),
=======
>>>>>>> 0ce1ccfb
    "profiling_enabled": _Setting(False, transform=lambda x: x not in ("", "0")),
    "heartbeat_interval": _Setting(15, float),
    "function_runtime": _Setting(),
    "function_runtime_debug": _Setting(False, transform=lambda x: x not in ("", "0")),  # For internal debugging use.
    "environment": _Setting(),
    "default_cloud": _Setting(None, transform=lambda x: x if x else None),
    "worker_id": _Setting(),  # For internal debugging use.
    "restore_state_path": _Setting("/__modal/restore-state.json"),
    "force_build": _Setting(False, transform=lambda x: x not in ("", "0")),
}


class Config:
    """Singleton that holds configuration used by Modal internally."""

    def __init__(self):
        pass

    def get(self, key, profile=None, use_env=True):
        """Looks up a configuration value.

        Will check (in decreasing order of priority):
        1. Any environment variable of the form MODAL_FOO_BAR (when use_env is True)
        2. Settings in the user's .toml configuration file
        3. The default value of the setting
        """
        if profile is None:
            profile = _profile
        s = _SETTINGS[key]
        env_var_key = "MODAL_" + key.upper()
        if use_env and env_var_key in os.environ:
            return s.transform(os.environ[env_var_key])
        elif profile in _user_config and key in _user_config[profile]:
            return s.transform(_user_config[profile][key])
        else:
            return s.default

    def override_locally(self, key: str, value: str):
        # Override setting in this process by overriding environment variable for the setting
        #
        # Does NOT write back to settings file etc.
        try:
            self.get(key)
            os.environ["MODAL_" + key.upper()] = value
        except KeyError:
            # Override env vars not available in config, e.g. NVIDIA_VISIBLE_DEVICES.
            # This is used for restoring env vars from a checkpoint.
            os.environ[key.upper()] = value

    def __getitem__(self, key):
        return self.get(key)

    def __repr__(self):
        return repr(self.to_dict())

    def to_dict(self):
        return {key: self.get(key) for key in _SETTINGS.keys()}


config = Config()

# Logging

logger = logging.getLogger("modal-client")
configure_logger(logger, config["loglevel"], config["log_format"])

# Utils to write config


def _store_user_config(
    new_settings: Dict[str, Any], profile: Optional[str] = None, active_profile: Optional[str] = None
):
    """Internal method, used by the CLI to set tokens."""
    if profile is None:
        profile = _profile
    user_config = _read_user_config()
    user_config.setdefault(profile, {}).update(**new_settings)
    if active_profile is not None:
        for prof_name, prof_config in user_config.items():
            if prof_name == active_profile:
                prof_config["active"] = True
            else:
                prof_config.pop("active", None)
    _write_user_config(user_config)


def _write_user_config(user_config):
    with open(user_config_path, "w") as f:
        toml.dump(user_config, f)


# Make sure all deprecation warnings are shown
# See https://docs.python.org/3/library/warnings.html#overriding-the-default-filter
warnings.filterwarnings(
    "default",
    category=DeprecationWarning,
    module="modal",
)<|MERGE_RESOLUTION|>--- conflicted
+++ resolved
@@ -185,11 +185,6 @@
     "logs_timeout": _Setting(10, float),
     "image_id": _Setting(),
     "automount": _Setting(True, transform=lambda x: x not in ("", "0")),
-<<<<<<< HEAD
-    "automount_exclude": _Setting([], transform=lambda x: x.replace(" ", "").split(",")),
-    "tracing_enabled": _Setting(False, transform=lambda x: x not in ("", "0")),
-=======
->>>>>>> 0ce1ccfb
     "profiling_enabled": _Setting(False, transform=lambda x: x not in ("", "0")),
     "heartbeat_interval": _Setting(15, float),
     "function_runtime": _Setting(),
