--- conflicted
+++ resolved
@@ -14,11 +14,7 @@
 PICKLE_PROTOCOL = 4  # Support older Python versions.
 
 
-<<<<<<< HEAD
-def get_synchronicity_interface(obj):
-=======
 def get_synchronicity_interface(obj) -> Optional[Interface]:
->>>>>>> c6435f10
     return getattr(obj, TARGET_INTERFACE_ATTR, None)
 
 
