--- conflicted
+++ resolved
@@ -11,11 +11,8 @@
 from modal._utils.async_utils import (
     AsyncOrSyncIterable,
     aclosing,
-<<<<<<< HEAD
-=======
     async_merge,
     async_zip,
->>>>>>> a7510374
     queue_batch_iterator,
     sync_or_async_iter,
     synchronize_api,
@@ -255,14 +252,9 @@
 
         assert len(received_outputs) == 0
 
-<<<<<<< HEAD
-    response_gen = stream.merge(drain_input_generator(), pump_inputs(), poll_outputs())
-    async with response_gen.stream() as streamer:
-=======
     async with aclosing(drain_input_generator()) as drainer, aclosing(pump_inputs()) as pump, aclosing(
         poll_outputs()
     ) as poller, aclosing(async_merge(drainer, pump, poller)) as streamer:
->>>>>>> a7510374
         async for response in streamer:
             if response is not None:
                 yield response.value
