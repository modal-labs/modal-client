--- conflicted
+++ resolved
@@ -457,18 +457,6 @@
 
         return metrics
 
-<<<<<<< HEAD
-    async def _get_container_metrics(self, container_id: str) -> Optional[api_pb2.TaskGetAutoscalingMetricsResponse]:
-        req = api_pb2.TaskGetAutoscalingMetricsRequest(task_id=container_id)
-        try:
-            resp = await self.client.stub.TaskGetAutoscalingMetrics(req)
-            return resp
-        except Exception as e:
-            logger.warning(f"[Modal Flash] Error getting metrics for container {container_id}: {e}")
-            return None
-
-=======
->>>>>>> ee921715
     async def _get_all_containers(self):
         req = api_pb2.FlashContainerListRequest(function_id=self.fn.object_id)
         resp = await self.client.stub.FlashContainerList(req)
