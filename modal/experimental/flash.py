--- conflicted
+++ resolved
@@ -430,17 +430,16 @@
             num_provisioned_containers
         )
 
+        # FIX THIS!!!
         # Scale down assuming that every container (including cold starting containers) are at the target metric value.
-<<<<<<< HEAD
         # The denominator is the min of (num_provisioned_containers + n_containers_missing_metric), current_replicas
         # because in the case overprovisioned containers > current_replicas, then the newly provisioned containers
         # will all be cold starting and we want to use the current_replicas to scale down.
         scale_down_target_metric_value = (sum_metric + n_containers_missing_metric * target_metric_value) / min(
             (num_provisioned_containers + n_containers_missing_metric), current_replicas
-=======
+        )
         scale_down_target_metric_value = (sum_metric + n_containers_missing_metric * target_metric_value) / (
             current_replicas or 1
->>>>>>> 3f1af1a4
         )
 
         scale_up_ratio = scale_up_target_metric_value / target_metric_value
