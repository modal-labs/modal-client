--- conflicted
+++ resolved
@@ -368,13 +368,9 @@
         # number of total containers - buffer containers
         # This is used in 1) scale ratio denominators 2) provisioning base.
         # Max is used to handle case when buffer_containers are first initialized.
-<<<<<<< HEAD
-        num_provisioned_containers = max(current_replicas - buffer_containers, 1)
-        num_provisioned_alive_containers = max(len(containers) - buffer_containers, 1)
+        num_provisioned_containers = max(n_current_replicas - buffer_containers, 1)
+        num_provisioned_alive_containers = max(n_total_containers - buffer_containers, 1)
         num_provisioned_and_alive_containers = min(num_provisioned_containers, num_provisioned_alive_containers)
-=======
-        num_provisioned_containers = max(n_current_replicas - buffer_containers, 1)
->>>>>>> 427d3d8b
 
         # Scale up assuming that every unhealthy container is at (1 + scale_up_tolerance)x the target metric value.
         # This way if all containers are unhealthy, we will increase our number of containers.
