--- conflicted
+++ resolved
@@ -31,26 +31,18 @@
         port: int,
         process: Optional[subprocess.Popen] = None,  # to be deprecated
         health_check_url: Optional[str] = None,
-<<<<<<< HEAD
         startup_timeout: Optional[int] = None,
         exit_grace_period: Optional[int] = None,
-=======
         h2_enabled: bool = False,
->>>>>>> c0a402e3
     ):
         self.client = client
         self.port = port
         self.process = process
         # Health check is not currently being used
         self.health_check_url = health_check_url
-<<<<<<< HEAD
         self.startup_timeout = startup_timeout
         self.exit_grace_period = exit_grace_period
-        self.tunnel_manager = _forward_tunnel(port, client=client)
-=======
-        self.process = process
         self.tunnel_manager = _forward_tunnel(port, h2_enabled=h2_enabled, client=client)
->>>>>>> c0a402e3
         self.stopped = False
         self.num_failures = 0
         self.task_id = os.environ["MODAL_TASK_ID"]
@@ -196,12 +188,9 @@
     port: int,
     process: Optional[subprocess.Popen] = None,
     health_check_url: Optional[str] = None,
-<<<<<<< HEAD
     startup_timeout: Optional[int] = None,
     exit_grace_period: Optional[int] = None,
-=======
     h2_enabled: bool = False,
->>>>>>> c0a402e3
 ) -> _FlashManager:
     """
     Forward a port to the Modal Flash service, exposing that port as a stable web endpoint.
@@ -210,7 +199,6 @@
     """
     client = await _Client.from_env()
 
-<<<<<<< HEAD
     manager = _FlashManager(
         client,
         port,
@@ -218,10 +206,8 @@
         health_check_url=health_check_url,
         startup_timeout=startup_timeout,
         exit_grace_period=exit_grace_period,
+        h2_enabled=h2_enabled,
     )
-=======
-    manager = _FlashManager(client, port, process=process, health_check_url=health_check_url, h2_enabled=h2_enabled)
->>>>>>> c0a402e3
     await manager._start()
     return manager
 
@@ -710,9 +696,10 @@
 
 http_server = synchronize_api(_http_server, target_module=__name__)
 
+
 class _FlashContainerEntry:
     def __init__(self):
-        self.flash_manager: Optional[FlashManager] = None # type: ignore
+        self.flash_manager: Optional[FlashManager] = None  # type: ignore
         self.exit_grace_period = 0
 
     def validate_flash_configs(self, flash_configs: list[_HTTPConfig]):
