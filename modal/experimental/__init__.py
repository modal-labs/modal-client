--- conflicted
+++ resolved
@@ -13,11 +13,6 @@
 from .._partial_function import _clustered
 from .._runtime.container_io_manager import _ContainerIOManager
 from .._utils.async_utils import synchronize_api, synchronizer
-<<<<<<< HEAD
-from .._utils.deprecation import deprecation_warning
-=======
-from .._utils.grpc_utils import retry_transient_errors
->>>>>>> 040e0af6
 from ..app import _App
 from ..client import _Client
 from ..cls import _Cls
@@ -364,18 +359,5 @@
     if client is None:
         client = await _Client.from_env()
 
-<<<<<<< HEAD
-    if isinstance(obj, _Function):
-        f = obj
-    else:
-        assert obj._cls._class_service_function is not None
-        await obj._cls._class_service_function.hydrate(client=client)
-        f = obj._cached_service_function()
-    await f.hydrate(client=client)
-
-    request = api_pb2.FunctionUpdateSchedulingParamsRequest(function_id=f.object_id, settings=settings)
-    await client.stub.FunctionUpdateSchedulingParams(request)
-=======
     req = api_pb2.ImageDeleteRequest(image_id=image_id)
-    await retry_transient_errors(client.stub.ImageDelete, req)
->>>>>>> 040e0af6
+    await client.stub.ImageDelete(req)