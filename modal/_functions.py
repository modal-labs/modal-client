# Copyright Modal Labs 2023
import asyncio
import dataclasses
import inspect
import textwrap
import time
import typing
import warnings
from collections.abc import AsyncGenerator, Sequence, Sized
from dataclasses import dataclass
from pathlib import PurePosixPath
from typing import TYPE_CHECKING, Any, AsyncIterator, Callable, Optional, Union

import typing_extensions
from google.protobuf.message import Message
from grpclib import GRPCError, Status
from synchronicity.combined_types import MethodWithAio

from modal_proto import api_pb2
from modal_proto.modal_api_grpc import ModalClientModal

from ._object import _get_environment_name, _Object, live_method, live_method_gen
from ._pty import get_pty_info
from ._resolver import Resolver
from ._resources import convert_fn_config_to_resources_config
from ._runtime.execution_context import current_input_id, is_local
from ._serialization import (
    apply_defaults,
    get_callable_schema,
    serialize,
    serialize_proto_params,
    validate_parameter_values,
)
from ._traceback import print_server_warnings
from ._utils.async_utils import (
    TaskContext,
    aclosing,
    async_merge,
    callable_to_agen,
    synchronizer,
    warn_if_generator_is_not_consumed,
)
from ._utils.blob_utils import MAX_OBJECT_SIZE_BYTES
from ._utils.deprecation import deprecation_warning, warn_if_passing_namespace
from ._utils.function_utils import (
    ATTEMPT_TIMEOUT_GRACE_PERIOD,
    OUTPUTS_TIMEOUT,
    FunctionCreationStatus,
    FunctionInfo,
    _create_input,
    _process_result,
    _stream_function_call_data,
    get_function_type,
    is_async,
)
from ._utils.grpc_utils import RetryWarningMessage, retry_transient_errors
from ._utils.mount_utils import validate_network_file_systems, validate_volumes
from .call_graph import InputInfo, _reconstruct_call_graph
from .client import _Client
from .cloud_bucket_mount import _CloudBucketMount, cloud_bucket_mounts_to_proto
from .config import config
from .exception import (
    ExecutionError,
    InvalidError,
    NotFoundError,
    OutputExpiredError,
)
from .gpu import GPU_T, parse_gpu_config
from .image import _Image
from .mount import _get_client_mount, _Mount
from .network_file_system import _NetworkFileSystem, network_file_system_mount_protos
from .output import _get_output_manager
from .parallel_map import (
    _experimental_spawn_map_async,
    _experimental_spawn_map_sync,
    _for_each_async,
    _for_each_sync,
    _map_async,
    _map_invocation,
    _map_invocation_inputplane,
    _map_sync,
    _spawn_map_async,
    _spawn_map_invocation,
    _spawn_map_sync,
    _starmap_async,
    _starmap_sync,
    _SynchronizedQueue,
)
from .proxy import _Proxy
from .retries import Retries, RetryManager
from .schedule import Schedule
from .scheduler_placement import SchedulerPlacement
from .secret import _Secret
from .volume import _Volume

if TYPE_CHECKING:
    import modal._partial_function
    import modal.app
    import modal.cls
    import modal.partial_function

MAX_INTERNAL_FAILURE_COUNT = 8
TERMINAL_STATUSES = (
    api_pb2.GenericResult.GENERIC_STATUS_SUCCESS,
    api_pb2.GenericResult.GENERIC_STATUS_TERMINATED,
)


@dataclasses.dataclass
class _RetryContext:
    function_call_invocation_type: "api_pb2.FunctionCallInvocationType.ValueType"
    retry_policy: api_pb2.FunctionRetryPolicy
    function_call_jwt: str
    input_jwt: str
    input_id: str
    item: api_pb2.FunctionPutInputsItem
    sync_client_retries_enabled: bool


class _Invocation:
    """Internal client representation of a single-input call to a Modal Function or Generator"""

    stub: ModalClientModal

    def __init__(
        self,
        stub: ModalClientModal,
        function_call_id: str,
        client: _Client,
        retry_context: Optional[_RetryContext] = None,
    ):
        self.stub = stub
        self.client = client  # Used by the deserializer.
        self.function_call_id = function_call_id  # TODO: remove and use only input_id
        self._retry_context = retry_context

    @staticmethod
    async def create(
        function: "_Function",
        args,
        kwargs,
        *,
        client: _Client,
        function_call_invocation_type: "api_pb2.FunctionCallInvocationType.ValueType",
        from_spawn_map: bool = False,
    ) -> "_Invocation":
        assert client.stub
        stub = client.stub

        function_id = function.object_id
        item = await _create_input(
            args,
            kwargs,
            stub,
            max_object_size_bytes=function._max_object_size_bytes,
            method_name=function._use_method_name,
            function_call_invocation_type=function_call_invocation_type,
        )

        request = api_pb2.FunctionMapRequest(
            function_id=function_id,
            parent_input_id=current_input_id() or "",
            function_call_type=api_pb2.FUNCTION_CALL_TYPE_UNARY,
            pipelined_inputs=[item],
            function_call_invocation_type=function_call_invocation_type,
        )

        if from_spawn_map:
            request.from_spawn_map = True
            response = await retry_transient_errors(
                client.stub.FunctionMap,
                request,
                max_retries=None,
                max_delay=30.0,
                retry_warning_message=RetryWarningMessage(
                    message="Warning: `.spawn_map(...)` for function `{self._function_name}` is waiting to create"
                    "more function calls. This may be due to hitting rate limits or function backlog limits.",
                    warning_interval=10,
                    errors_to_warn_for=[Status.RESOURCE_EXHAUSTED],
                ),
                additional_status_codes=[Status.RESOURCE_EXHAUSTED],
            )
        else:
            response = await retry_transient_errors(client.stub.FunctionMap, request)

        function_call_id = response.function_call_id
        if response.pipelined_inputs:
            assert len(response.pipelined_inputs) == 1
            input = response.pipelined_inputs[0]
            retry_context = _RetryContext(
                function_call_invocation_type=function_call_invocation_type,
                retry_policy=response.retry_policy,
                function_call_jwt=response.function_call_jwt,
                input_jwt=input.input_jwt,
                input_id=input.input_id,
                item=item,
                sync_client_retries_enabled=response.sync_client_retries_enabled,
            )
            return _Invocation(stub, function_call_id, client, retry_context)

        request_put = api_pb2.FunctionPutInputsRequest(
            function_id=function_id, inputs=[item], function_call_id=function_call_id
        )
        inputs_response: api_pb2.FunctionPutInputsResponse = await retry_transient_errors(
            client.stub.FunctionPutInputs,
            request_put,
        )
        processed_inputs = inputs_response.inputs
        if not processed_inputs:
            raise Exception("Could not create function call - the input queue seems to be full")
        input = inputs_response.inputs[0]
        retry_context = _RetryContext(
            function_call_invocation_type=function_call_invocation_type,
            retry_policy=response.retry_policy,
            function_call_jwt=response.function_call_jwt,
            input_jwt=input.input_jwt,
            input_id=input.input_id,
            item=item,
            sync_client_retries_enabled=response.sync_client_retries_enabled,
        )
        return _Invocation(stub, function_call_id, client, retry_context)

    async def pop_function_call_outputs(
        self,
        index: int = 0,
        timeout: Optional[float] = None,
        clear_on_success: bool = False,
        input_jwts: Optional[list[str]] = None,
    ) -> api_pb2.FunctionGetOutputsResponse:
        t0 = time.time()
        if timeout is None:
            backend_timeout = OUTPUTS_TIMEOUT
        else:
            # refresh backend call every 55s
            backend_timeout = min(OUTPUTS_TIMEOUT, timeout)

        while True:
            # always execute at least one poll for results, regardless if timeout is 0
            request = api_pb2.FunctionGetOutputsRequest(
                function_call_id=self.function_call_id,
                timeout=backend_timeout,
                last_entry_id="0-0",
                clear_on_success=clear_on_success,
                requested_at=time.time(),
                input_jwts=input_jwts,
                start_idx=index,
                end_idx=index,
            )
            response: api_pb2.FunctionGetOutputsResponse = await retry_transient_errors(
                self.stub.FunctionGetOutputs,
                request,
                attempt_timeout=backend_timeout + ATTEMPT_TIMEOUT_GRACE_PERIOD,
            )

            if len(response.outputs) > 0:
                return response

            if timeout is not None:
                # update timeout in retry loop
                backend_timeout = min(OUTPUTS_TIMEOUT, t0 + timeout - time.time())
                if backend_timeout < 0:
                    # return the last response to check for state of num_unfinished_inputs
                    return response

    async def _retry_input(self) -> None:
        ctx = self._retry_context
        if not ctx:
            raise ValueError("Cannot retry input when _retry_context is empty.")

        item = api_pb2.FunctionRetryInputsItem(input_jwt=ctx.input_jwt, input=ctx.item.input)
        request = api_pb2.FunctionRetryInputsRequest(function_call_jwt=ctx.function_call_jwt, inputs=[item])
        await retry_transient_errors(
            self.stub.FunctionRetryInputs,
            request,
        )

    async def _get_single_output(self, expected_jwt: Optional[str] = None) -> api_pb2.FunctionGetOutputsItem:
        # waits indefinitely for a single result for the function, and clear the outputs buffer after
        item: api_pb2.FunctionGetOutputsItem = (
            await self.pop_function_call_outputs(
                index=0,
                timeout=None,
                clear_on_success=True,
                input_jwts=[expected_jwt] if expected_jwt else None,
            )
        ).outputs[0]
        return item

    async def run_function(self) -> Any:
        # Use retry logic only if retry policy is specified and
        ctx = self._retry_context
        if (
            not ctx
            or not ctx.retry_policy
            or ctx.retry_policy.retries == 0
            or ctx.function_call_invocation_type != api_pb2.FUNCTION_CALL_INVOCATION_TYPE_SYNC
            or not ctx.sync_client_retries_enabled
        ):
            item = await self._get_single_output()
            return await _process_result(item.result, item.data_format, self.stub, self.client)

        # User errors including timeouts are managed by the user specified retry policy.
        user_retry_manager = RetryManager(ctx.retry_policy)

        while True:
            item = await self._get_single_output(ctx.input_jwt)
            if item.result.status in TERMINAL_STATUSES:
                return await _process_result(item.result, item.data_format, self.stub, self.client)

            if item.result.status != api_pb2.GenericResult.GENERIC_STATUS_INTERNAL_FAILURE:
                # non-internal failures get a delay before retrying
                delay_ms = user_retry_manager.get_delay_ms()
                if delay_ms is None:
                    # no more retries, this should raise an error when the non-success status is converted
                    # to an exception:
                    return await _process_result(item.result, item.data_format, self.stub, self.client)
                await asyncio.sleep(delay_ms / 1000)

            await self._retry_input()

    async def poll_function(self, timeout: Optional[float] = None, *, index: int = 0):
        """Waits up to timeout for a result from a function.

        If timeout is `None`, waits indefinitely. This function is not
        cancellation-safe.
        """
        response: api_pb2.FunctionGetOutputsResponse = await self.pop_function_call_outputs(
            index=index,
            timeout=timeout,
            clear_on_success=False,
        )
        if len(response.outputs) == 0 and response.num_unfinished_inputs == 0:
            # if no unfinished inputs and no outputs, then function expired
            raise OutputExpiredError()
        elif len(response.outputs) == 0:
            raise TimeoutError()

        return await _process_result(
            response.outputs[0].result, response.outputs[0].data_format, self.stub, self.client
        )

    async def run_generator(self):
        items_received = 0
        # populated when self.run_function() completes
        items_total: Union[int, None] = None
        async with aclosing(
            async_merge(
                _stream_function_call_data(self.client, None, self.function_call_id, variant="data_out"),
                callable_to_agen(self.run_function),
            )
        ) as streamer:
            async for item in streamer:
                if isinstance(item, api_pb2.GeneratorDone):
                    items_total = item.items_total
                else:
                    yield item
                    items_received += 1
                # The comparison avoids infinite loops if a non-deterministic generator is retried
                # and produces less data in the second run than what was already sent.
                if items_total is not None and items_received >= items_total:
                    break

    async def enumerate(self, start_index: int, end_index: int):
        """Iterate over the results of the function call in the range [start_index, end_index)."""
        limit = 49
        current_index = start_index
        while current_index < end_index:
            # batch_end_indx is inclusive, so we subtract 1 to get the last index in the batch.
            batch_end_index = min(current_index + limit, end_index) - 1
            request = api_pb2.FunctionGetOutputsRequest(
                function_call_id=self.function_call_id,
                timeout=0,
                last_entry_id="0-0",
                clear_on_success=False,
                requested_at=time.time(),
                start_idx=current_index,
                end_idx=batch_end_index,
            )
            response: api_pb2.FunctionGetOutputsResponse = await retry_transient_errors(
                self.stub.FunctionGetOutputs,
                request,
                attempt_timeout=ATTEMPT_TIMEOUT_GRACE_PERIOD,
            )

            outputs = list(response.outputs)
            outputs.sort(key=lambda x: x.idx)
            for output in outputs:
                if output.idx != current_index:
                    break
                result = await _process_result(output.result, output.data_format, self.stub, self.client)
                yield output.idx, result
                current_index += 1

            # We're missing current_index, so we need to poll the function for the next result
            if len(outputs) < (batch_end_index - current_index + 1):
                result = await self.poll_function(index=current_index)
                yield current_index, result
                current_index += 1


class _InputPlaneInvocation:
    """Internal client representation of a single-input call to a Modal Function using the input
    plane server API."""

    stub: ModalClientModal

    def __init__(
        self,
        stub: ModalClientModal,
        attempt_token: str,
        client: _Client,
        input_item: api_pb2.FunctionPutInputsItem,
        function_id: str,
        retry_policy: api_pb2.FunctionRetryPolicy,
        input_plane_region: str,
    ):
        self.stub = stub
        self.client = client  # Used by the deserializer.
        self.attempt_token = attempt_token
        self.input_item = input_item
        self.function_id = function_id
        self.retry_policy = retry_policy
        self.input_plane_region = input_plane_region

    @staticmethod
    async def create(
        function: "_Function",
        args,
        kwargs,
        *,
        client: _Client,
        input_plane_url: str,
        input_plane_region: str,
    ) -> "_InputPlaneInvocation":
        stub = await client.get_stub(input_plane_url)

        function_id = function.object_id
        control_plane_stub = client.stub
        # Note: Blob upload is done on the control plane stub, not the input plane stub!
        input_item = await _create_input(
            args,
            kwargs,
            control_plane_stub,
            max_object_size_bytes=function._max_object_size_bytes,
            method_name=function._use_method_name,
        )

        request = api_pb2.AttemptStartRequest(
            function_id=function_id,
            parent_input_id=current_input_id() or "",
            input=input_item,
        )

        metadata = await client.get_input_plane_metadata(input_plane_region)
        response = await retry_transient_errors(stub.AttemptStart, request, metadata=metadata)
        attempt_token = response.attempt_token

        return _InputPlaneInvocation(
            stub, attempt_token, client, input_item, function_id, response.retry_policy, input_plane_region
        )

    async def run_function(self) -> Any:
        # User errors including timeouts are managed by the user-specified retry policy.
        user_retry_manager = RetryManager(self.retry_policy)

        # This will retry when the server returns GENERIC_STATUS_INTERNAL_FAILURE, i.e. lost inputs or worker preemption
        internal_failure_count = 0
        while True:
            await_request = api_pb2.AttemptAwaitRequest(
                attempt_token=self.attempt_token,
                timeout_secs=OUTPUTS_TIMEOUT,
                requested_at=time.time(),
            )
            metadata = await self.client.get_input_plane_metadata(self.input_plane_region)
            await_response: api_pb2.AttemptAwaitResponse = await retry_transient_errors(
                self.stub.AttemptAwait,
                await_request,
                attempt_timeout=OUTPUTS_TIMEOUT + ATTEMPT_TIMEOUT_GRACE_PERIOD,
                metadata=metadata,
            )

            if await_response.HasField("output"):
                if await_response.output.result.status in TERMINAL_STATUSES:
                    return await _process_result(
                        await_response.output.result, await_response.output.data_format, self.client.stub, self.client
                    )

                if await_response.output.result.status == api_pb2.GenericResult.GENERIC_STATUS_INTERNAL_FAILURE:
                    internal_failure_count += 1
                    # Limit the number of times we retry
                    if internal_failure_count < MAX_INTERNAL_FAILURE_COUNT:
                        # For system failures on the server, we retry immediately,
                        # and the failure does not count towards the retry policy.
                        self.attempt_token = await self._retry_input(metadata)
                        continue

                # We add delays between retries for non-internal failures.
                delay_ms = user_retry_manager.get_delay_ms()
                if delay_ms is None:
                    # No more retries either because we reached the retry limit or user didn't set a retry policy
                    # and the limit defaulted to 0.
                    # An unsuccessful status should raise an error when it's converted to an exception.
                    # Note: Blob download is done on the control plane stub not the input plane stub!
                    return await _process_result(
                        await_response.output.result, await_response.output.data_format, self.client.stub, self.client
                    )
                await asyncio.sleep(delay_ms / 1000)

            await self._retry_input(metadata)

    async def _retry_input(self, metadata: list[tuple[str, str]]) -> str:
        retry_request = api_pb2.AttemptRetryRequest(
            function_id=self.function_id,
            parent_input_id=current_input_id() or "",
            input=self.input_item,
            attempt_token=self.attempt_token,
        )
        # TODO(ryan): Add exponential backoff?
        retry_response = await retry_transient_errors(
            self.stub.AttemptRetry,
            retry_request,
            metadata=metadata,
        )
        return retry_response.attempt_token

    async def run_generator(self):
        items_received = 0
        # populated when self.run_function() completes
        items_total: Union[int, None] = None
        async with aclosing(
            async_merge(
                _stream_function_call_data(
                    self.client,
                    self.stub,
                    function_call_id=None,
                    variant="data_out",
                    attempt_token=self.attempt_token,
                ),
                callable_to_agen(self.run_function),
            )
        ) as streamer:
            async for item in streamer:
                if isinstance(item, api_pb2.GeneratorDone):
                    items_total = item.items_total
                else:
                    yield item
                    items_received += 1
                # The comparison avoids infinite loops if a non-deterministic generator is retried
                # and produces less data in the second run than what was already sent.
                if items_total is not None and items_received >= items_total:
                    break

    @staticmethod
    async def _get_metadata(input_plane_region: str, client: _Client) -> list[tuple[str, str]]:
        if not input_plane_region:
            return []
        token = await client._auth_token_manager.get_token()
        return [("x-modal-input-plane-region", input_plane_region), ("x-modal-auth-token", token)]


# Wrapper type for api_pb2.FunctionStats
@dataclass(frozen=True)
class FunctionStats:
    """Simple data structure storing stats for a running function."""

    backlog: int
    num_total_runners: int


def _parse_retries(
    retries: Optional[Union[int, Retries]],
    source: str = "",
) -> Optional[api_pb2.FunctionRetryPolicy]:
    if isinstance(retries, int):
        return Retries(
            max_retries=retries,
            initial_delay=1.0,
            backoff_coefficient=1.0,
        )._to_proto()
    elif isinstance(retries, Retries):
        return retries._to_proto()
    elif retries is None:
        return None
    else:
        extra = f" on {source}" if source else ""
        msg = f"Retries parameter must be an integer or instance of modal.Retries. Found: {type(retries)}{extra}."
        raise InvalidError(msg)


@dataclass
class _FunctionSpec:
    """
    Stores information about a Function specification.
    This is used for `modal shell` to support running shells with
    the same configuration as a user-defined Function.
    """

    image: Optional[_Image]
    mounts: Sequence[_Mount]
    secrets: Sequence[_Secret]
    network_file_systems: dict[Union[str, PurePosixPath], _NetworkFileSystem]
    volumes: dict[Union[str, PurePosixPath], Union[_Volume, _CloudBucketMount]]
    # TODO(irfansharif): Somehow assert that it's the first kind, in sandboxes
    gpus: Union[GPU_T, list[GPU_T]]
    cloud: Optional[str]
    cpu: Optional[Union[float, tuple[float, float]]]
    memory: Optional[Union[int, tuple[int, int]]]
    ephemeral_disk: Optional[int]
    scheduler_placement: Optional[SchedulerPlacement]
    proxy: Optional[_Proxy]


P = typing_extensions.ParamSpec("P")
ReturnType = typing.TypeVar("ReturnType", covariant=True)
OriginalReturnType = typing.TypeVar(
    "OriginalReturnType", covariant=True
)  # differs from return type if ReturnType is coroutine
T = typing.TypeVar("T", covariant=True)


class _Function(typing.Generic[P, ReturnType, OriginalReturnType], _Object, type_prefix="fu"):
    """Functions are the basic units of serverless execution on Modal.

    Generally, you will not construct a `Function` directly. Instead, use the
    `App.function()` decorator to register your Python functions with your App.
    """

    # TODO: more type annotations
    _info: Optional[FunctionInfo]
    _serve_mounts: frozenset[_Mount]  # set at load time, only by loader
    _app: Optional["modal.app._App"] = None
    # only set for InstanceServiceFunctions and bound instance methods
    _obj: Optional["modal.cls._Obj"] = None

    # this is set in definition scope, only locally
    _webhook_config: Optional[api_pb2.WebhookConfig] = None
    _web_url: Optional[str]  # this is set on hydration

    _function_name: Optional[str]
    _is_method: bool
    _spec: Optional[_FunctionSpec] = None
    _tag: str
    # this is set to None for a "class service [function]"
    _raw_f: Optional[Callable[..., Any]]
    _build_args: dict

    _is_generator: Optional[bool] = None

    # when this is the method of a class/object function, invocation of this function
    # should supply the method name in the FunctionInput:
    _use_method_name: str = ""

    _class_parameter_info: Optional["api_pb2.ClassParameterInfo"] = None
    _method_handle_metadata: Optional[dict[str, "api_pb2.FunctionHandleMetadata"]] = (
        None  # set for 0.67+ class service functions
    )
    _metadata: Optional[api_pb2.FunctionHandleMetadata] = None

    @staticmethod
    def from_local(
        info: FunctionInfo,
        app,
        image: _Image,
        secrets: Sequence[_Secret] = (),
        schedule: Optional[Schedule] = None,
        is_generator: bool = False,
        gpu: Union[GPU_T, list[GPU_T]] = None,
        # TODO: maybe break this out into a separate decorator for notebooks.
        network_file_systems: dict[Union[str, PurePosixPath], _NetworkFileSystem] = {},
        volumes: dict[Union[str, PurePosixPath], Union[_Volume, _CloudBucketMount]] = {},
        webhook_config: Optional[api_pb2.WebhookConfig] = None,
        cpu: Optional[Union[float, tuple[float, float]]] = None,
        memory: Optional[Union[int, tuple[int, int]]] = None,
        proxy: Optional[_Proxy] = None,
        retries: Optional[Union[int, Retries]] = None,
        timeout: int = 300,
        startup_timeout: Optional[int] = None,
        min_containers: Optional[int] = None,
        max_containers: Optional[int] = None,
        buffer_containers: Optional[int] = None,
        scaledown_window: Optional[int] = None,
        max_concurrent_inputs: Optional[int] = None,
        target_concurrent_inputs: Optional[int] = None,
        batch_max_size: Optional[int] = None,
        batch_wait_ms: Optional[int] = None,
        cloud: Optional[str] = None,
        scheduler_placement: Optional[SchedulerPlacement] = None,
        is_builder_function: bool = False,
        is_auto_snapshot: bool = False,
        enable_memory_snapshot: bool = False,
        block_network: bool = False,
        restrict_modal_access: bool = False,
        i6pn_enabled: bool = False,
        # Experimental: Clustered functions
        cluster_size: Optional[int] = None,
        rdma: Optional[bool] = None,
        max_inputs: Optional[int] = None,
        ephemeral_disk: Optional[int] = None,
        include_source: bool = True,
        experimental_options: Optional[dict[str, str]] = None,
        _experimental_proxy_ip: Optional[str] = None,
        _experimental_custom_scaling_factor: Optional[float] = None,
        restrict_output: bool = False,
    ) -> "_Function":
        """mdmd:hidden"""
        # Needed to avoid circular imports
        from ._partial_function import _find_partial_methods_for_user_cls, _PartialFunctionFlags

        tag = info.get_tag()

        if info.raw_f:
            raw_f = info.raw_f
            assert callable(raw_f)
            if schedule is not None and not info.is_nullary():
                raise InvalidError(
                    f"Function {raw_f} has a schedule, so it needs to support being called with no arguments"
                )
        else:
            # must be a "class service function"
            assert info.user_cls
            assert not webhook_config
            assert not schedule

        entrypoint_mount = info.get_entrypoint_mount() if include_source else {}
        all_mounts = [
            _get_client_mount(),
            *entrypoint_mount.values(),
        ]

        retry_policy = _parse_retries(
            retries, f"Function '{info.get_tag()}'" if info.raw_f else f"Class '{info.get_tag()}'"
        )

        if retry_policy is not None:
            if webhook_config is not None:
                raise InvalidError("Web endpoints do not support retries.")
            if is_generator:
                raise InvalidError("Generator functions do not support retries.")

        function_spec = _FunctionSpec(
            mounts=all_mounts,
            secrets=secrets,
            gpus=gpu,
            network_file_systems=network_file_systems,
            volumes=volumes,
            image=image,
            cloud=cloud,
            cpu=cpu,
            memory=memory,
            ephemeral_disk=ephemeral_disk,
            scheduler_placement=scheduler_placement,
            proxy=proxy,
        )

        # Note that we also do these checks in FunctionCreate; could drop them here
        if min_containers is not None and not isinstance(min_containers, int):
            raise InvalidError(f"`min_containers` must be an int, not {type(min_containers).__name__}")
        if min_containers is not None and max_containers is not None and max_containers < min_containers:
            raise InvalidError(
                f"`min_containers` ({min_containers}) cannot be greater than `max_containers` ({max_containers})"
            )
        if scaledown_window is not None and scaledown_window <= 0:
            raise InvalidError("`scaledown_window` must be > 0")

        autoscaler_settings = api_pb2.AutoscalerSettings(
            min_containers=min_containers,
            max_containers=max_containers,
            buffer_containers=buffer_containers,
            scaledown_window=scaledown_window,
        )

        if _experimental_custom_scaling_factor is not None and (
            _experimental_custom_scaling_factor < 0 or _experimental_custom_scaling_factor > 1
        ):
            raise InvalidError("`_experimental_custom_scaling_factor` must be between 0.0 and 1.0 inclusive.")

        if not cloud and not is_builder_function:
            cloud = config.get("default_cloud")

        if is_generator and webhook_config:
            if webhook_config.type == api_pb2.WEBHOOK_TYPE_FUNCTION:
                raise InvalidError(
                    """Webhooks cannot be generators. If you want a streaming response, see https://modal.com/docs/guide/streaming-endpoints
                    """
                )
            else:
                raise InvalidError("Webhooks cannot be generators")

        if info.raw_f and batch_max_size:
            func_name = info.raw_f.__name__
            if is_generator:
                raise InvalidError(f"Modal batched function {func_name} cannot return generators")
            for arg in inspect.signature(info.raw_f).parameters.values():
                if arg.default is not inspect.Parameter.empty:
                    raise InvalidError(f"Modal batched function {func_name} does not accept default arguments.")

        if max_inputs is not None:
            if not isinstance(max_inputs, int):
                raise InvalidError(f"`max_inputs` must be an int, not {type(max_inputs).__name__}")
            if max_inputs <= 0:
                raise InvalidError("`max_inputs` must be positive")
            if max_inputs > 1:
                raise InvalidError("Only `max_inputs=1` is currently supported")

        # Validate volumes
        validated_volumes = validate_volumes(volumes)
        cloud_bucket_mounts = [(k, v) for k, v in validated_volumes if isinstance(v, _CloudBucketMount)]
        validated_volumes_no_cloud_buckets = [(k, v) for k, v in validated_volumes if isinstance(v, _Volume)]

        # Validate NFS
        validated_network_file_systems = validate_network_file_systems(network_file_systems)

        # Validate image
        if image is not None and not isinstance(image, _Image):  # type: ignore[unreachable]
            raise InvalidError(f"Expected modal.Image object. Got {type(image)}.")

        method_definitions: Optional[dict[str, api_pb2.MethodDefinition]] = None
        non_web_output_format = api_pb2.DATA_FORMAT_CBOR if restrict_output else api_pb2.DATA_FORMAT_PICKLE

        if info.user_cls:
            method_definitions = {}
            interface_methods = _find_partial_methods_for_user_cls(
                info.user_cls, _PartialFunctionFlags.interface_flags()
            )
            for method_name, partial_function in interface_methods.items():
                function_type = get_function_type(partial_function.params.is_generator)
                function_name = f"{info.user_cls.__name__}.{method_name}"
                is_web_endpoint = partial_function._is_web_endpoint()
                method_schema = get_callable_schema(
                    partial_function._get_raw_f(),
                    is_web_endpoint=is_web_endpoint,
                    ignore_first_argument=True,
                )
                method_definition = api_pb2.MethodDefinition(
                    webhook_config=partial_function.params.webhook_config,
                    function_type=function_type,
                    function_name=function_name,
                    function_schema=method_schema,
                    supported_input_formats=[api_pb2.DATA_FORMAT_ASGI]
                    if is_web_endpoint
                    else [api_pb2.DATA_FORMAT_PICKLE],
                    supported_output_formats=[api_pb2.DATA_FORMAT_ASGI]
                    if is_web_endpoint
<<<<<<< HEAD
                    else [api_pb2.DATA_FORMAT_PICKLE, api_pb2.DATA_FORMAT_CBOR],
                    output_format=api_pb2.DATA_FORMAT_ASGI if is_web_endpoint else non_web_output_format,
=======
                    else [api_pb2.DATA_FORMAT_PICKLE],
>>>>>>> 9527a7ca
                )
                method_definitions[method_name] = method_definition

        function_type = get_function_type(is_generator)

        def _deps(only_explicit_mounts=False) -> list[_Object]:
            deps: list[_Object] = list(secrets)
            if not only_explicit_mounts:
                deps += list(all_mounts)
            if proxy:
                deps.append(proxy)
            if image:
                deps.append(image)
            for _, nfs in validated_network_file_systems:
                deps.append(nfs)
            for _, vol in validated_volumes_no_cloud_buckets:
                deps.append(vol)
            for _, cloud_bucket_mount in cloud_bucket_mounts:
                if cloud_bucket_mount.secret:
                    deps.append(cloud_bucket_mount.secret)

            return deps

        if info.is_service_class():
            # classes don't have data formats themselves - methods do
            supported_input_formats = []
            supported_output_formats = []
        elif webhook_config is not None:
            supported_input_formats = [api_pb2.DATA_FORMAT_ASGI]
            supported_output_formats = [api_pb2.DATA_FORMAT_ASGI]
        else:
            # TODO: add CBOR support
<<<<<<< HEAD
            supported_data_formats = [api_pb2.DATA_FORMAT_PICKLE, api_pb2.DATA_FORMAT_CBOR]
            output_format = non_web_output_format
=======
            supported_input_formats = [api_pb2.DATA_FORMAT_PICKLE]
            supported_output_formats = [api_pb2.DATA_FORMAT_PICKLE]
>>>>>>> 9527a7ca

        async def _preload(self: _Function, resolver: Resolver, existing_object_id: Optional[str]):
            assert resolver.client and resolver.client.stub

            assert resolver.app_id
            req = api_pb2.FunctionPrecreateRequest(
                app_id=resolver.app_id,
                function_name=info.function_name,
                function_type=function_type,
                existing_function_id=existing_object_id or "",
                function_schema=get_callable_schema(info.raw_f, is_web_endpoint=bool(webhook_config))
                if info.raw_f
                else None,
                supported_input_formats=supported_input_formats,
                supported_output_formats=supported_output_formats,
            )
            if method_definitions:
                for method_name, method_definition in method_definitions.items():
                    req.method_definitions[method_name].CopyFrom(method_definition)
            elif webhook_config:
                req.webhook_config.CopyFrom(webhook_config)

            response = await retry_transient_errors(resolver.client.stub.FunctionPrecreate, req)
            self._hydrate(response.function_id, resolver.client, response.handle_metadata)

        async def _load(self: _Function, resolver: Resolver, existing_object_id: Optional[str]):
            assert resolver.client and resolver.client.stub
            with FunctionCreationStatus(resolver, tag) as function_creation_status:
                timeout_secs = timeout

                if app and app.is_interactive and not is_builder_function:
                    pty_info = get_pty_info(shell=False)
                else:
                    pty_info = None

                if info.is_serialized():
                    # Use cloudpickle. Used when working w/ Jupyter notebooks.
                    # serialize at _load time, not function decoration time
                    # otherwise we can't capture a surrounding class for lifetime methods etc.
                    function_serialized = info.serialized_function()
                    class_serialized = serialize(info.user_cls) if info.user_cls is not None else None
                    # Ensure that large data in global variables does not blow up the gRPC payload,
                    # which has maximum size 100 MiB. We set the limit lower for performance reasons.
                    if len(function_serialized) > 16 << 20:  # 16 MiB
                        raise InvalidError(
                            f"Function {info.raw_f} has size {len(function_serialized)} bytes when packaged. "
                            "This is larger than the maximum limit of 16 MiB. "
                            "Try reducing the size of the closure by using parameters or mounts, "
                            "not large global variables."
                        )
                    elif len(function_serialized) > 256 << 10:  # 256 KiB
                        warnings.warn(
                            f"Function {info.raw_f} has size {len(function_serialized)} bytes when packaged. "
                            "This is larger than the recommended limit of 256 KiB. "
                            "Try reducing the size of the closure by using parameters or mounts, "
                            "not large global variables."
                        )
                else:
                    function_serialized = None
                    class_serialized = None

                app_name = ""
                if app and app.name:
                    app_name = app.name

                # on builder > 2024.10 we mount client dependencies at runtime
                mount_client_dependencies = False
                if image._metadata is not None:
                    mount_client_dependencies = image._metadata.image_builder_version > "2024.10"

                # Relies on dicts being ordered (true as of Python 3.6).
                volume_mounts = [
                    api_pb2.VolumeMount(
                        mount_path=path,
                        volume_id=volume.object_id,
                        allow_background_commits=True,
                        read_only=volume._read_only,
                    )
                    for path, volume in validated_volumes_no_cloud_buckets
                ]
                loaded_mount_ids = {m.object_id for m in all_mounts} | {m.object_id for m in image._mount_layers}

                # Get object dependencies
                object_dependencies = []
                for dep in _deps(only_explicit_mounts=True):
                    if not dep.object_id:
                        raise Exception(f"Dependency {dep} isn't hydrated")
                    object_dependencies.append(api_pb2.ObjectDependency(object_id=dep.object_id))

                function_data: Optional[api_pb2.FunctionData] = None
                function_schema = (
                    get_callable_schema(info.raw_f, is_web_endpoint=bool(webhook_config)) if info.raw_f else None
                )

                # Create function remotely
                function_definition = api_pb2.Function(
                    module_name=info.module_name or "",
                    function_name=info.function_name,
                    mount_ids=loaded_mount_ids,
                    secret_ids=[secret.object_id for secret in secrets],
                    image_id=(image.object_id if image else ""),
                    definition_type=info.get_definition_type(),
                    function_serialized=function_serialized or b"",
                    class_serialized=class_serialized or b"",
                    function_type=function_type,
                    webhook_config=webhook_config,
                    autoscaler_settings=autoscaler_settings,
                    method_definitions=method_definitions,
                    method_definitions_set=True,
                    shared_volume_mounts=network_file_system_mount_protos(validated_network_file_systems),
                    volume_mounts=volume_mounts,
                    proxy_id=(proxy.object_id if proxy else None),
                    retry_policy=retry_policy,
                    timeout_secs=timeout_secs or 0,
                    startup_timeout_secs=startup_timeout or timeout_secs,
                    pty_info=pty_info,
                    cloud_provider_str=cloud if cloud else "",
                    runtime=config.get("function_runtime"),
                    runtime_debug=config.get("function_runtime_debug"),
                    runtime_perf_record=config.get("runtime_perf_record"),
                    app_name=app_name,
                    is_builder_function=is_builder_function,
                    max_concurrent_inputs=max_concurrent_inputs or 0,
                    target_concurrent_inputs=target_concurrent_inputs or 0,
                    batch_max_size=batch_max_size or 0,
                    batch_linger_ms=batch_wait_ms or 0,
                    worker_id=config.get("worker_id"),
                    is_auto_snapshot=is_auto_snapshot,
                    is_method=bool(info.user_cls) and not info.is_service_class(),
                    checkpointing_enabled=enable_memory_snapshot,
                    object_dependencies=object_dependencies,
                    block_network=block_network,
                    untrusted=restrict_modal_access,
                    max_inputs=max_inputs or 0,
                    cloud_bucket_mounts=cloud_bucket_mounts_to_proto(cloud_bucket_mounts),
                    scheduler_placement=scheduler_placement.proto if scheduler_placement else None,
                    is_class=info.is_service_class(),
                    class_parameter_info=info.class_parameter_info(),
                    i6pn_enabled=i6pn_enabled,
                    schedule=schedule.proto_message if schedule is not None else None,
                    snapshot_debug=config.get("snapshot_debug"),
                    experimental_options=experimental_options or {},
                    mount_client_dependencies=mount_client_dependencies,
                    # ---
                    _experimental_group_size=cluster_size or 0,  # Experimental: Clustered functions
                    _experimental_concurrent_cancellations=True,
                    _experimental_proxy_ip=_experimental_proxy_ip,
                    _experimental_custom_scaling=_experimental_custom_scaling_factor is not None,
                    # --- These are deprecated in favor of autoscaler_settings
                    warm_pool_size=min_containers or 0,
                    concurrency_limit=max_containers or 0,
                    _experimental_buffer_containers=buffer_containers or 0,
                    task_idle_timeout_secs=scaledown_window or 0,
                    # ---
                    function_schema=function_schema,
                    supported_input_formats=supported_input_formats,
                    supported_output_formats=supported_output_formats,
                )

                if isinstance(gpu, list):
                    function_data = api_pb2.FunctionData(
                        module_name=function_definition.module_name,
                        function_name=function_definition.function_name,
                        function_type=function_definition.function_type,
                        warm_pool_size=function_definition.warm_pool_size,
                        concurrency_limit=function_definition.concurrency_limit,
                        task_idle_timeout_secs=function_definition.task_idle_timeout_secs,
                        autoscaler_settings=function_definition.autoscaler_settings,
                        worker_id=function_definition.worker_id,
                        timeout_secs=function_definition.timeout_secs,
                        startup_timeout_secs=function_definition.startup_timeout_secs,
                        web_url=function_definition.web_url,
                        web_url_info=function_definition.web_url_info,
                        webhook_config=function_definition.webhook_config,
                        custom_domain_info=function_definition.custom_domain_info,
                        schedule=schedule.proto_message if schedule is not None else None,
                        is_class=function_definition.is_class,
                        class_parameter_info=function_definition.class_parameter_info,
                        is_method=function_definition.is_method,
                        use_function_id=function_definition.use_function_id,
                        use_method_name=function_definition.use_method_name,
                        method_definitions=function_definition.method_definitions,
                        method_definitions_set=function_definition.method_definitions_set,
                        experimental_options=experimental_options or {},
                        _experimental_group_size=function_definition._experimental_group_size,
                        _experimental_buffer_containers=function_definition._experimental_buffer_containers,
                        _experimental_custom_scaling=function_definition._experimental_custom_scaling,
                        _experimental_proxy_ip=function_definition._experimental_proxy_ip,
                        snapshot_debug=function_definition.snapshot_debug,
                        runtime_perf_record=function_definition.runtime_perf_record,
                        function_schema=function_schema,
                        untrusted=function_definition.untrusted,
                        supported_input_formats=supported_input_formats,
                        supported_output_formats=supported_output_formats,
                    )

                    ranked_functions = []
                    for rank, _gpu in enumerate(gpu):
                        function_definition_copy = api_pb2.Function()
                        function_definition_copy.CopyFrom(function_definition)

                        function_definition_copy.resources.CopyFrom(
                            convert_fn_config_to_resources_config(
                                cpu=cpu, memory=memory, gpu=_gpu, ephemeral_disk=ephemeral_disk, rdma=rdma
                            ),
                        )
                        ranked_function = api_pb2.FunctionData.RankedFunction(
                            rank=rank,
                            function=function_definition_copy,
                        )
                        ranked_functions.append(ranked_function)
                    function_data.ranked_functions.extend(ranked_functions)
                    function_definition = None  # function_definition is not used in this case
                else:
                    # TODO(irfansharif): Assert on this specific type once we get rid of python 3.9.
                    # assert isinstance(gpu, GPU_T)  # includes the case where gpu==None case
                    function_definition.resources.CopyFrom(
                        convert_fn_config_to_resources_config(
                            cpu=cpu, memory=memory, gpu=gpu, ephemeral_disk=ephemeral_disk, rdma=rdma
                        ),
                    )

                assert resolver.app_id
                assert (function_definition is None) != (function_data is None)  # xor
                request = api_pb2.FunctionCreateRequest(
                    app_id=resolver.app_id,
                    function=function_definition,
                    function_data=function_data,
                    existing_function_id=existing_object_id or "",
                )
                try:
                    response: api_pb2.FunctionCreateResponse = await retry_transient_errors(
                        resolver.client.stub.FunctionCreate, request
                    )
                except GRPCError as exc:
                    if exc.status == Status.INVALID_ARGUMENT:
                        raise InvalidError(exc.message)
                    if exc.status == Status.FAILED_PRECONDITION:
                        raise InvalidError(exc.message)
                    if exc.message and "Received :status = '413'" in exc.message:
                        raise InvalidError(f"Function {info.function_name} is too large to deploy.")
                    raise
                function_creation_status.set_response(response)

            # needed for modal.serve file watching
            serve_mounts = {m for m in all_mounts if m.is_local()}
            serve_mounts |= image._serve_mounts
            obj._serve_mounts = frozenset(serve_mounts)
            self._hydrate(response.function_id, resolver.client, response.handle_metadata)

        rep = f"Function({tag})"
        obj = _Function._from_loader(_load, rep, preload=_preload, deps=_deps)

        obj._raw_f = info.raw_f
        obj._info = info
        obj._tag = tag
        obj._app = app  # needed for CLI right now
        obj._obj = None
        obj._is_generator = is_generator
        obj._is_method = False
        obj._spec = function_spec  # needed for modal shell
        obj._webhook_config = webhook_config  # only set locally

        # Used to check whether we should rebuild a modal.Image which uses `run_function`.
        gpus: list[GPU_T] = gpu if isinstance(gpu, list) else [gpu]
        obj._build_args = dict(  # See get_build_def
            secrets=repr(secrets),
            gpu_config=repr([parse_gpu_config(_gpu) for _gpu in gpus]),
            network_file_systems=repr(network_file_systems),
        )
        # these key are excluded if empty to avoid rebuilds on client upgrade
        if volumes:
            obj._build_args["volumes"] = repr(volumes)
        if cloud or scheduler_placement:
            obj._build_args["cloud"] = repr(cloud)
            obj._build_args["scheduler_placement"] = repr(scheduler_placement)

        return obj

    def _bind_parameters(
        self,
        obj: "modal.cls._Obj",
        options: Optional["modal.cls._ServiceOptions"],
        args: Sized,
        kwargs: dict[str, Any],
    ) -> "_Function":
        """mdmd:hidden

        Binds a class-function to a specific instance of (init params, options) or a new workspace
        """

        parent = self

        async def _load(param_bound_func: _Function, resolver: Resolver, existing_object_id: Optional[str]):
            if not parent.is_hydrated:
                # While the base Object.hydrate() method appears to be idempotent, it's not always safe
                await parent.hydrate()

            assert parent._client and parent._client.stub

            if (
                parent._class_parameter_info
                and parent._class_parameter_info.format == api_pb2.ClassParameterInfo.PARAM_SERIALIZATION_FORMAT_PROTO
            ):
                if args:
                    # TODO(elias) - We could potentially support positional args as well, if we want to?
                    raise InvalidError(
                        "Can't use positional arguments with modal.parameter-based synthetic constructors.\n"
                        "Use (<parameter_name>=value) keyword arguments when constructing classes instead."
                    )
                schema = parent._class_parameter_info.schema
                kwargs_with_defaults = apply_defaults(kwargs, schema)
                validate_parameter_values(kwargs_with_defaults, schema)
                serialized_params = serialize_proto_params(kwargs_with_defaults)
                can_use_parent = len(parent._class_parameter_info.schema) == 0  # no parameters
            else:
                from modal.cls import _ServiceOptions  # Should probably define this dataclass here?

                can_use_parent = len(args) + len(kwargs) == 0 and (options == _ServiceOptions())
                serialized_params = serialize((args, kwargs))

            if can_use_parent:
                # We can end up here if parent wasn't hydrated when class was instantiated, but has been since.
                param_bound_func._hydrate_from_other(parent)
                return

            environment_name = _get_environment_name(None, resolver)
            assert parent is not None and parent.is_hydrated

            if options:
                volume_mounts = [
                    api_pb2.VolumeMount(
                        mount_path=path,
                        volume_id=volume.object_id,
                        allow_background_commits=True,
                        read_only=volume._read_only,
                    )
                    for path, volume in options.validated_volumes
                ]
                options_pb = api_pb2.FunctionOptions(
                    secret_ids=[s.object_id for s in options.secrets],
                    replace_secret_ids=bool(options.secrets),
                    replace_volume_mounts=len(volume_mounts) > 0,
                    volume_mounts=volume_mounts,
                    resources=options.resources,
                    retry_policy=options.retry_policy,
                    concurrency_limit=options.max_containers,
                    buffer_containers=options.buffer_containers,
                    task_idle_timeout_secs=options.scaledown_window,
                    timeout_secs=options.timeout_secs,
                    max_concurrent_inputs=options.max_concurrent_inputs,
                    target_concurrent_inputs=options.target_concurrent_inputs,
                    batch_max_size=options.batch_max_size,
                    batch_linger_ms=options.batch_wait_ms,
                    scheduler_placement=options.scheduler_placement,
                    cloud_provider_str=options.cloud,
                )
            else:
                options_pb = None

            req = api_pb2.FunctionBindParamsRequest(
                function_id=parent.object_id,
                serialized_params=serialized_params,
                function_options=options_pb,
                environment_name=environment_name
                or "",  # TODO: investigate shouldn't environment name always be specified here?
            )

            response = await retry_transient_errors(parent._client.stub.FunctionBindParams, req)
            param_bound_func._hydrate(response.bound_function_id, parent._client, response.handle_metadata)

        def _deps():
            if options:
                all_deps = [v for _, v in options.validated_volumes] + list(options.secrets)
                return [dep for dep in all_deps if not dep.is_hydrated]
            return []

        fun: _Function = _Function._from_loader(_load, "Function(parametrized)", hydrate_lazily=True, deps=_deps)

        fun._info = self._info
        fun._obj = obj
        fun._spec = self._spec  # TODO (elias): fix - this is incorrect when using with_options
        return fun

    @live_method
    async def update_autoscaler(
        self,
        *,
        min_containers: Optional[int] = None,
        max_containers: Optional[int] = None,
        buffer_containers: Optional[int] = None,
        scaledown_window: Optional[int] = None,
    ) -> None:
        """Override the current autoscaler behavior for this Function.

        Unspecified parameters will retain their current value, i.e. either the static value
        from the function decorator, or an override value from a previous call to this method.

        Subsequent deployments of the App containing this Function will reset the autoscaler back to
        its static configuration.

        Examples:

        ```python notest
        f = modal.Function.from_name("my-app", "function")

        # Always have at least 2 containers running, with an extra buffer when the Function is active
        f.update_autoscaler(min_containers=2, buffer_containers=1)

        # Limit this Function to avoid spinning up more than 5 containers
        f.update_autoscaler(max_containers=5)

        # Extend the scaledown window to increase the amount of time that idle containers stay alive
        f.update_autoscaler(scaledown_window=300)

        ```

        """
        if self._is_method:
            raise InvalidError("Cannot call .update_autoscaler() on a method. Call it on the class instance instead.")

        settings = api_pb2.AutoscalerSettings(
            min_containers=min_containers,
            max_containers=max_containers,
            buffer_containers=buffer_containers,
            scaledown_window=scaledown_window,
        )
        request = api_pb2.FunctionUpdateSchedulingParamsRequest(function_id=self.object_id, settings=settings)
        await retry_transient_errors(self.client.stub.FunctionUpdateSchedulingParams, request)

        # One idea would be for FunctionUpdateScheduleParams to return the current (coalesced) settings
        # and then we could return them here (would need some ad hoc dataclass, which I don't love)

    @live_method
    async def keep_warm(self, warm_pool_size: int) -> None:
        """mdmd:hidden
        Set the warm pool size for the Function.

        DEPRECATED: Please adapt your code to use the more general `update_autoscaler` method instead:

        ```python notest
        f = modal.Function.from_name("my-app", "function")

        # Old pattern (deprecated)
        f.keep_warm(2)

        # New pattern
        f.update_autoscaler(min_containers=2)
        ```
        """
        if self._is_method:
            raise InvalidError(
                textwrap.dedent(
                    """
                The `.keep_warm()` method can not be used on Modal class *methods*.

                Call `.keep_warm()` on the class *instance* instead. All methods of a class are run by the same
                container pool, and this method applies to the size of that container pool.
            """
                )
            )

        deprecation_warning(
            (2025, 5, 5),
            "The .keep_warm() method has been deprecated in favor of the more general "
            ".update_autoscaler(min_containers=...) method.",
            show_source=True,
        )
        await self.update_autoscaler(min_containers=warm_pool_size)

    @classmethod
    def _from_name(
        cls,
        app_name: str,
        name: str,
        namespace=None,  # mdmd:line-hidden
        environment_name: Optional[str] = None,
    ):
        # internal function lookup implementation that allows lookup of class "service functions"
        # in addition to non-class functions
        async def _load_remote(self: _Function, resolver: Resolver, existing_object_id: Optional[str]):
            assert resolver.client and resolver.client.stub
            request = api_pb2.FunctionGetRequest(
                app_name=app_name,
                object_tag=name,
                environment_name=_get_environment_name(environment_name, resolver) or "",
            )
            try:
                response = await retry_transient_errors(resolver.client.stub.FunctionGet, request)
            except NotFoundError as exc:
                # refine the error message
                env_context = f" (in the '{environment_name}' environment)" if environment_name else ""
                raise NotFoundError(
                    f"Lookup failed for Function '{name}' from the '{app_name}' app{env_context}: {exc}."
                ) from None

            print_server_warnings(response.server_warnings)

            self._hydrate(response.function_id, resolver.client, response.handle_metadata)

        environment_rep = f", environment_name={environment_name!r}" if environment_name else ""
        rep = f"modal.Function.from_name('{app_name}', '{name}'{environment_rep})"
        return cls._from_loader(_load_remote, rep, is_another_app=True, hydrate_lazily=True)

    @classmethod
    def from_name(
        cls: type["_Function"],
        app_name: str,
        name: str,
        *,
        namespace=None,  # mdmd:line-hidden
        environment_name: Optional[str] = None,
    ) -> "_Function":
        """Reference a Function from a deployed App by its name.

        This is a lazy method that defers hydrating the local
        object with metadata from Modal servers until the first
        time it is actually used.

        ```python
        f = modal.Function.from_name("other-app", "function")
        ```
        """
        if "." in name:
            class_name, method_name = name.split(".", 1)
            deprecation_warning(
                (2025, 2, 11),
                "Looking up class methods using Function.from_name will be deprecated"
                " in a future version of Modal.\nUse modal.Cls.from_name instead, e.g.\n\n"
                f'{class_name} = modal.Cls.from_name("{app_name}", "{class_name}")\n'
                f"instance = {class_name}(...)\n"
                f"instance.{method_name}.remote(...)\n",
            )

        warn_if_passing_namespace(namespace, "modal.Function.from_name")
        return cls._from_name(app_name, name, environment_name=environment_name)

    @staticmethod
    async def lookup(
        app_name: str,
        name: str,
        namespace=None,  # mdmd:line-hidden
        client: Optional[_Client] = None,
        environment_name: Optional[str] = None,
    ) -> "_Function":
        """mdmd:hidden
        Lookup a Function from a deployed App by its name.

        DEPRECATED: This method is deprecated in favor of `modal.Function.from_name`.

        In contrast to `modal.Function.from_name`, this is an eager method
        that will hydrate the local object with metadata from Modal servers.

        ```python notest
        f = modal.Function.lookup("other-app", "function")
        ```
        """
        deprecation_warning(
            (2025, 1, 27),
            "`modal.Function.lookup` is deprecated and will be removed in a future release."
            " It can be replaced with `modal.Function.from_name`."
            "\n\nSee https://modal.com/docs/guide/modal-1-0-migration for more information.",
        )
        warn_if_passing_namespace(namespace, "modal.Function.lookup")
        obj = _Function.from_name(app_name, name, environment_name=environment_name)
        if client is None:
            client = await _Client.from_env()
        resolver = Resolver(client=client)
        await resolver.load(obj)
        return obj

    @property
    def tag(self) -> str:
        """mdmd:hidden"""
        assert self._tag
        return self._tag

    @property
    def app(self) -> "modal.app._App":
        """mdmd:hidden"""
        if self._app is None:
            raise ExecutionError("The app has not been assigned on the function at this point")

        return self._app

    @property
    def stub(self) -> "modal.app._App":
        """mdmd:hidden"""
        # Deprecated soon, only for backwards compatibility
        return self.app

    @property
    def info(self) -> FunctionInfo:
        """mdmd:hidden"""
        assert self._info
        return self._info

    @property
    def spec(self) -> _FunctionSpec:
        """mdmd:hidden"""
        assert self._spec
        return self._spec

    def _is_web_endpoint(self) -> bool:
        # only defined in definition scope/locally, and not for class methods at the moment
        return bool(self._webhook_config and self._webhook_config.type != api_pb2.WEBHOOK_TYPE_UNSPECIFIED)

    def get_build_def(self) -> str:
        """mdmd:hidden"""
        # Plaintext source and arg definition for the function, so it's part of the image
        # hash. We can't use the cloudpickle hash because it's not very stable.
        assert hasattr(self, "_raw_f") and hasattr(self, "_build_args") and self._raw_f is not None
        return f"{inspect.getsource(self._raw_f)}\n{repr(self._build_args)}"

    # Live handle methods

    def _initialize_from_empty(self):
        # Overridden concrete implementation of base class method
        self._progress = None
        self._is_generator = None
        self._web_url = None
        self._function_name = None
        self._info = None
        self._serve_mounts = frozenset()
        self._metadata = None
        self._experimental_flash_urls = None

    def _hydrate_metadata(self, metadata: Optional[Message]):
        # Overridden concrete implementation of base class method
        assert metadata and isinstance(metadata, api_pb2.FunctionHandleMetadata), (
            f"{type(metadata)} is not FunctionHandleMetadata"
        )
        self._metadata = metadata
        # TODO: replace usage of all below with direct ._metadata access
        self._is_generator = metadata.function_type == api_pb2.Function.FUNCTION_TYPE_GENERATOR
        self._web_url = metadata.web_url
        self._function_name = metadata.function_name
        self._is_method = metadata.is_method
        self._use_method_name = metadata.use_method_name
        self._class_parameter_info = metadata.class_parameter_info
        self._method_handle_metadata = dict(metadata.method_handle_metadata)
        self._definition_id = metadata.definition_id
        self._input_plane_url = metadata.input_plane_url
        self._input_plane_region = metadata.input_plane_region
        # The server may pass back a larger max object size for some input plane users. This applies to input plane
        # users only - anyone using the control plane will get the standard limit.
        # There are some cases like FunctionPrecreate where this value is not set at all. We expect that this field
        # will eventually be hydrated with the correct value, but just to be defensive, if the field is not set we use
        # MAX_OBJECT_SIZE_BYTES, otherwise it would get set to 0. Accidentally using 0 would cause us to blob upload
        # everything, so let's avoid that.
        self._max_object_size_bytes = (
            metadata.max_object_size_bytes if metadata.HasField("max_object_size_bytes") else MAX_OBJECT_SIZE_BYTES
        )
        self._experimental_flash_urls = metadata._experimental_flash_urls

    def _get_metadata(self):
        # Overridden concrete implementation of base class method
        assert self._function_name, f"Function name must be set before metadata can be retrieved for {self}"
        return api_pb2.FunctionHandleMetadata(
            function_name=self._function_name,
            function_type=get_function_type(self._is_generator),
            web_url=self._web_url or "",
            use_method_name=self._use_method_name,
            is_method=self._is_method,
            class_parameter_info=self._class_parameter_info,
            definition_id=self._definition_id,
            method_handle_metadata=self._method_handle_metadata,
            function_schema=self._metadata.function_schema if self._metadata else None,
            input_plane_url=self._input_plane_url,
            input_plane_region=self._input_plane_region,
            max_object_size_bytes=self._max_object_size_bytes,
            _experimental_flash_urls=self._experimental_flash_urls,
            supported_input_formats=self._metadata.supported_input_formats if self._metadata else None,
            supported_output_formats=self._metadata.supported_output_formats if self._metadata else [],
        )

    def _check_no_web_url(self, fn_name: str):
        if self._web_url:
            raise InvalidError(
                f"A webhook function cannot be invoked for remote execution with `.{fn_name}`. "
                f"Invoke this function via its web url '{self._web_url}' "
                + f"or call it locally: {self._function_name}.local()"
            )

    # TODO (live_method on properties is not great, since it could be blocking the event loop from async contexts)
    @property
    @live_method
    async def web_url(self) -> Optional[str]:
        """mdmd:hidden
        Deprecated. Use the `Function.get_web_url()` method instead.

        URL of a Function running as a web endpoint.
        """
        deprecation_msg = """The Function.web_url property will be removed in a future version of Modal.
Use the `Function.get_web_url()` method instead.
"""
        deprecation_warning((2025, 5, 6), deprecation_msg, pending=True)
        return self._web_url

    @live_method
    async def get_web_url(self) -> Optional[str]:
        """URL of a Function running as a web endpoint."""
        return self._web_url

    @live_method
    async def _experimental_get_flash_urls(self) -> Optional[list[str]]:
        """URL of the flash service for the function."""
        return list(self._experimental_flash_urls) if self._experimental_flash_urls else None

    @property
    async def is_generator(self) -> bool:
        """mdmd:hidden"""
        # hacky: kind of like @live_method, but not hydrating if we have the value already from local source
        # TODO(michael) use a common / lightweight method for handling unhydrated metadata properties
        if self._is_generator is not None:
            # this is set if the function or class is local
            return self._is_generator

        # not set - this is a from_name lookup - hydrate
        await self.hydrate()
        assert self._is_generator is not None  # should be set now
        return self._is_generator

    @live_method_gen
    async def _map(
        self,
        input_queue: _SynchronizedQueue,
        order_outputs: bool,
        return_exceptions: bool,
        wrap_returned_exceptions: bool,
    ) -> AsyncGenerator[Any, None]:
        """mdmd:hidden

        Synchronicity-wrapped map implementation. To be safe against invocations of user code in
        the synchronicity thread it doesn't accept an [async]iterator, and instead takes a
          _SynchronizedQueue instance that is fed by higher level functions like .map()

        _SynchronizedQueue is used instead of asyncio.Queue so that the main thread can put
        items in the queue safely.
        """
        self._check_no_web_url("map")
        if self._is_generator:
            raise InvalidError("A generator function cannot be called with `.map(...)`.")

        assert self._function_name
        if output_mgr := _get_output_manager():
            count_update_callback = output_mgr.function_progress_callback(self._function_name, total=None)
        else:
            count_update_callback = None

        if self._input_plane_url:
            async with aclosing(
                _map_invocation_inputplane(
                    self,
                    input_queue,
                    self.client,
                    order_outputs,
                    return_exceptions,
                    wrap_returned_exceptions,
                    count_update_callback,
                )
            ) as stream:
                async for item in stream:
                    yield item
        else:
            async with aclosing(
                _map_invocation(
                    self,
                    input_queue,
                    self.client,
                    order_outputs,
                    return_exceptions,
                    wrap_returned_exceptions,
                    count_update_callback,
                    api_pb2.FUNCTION_CALL_INVOCATION_TYPE_SYNC,
                )
            ) as stream:
                async for item in stream:
                    yield item

    @live_method
    async def _spawn_map(self, input_queue: _SynchronizedQueue) -> "_FunctionCall[ReturnType]":
        self._check_no_web_url("spawn_map")
        if self._is_generator:
            raise InvalidError("A generator function cannot be called with `.spawn_map(...)`.")

        assert self._function_name
        function_call_id, num_inputs = await _spawn_map_invocation(
            self,
            input_queue,
            self.client,
        )
        metadata = api_pb2.FunctionCallFromIdResponse(function_call_id=function_call_id, num_inputs=num_inputs)
        fc: _FunctionCall[ReturnType] = _FunctionCall._new_hydrated(function_call_id, self.client, metadata)
        return fc

    async def _call_function(self, args, kwargs) -> ReturnType:
        invocation: Union[_Invocation, _InputPlaneInvocation]
        if self._input_plane_url:
            invocation = await _InputPlaneInvocation.create(
                self,
                args,
                kwargs,
                client=self.client,
                input_plane_url=self._input_plane_url,
                input_plane_region=self._input_plane_region,
            )
        else:
            invocation = await _Invocation.create(
                self,
                args,
                kwargs,
                client=self.client,
                function_call_invocation_type=api_pb2.FUNCTION_CALL_INVOCATION_TYPE_SYNC,
            )

        return await invocation.run_function()

    async def _call_function_nowait(
        self,
        args,
        kwargs,
        function_call_invocation_type: "api_pb2.FunctionCallInvocationType.ValueType",
        from_spawn_map: bool = False,
    ) -> _Invocation:
        return await _Invocation.create(
            self,
            args,
            kwargs,
            client=self.client,
            function_call_invocation_type=function_call_invocation_type,
            from_spawn_map=from_spawn_map,
        )

    @warn_if_generator_is_not_consumed()
    @live_method_gen
    @synchronizer.no_input_translation
    async def _call_generator(self, args, kwargs):
        invocation: Union[_Invocation, _InputPlaneInvocation]
        if self._input_plane_url:
            invocation = await _InputPlaneInvocation.create(
                self,
                args,
                kwargs,
                client=self.client,
                input_plane_url=self._input_plane_url,
                input_plane_region=self._input_plane_region,
            )
        else:
            invocation = await _Invocation.create(
                self,
                args,
                kwargs,
                client=self.client,
                function_call_invocation_type=api_pb2.FUNCTION_CALL_INVOCATION_TYPE_SYNC_LEGACY,
            )
        async for res in invocation.run_generator():
            yield res

    @synchronizer.no_io_translation
    @live_method
    async def remote(self, *args: P.args, **kwargs: P.kwargs) -> ReturnType:
        """
        Calls the function remotely, executing it with the given arguments and returning the execution's result.
        """
        # TODO: Generics/TypeVars
        self._check_no_web_url("remote")
        if self._is_generator:
            raise InvalidError(
                "A generator function cannot be called with `.remote(...)`. Use `.remote_gen(...)` instead."
            )

        return await self._call_function(args, kwargs)

    @synchronizer.no_io_translation
    @live_method_gen
    async def remote_gen(self, *args, **kwargs) -> AsyncGenerator[Any, None]:
        """
        Calls the generator remotely, executing it with the given arguments and returning the execution's result.
        """
        # TODO: Generics/TypeVars
        self._check_no_web_url("remote_gen")

        if not self._is_generator:
            raise InvalidError(
                "A non-generator function cannot be called with `.remote_gen(...)`. Use `.remote(...)` instead."
            )
        async for item in self._call_generator(args, kwargs):
            yield item

    def _is_local(self):
        return self._info is not None

    def _get_info(self) -> FunctionInfo:
        if not self._info:
            raise ExecutionError("Can't get info for a function that isn't locally defined")
        return self._info

    def _get_obj(self) -> Optional["modal.cls._Obj"]:
        if not self._is_method:
            return None
        elif not self._obj:
            raise ExecutionError("Method has no local object")
        else:
            return self._obj

    @synchronizer.nowrap
    def local(self, *args: P.args, **kwargs: P.kwargs) -> OriginalReturnType:
        """
        Calls the function locally, executing it with the given arguments and returning the execution's result.

        The function will execute in the same environment as the caller, just like calling the underlying function
        directly in Python. In particular, only secrets available in the caller environment will be available
        through environment variables.
        """
        # TODO(erikbern): it would be nice to remove the nowrap thing, but right now that would cause
        # "user code" to run on the synchronicity thread, which seems bad
        if not self._is_local():
            msg = (
                "The definition for this function is missing here so it is not possible to invoke it locally. "
                "If this function was retrieved via `Function.lookup` you need to use `.remote()`."
            )
            raise ExecutionError(msg)

        info = self._get_info()
        if not info.raw_f:
            # Here if calling .local on a service function itself which should never happen
            # TODO: check if we end up here in a container for a serialized function?
            raise ExecutionError("Can't call .local on service function")

        if is_local() and self.spec.volumes or self.spec.network_file_systems:
            warnings.warn(
                f"The {info.function_name} function is executing locally "
                + "and will not have access to the mounted Volume or NetworkFileSystem data"
            )

        obj: Optional["modal.cls._Obj"] = self._get_obj()

        if not obj:
            fun = info.raw_f
            return fun(*args, **kwargs)
        else:
            # This is a method on a class, so bind the self to the function
            user_cls_instance = obj._cached_user_cls_instance()
            fun = info.raw_f.__get__(user_cls_instance)

            # TODO: replace implicit local enter/exit with a context manager
            if is_async(info.raw_f):
                # We want to run __aenter__ and fun in the same coroutine
                async def coro():
                    await obj._aenter()
                    return await fun(*args, **kwargs)

                return coro()  # type: ignore
            else:
                obj._enter()
                return fun(*args, **kwargs)

    @synchronizer.no_input_translation
    @live_method
    async def _experimental_spawn(self, *args: P.args, **kwargs: P.kwargs) -> "_FunctionCall[ReturnType]":
        """[Experimental] Calls the function with the given arguments, without waiting for the results.

        This experimental version of the spawn method allows up to 1 million inputs to be spawned.

        Returns a `modal.FunctionCall` object, that can later be polled or
        waited for using `.get(timeout=...)`.
        Conceptually similar to `multiprocessing.pool.apply_async`, or a Future/Promise in other contexts.
        """
        self._check_no_web_url("_experimental_spawn")
        if self._is_generator:
            raise InvalidError("Cannot `spawn` a generator function.")
        else:
            invocation = await self._call_function_nowait(
                args, kwargs, function_call_invocation_type=api_pb2.FUNCTION_CALL_INVOCATION_TYPE_ASYNC
            )

        fc: _FunctionCall[ReturnType] = _FunctionCall._new_hydrated(
            invocation.function_call_id, invocation.client, None
        )
        fc._is_generator = self._is_generator if self._is_generator else False
        return fc

    @synchronizer.no_input_translation
    @live_method
    async def _spawn_map_inner(self, *args: P.args, **kwargs: P.kwargs) -> None:
        self._check_no_web_url("spawn_map")
        if self._is_generator:
            raise Exception("Cannot `spawn_map` over a generator function.")

        await self._call_function_nowait(args, kwargs, api_pb2.FUNCTION_CALL_INVOCATION_TYPE_ASYNC, from_spawn_map=True)

    @synchronizer.no_input_translation
    @live_method
    async def spawn(self, *args: P.args, **kwargs: P.kwargs) -> "_FunctionCall[ReturnType]":
        """Calls the function with the given arguments, without waiting for the results.

        Returns a [`modal.FunctionCall`](https://modal.com/docs/reference/modal.FunctionCall) object
        that can later be polled or waited for using
        [`.get(timeout=...)`](https://modal.com/docs/reference/modal.FunctionCall#get).
        Conceptually similar to `multiprocessing.pool.apply_async`, or a Future/Promise in other contexts.
        """
        self._check_no_web_url("spawn")
        if self._is_generator:
            raise InvalidError("Cannot `spawn` a generator function.")
        else:
            invocation = await self._call_function_nowait(args, kwargs, api_pb2.FUNCTION_CALL_INVOCATION_TYPE_ASYNC)

        fc: _FunctionCall[ReturnType] = _FunctionCall._new_hydrated(
            invocation.function_call_id, invocation.client, None
        )
        return fc

    def get_raw_f(self) -> Callable[..., Any]:
        """Return the inner Python object wrapped by this Modal Function."""
        assert self._raw_f is not None
        return self._raw_f

    @live_method
    async def get_current_stats(self) -> FunctionStats:
        """Return a `FunctionStats` object describing the current function's queue and runner counts."""
        resp = await retry_transient_errors(
            self.client.stub.FunctionGetCurrentStats,
            api_pb2.FunctionGetCurrentStatsRequest(function_id=self.object_id),
            total_timeout=10.0,
        )
        return FunctionStats(backlog=resp.backlog, num_total_runners=resp.num_total_tasks)

    @live_method
    async def _get_schema(self) -> api_pb2.FunctionSchema:
        """Returns recorded schema for function, internal use only for now"""
        assert self._metadata
        return self._metadata.function_schema

    # A bit hacky - but the map-style functions need to not be synchronicity-wrapped
    # in order to not execute their input iterators on the synchronicity event loop.
    # We still need to wrap them using MethodWithAio to maintain a synchronicity-like
    # api with `.aio` and get working type-stubs and reference docs generation:
    map = MethodWithAio(_map_sync, _map_async, synchronizer)
    starmap = MethodWithAio(_starmap_sync, _starmap_async, synchronizer)
    for_each = MethodWithAio(_for_each_sync, _for_each_async, synchronizer)
    spawn_map = MethodWithAio(_spawn_map_sync, _spawn_map_async, synchronizer)
    experimental_spawn_map = MethodWithAio(_experimental_spawn_map_sync, _experimental_spawn_map_async, synchronizer)


class _FunctionCall(typing.Generic[ReturnType], _Object, type_prefix="fc"):
    """A reference to an executed function call.

    Constructed using `.spawn(...)` on a Modal function with the same
    arguments that a function normally takes. Acts as a reference to
    an ongoing function call that can be passed around and used to
    poll or fetch function results at some later time.

    Conceptually similar to a Future/Promise/AsyncResult in other contexts and languages.
    """

    _is_generator: bool = False
    _num_inputs: Optional[int] = None

    def _invocation(self):
        return _Invocation(self.client.stub, self.object_id, self.client)

    def _hydrate_metadata(self, metadata: Optional[Message]):
        if not metadata:
            return
        assert isinstance(metadata, api_pb2.FunctionCallFromIdResponse)
        self._num_inputs = metadata.num_inputs

    @live_method
    async def num_inputs(self) -> int:
        """Get the number of inputs in the function call."""
        # Should have been hydrated.
        assert self._num_inputs is not None
        return self._num_inputs

    async def get(self, timeout: Optional[float] = None, *, index: int = 0) -> ReturnType:
        """Get the result of the index-th input of the function call.
        `.spawn()` calls have a single output, so only specifying `index=0` is valid.
        A non-zero index is useful when your function has multiple outputs, like via `.spawn_map()`.

        This function waits indefinitely by default. It takes an optional
        `timeout` argument that specifies the maximum number of seconds to wait,
        which can be set to `0` to poll for an output immediately.

        The returned coroutine is not cancellation-safe.
        """
        return await self._invocation().poll_function(timeout=timeout, index=index)

    @live_method_gen
    async def iter(self, *, start: int = 0, end: Optional[int] = None) -> AsyncIterator[ReturnType]:
        """Iterate in-order over the results of the function call.

        Optionally, specify a range [start, end) to iterate over.

        Example:
        ```python
        @app.function()
        def my_func(a):
            return a ** 2


        @app.local_entrypoint()
        def main():
            fc = my_func.spawn_map([1, 2, 3, 4])
            assert list(fc.iter()) == [1, 4, 9, 16]
            assert list(fc.iter(start=1, end=3)) == [4, 9]
        ```

        If `end` is not provided, it will iterate over all results.
        """
        num_inputs = await self.num_inputs()
        if end is None:
            end = num_inputs
        if start < 0 or end > num_inputs:
            raise ValueError(f"Invalid index range: {start} to {end} for {num_inputs} inputs")
        async for _, item in self._invocation().enumerate(start_index=start, end_index=end):
            yield item

    async def get_call_graph(self) -> list[InputInfo]:
        """Returns a structure representing the call graph from a given root
        call ID, along with the status of execution for each node.

        See [`modal.call_graph`](https://modal.com/docs/reference/modal.call_graph) reference page
        for documentation on the structure of the returned `InputInfo` items.
        """
        assert self._client and self._client.stub
        request = api_pb2.FunctionGetCallGraphRequest(function_call_id=self.object_id)
        response = await retry_transient_errors(self._client.stub.FunctionGetCallGraph, request)
        return _reconstruct_call_graph(response)

    async def cancel(
        self,
        # if true, containers running the inputs are forcibly terminated
        terminate_containers: bool = False,
    ):
        """Cancels the function call, which will stop its execution and mark its inputs as
        [`TERMINATED`](https://modal.com/docs/reference/modal.call_graph#modalcall_graphinputstatus).

        If `terminate_containers=True` - the containers running the cancelled inputs are all terminated
        causing any non-cancelled inputs on those containers to be rescheduled in new containers.
        """
        request = api_pb2.FunctionCallCancelRequest(
            function_call_id=self.object_id, terminate_containers=terminate_containers
        )
        assert self._client and self._client.stub
        await retry_transient_errors(self._client.stub.FunctionCallCancel, request)

    @staticmethod
    async def from_id(function_call_id: str, client: Optional[_Client] = None) -> "_FunctionCall[Any]":
        """Instantiate a FunctionCall object from an existing ID.

        Examples:

        ```python notest
        # Spawn a FunctionCall and keep track of its object ID
        fc = my_func.spawn()
        fc_id = fc.object_id

        # Later, use the ID to re-instantiate the FunctionCall object
        fc = _FunctionCall.from_id(fc_id)
        result = fc.get()
        ```

        Note that it's only necessary to re-instantiate the `FunctionCall` with this method
        if you no longer have access to the original object returned from `Function.spawn`.

        """
        if client is None:
            client = await _Client.from_env()

        async def _load(self: _FunctionCall, resolver: Resolver, existing_object_id: Optional[str]):
            request = api_pb2.FunctionCallFromIdRequest(function_call_id=function_call_id)
            resp = await retry_transient_errors(resolver.client.stub.FunctionCallFromId, request)
            self._hydrate(function_call_id, resolver.client, resp)

        rep = f"FunctionCall.from_id({function_call_id!r})"
        fc: _FunctionCall[Any] = _FunctionCall._from_loader(_load, rep, hydrate_lazily=True)
        # We already know the object ID, so we can set it directly
        fc._object_id = function_call_id
        fc._client = client
        return fc

    @staticmethod
    async def gather(*function_calls: "_FunctionCall[T]") -> typing.Sequence[T]:
        """Wait until all Modal FunctionCall objects have results before returning.

        Accepts a variable number of `FunctionCall` objects, as returned by `Function.spawn()`.

        Returns a list of results from each FunctionCall, or raises an exception
        from the first failing function call.

        Examples:

        ```python notest
        fc1 = slow_func_1.spawn()
        fc2 = slow_func_2.spawn()

        result_1, result_2 = modal.FunctionCall.gather(fc1, fc2)
        ```

        *Added in v0.73.69*: This method replaces the deprecated `modal.functions.gather` function.
        """
        try:
            return await TaskContext.gather(*[fc.get() for fc in function_calls])
        except Exception as exc:
            # TODO: kill all running function calls
            raise exc


async def _gather(*function_calls: _FunctionCall[T]) -> typing.Sequence[T]:
    """mdmd:hidden
    Deprecated: Please use `modal.FunctionCall.gather()` instead."""
    deprecation_warning(
        (2025, 2, 24),
        "`modal.functions.gather()` is deprecated; please use `modal.FunctionCall.gather()` instead.",
    )
    return await _FunctionCall.gather(*function_calls)<|MERGE_RESOLUTION|>--- conflicted
+++ resolved
@@ -815,7 +815,9 @@
             raise InvalidError(f"Expected modal.Image object. Got {type(image)}.")
 
         method_definitions: Optional[dict[str, api_pb2.MethodDefinition]] = None
-        non_web_output_format = api_pb2.DATA_FORMAT_CBOR if restrict_output else api_pb2.DATA_FORMAT_PICKLE
+        non_web_output_formats = (
+            [api_pb2.DATA_FORMAT_CBOR] if restrict_output else [api_pb2.DATA_FORMAT_PICKLE, api_pb2.DATA_FORMAT_CBOR]
+        )
 
         if info.user_cls:
             method_definitions = {}
@@ -838,15 +840,8 @@
                     function_schema=method_schema,
                     supported_input_formats=[api_pb2.DATA_FORMAT_ASGI]
                     if is_web_endpoint
-                    else [api_pb2.DATA_FORMAT_PICKLE],
-                    supported_output_formats=[api_pb2.DATA_FORMAT_ASGI]
-                    if is_web_endpoint
-<<<<<<< HEAD
-                    else [api_pb2.DATA_FORMAT_PICKLE, api_pb2.DATA_FORMAT_CBOR],
-                    output_format=api_pb2.DATA_FORMAT_ASGI if is_web_endpoint else non_web_output_format,
-=======
-                    else [api_pb2.DATA_FORMAT_PICKLE],
->>>>>>> 9527a7ca
+                    else [api_pb2.DATA_FORMAT_PICKLE, api_pb2.DATA_FORMAT_CBOR],  # inputs support any format regardless
+                    supported_output_formats=[api_pb2.DATA_FORMAT_ASGI] if is_web_endpoint else non_web_output_formats,
                 )
                 method_definitions[method_name] = method_definition
 
@@ -878,14 +873,8 @@
             supported_input_formats = [api_pb2.DATA_FORMAT_ASGI]
             supported_output_formats = [api_pb2.DATA_FORMAT_ASGI]
         else:
-            # TODO: add CBOR support
-<<<<<<< HEAD
-            supported_data_formats = [api_pb2.DATA_FORMAT_PICKLE, api_pb2.DATA_FORMAT_CBOR]
-            output_format = non_web_output_format
-=======
-            supported_input_formats = [api_pb2.DATA_FORMAT_PICKLE]
-            supported_output_formats = [api_pb2.DATA_FORMAT_PICKLE]
->>>>>>> 9527a7ca
+            supported_input_formats = [api_pb2.DATA_FORMAT_PICKLE, api_pb2.DATA_FORMAT_CBOR]
+            supported_output_formats = non_web_output_formats
 
         async def _preload(self: _Function, resolver: Resolver, existing_object_id: Optional[str]):
             assert resolver.client and resolver.client.stub
