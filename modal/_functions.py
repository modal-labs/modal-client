--- conflicted
+++ resolved
@@ -500,16 +500,7 @@
             input=self.input_item,
             attempt_token=self.attempt_token,
         )
-<<<<<<< HEAD
-        # TODO(ryan): Add exponential backoff?
         retry_response = await self.stub.AttemptRetry(retry_request, metadata=metadata)
-=======
-        retry_response = await retry_transient_errors(
-            self.stub.AttemptRetry,
-            retry_request,
-            metadata=metadata,
-        )
->>>>>>> 040e0af6
         return retry_response.attempt_token
 
     async def run_generator(self):
