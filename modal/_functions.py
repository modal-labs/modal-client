--- conflicted
+++ resolved
@@ -652,19 +652,11 @@
             for method_name, partial_function in interface_methods.items():
                 function_type = get_function_type(partial_function.params.is_generator)
                 function_name = f"{info.user_cls.__name__}.{method_name}"
-<<<<<<< HEAD
-
-                if config.get("function_schemas") and not partial_function._is_web_endpoint():
-                    method_schema = get_callable_schema(partial_function.raw_f, ignore_first_argument=True)
-                else:
-                    method_schema = None
-=======
                 method_schema = get_callable_schema(
                     partial_function._get_raw_f(),
                     is_web_endpoint=partial_function._is_web_endpoint(),
                     ignore_first_argument=True,
                 )
->>>>>>> 88e1162c
 
                 method_definition = api_pb2.MethodDefinition(
                     webhook_config=partial_function.params.webhook_config,
@@ -707,8 +699,8 @@
             assert resolver.client and resolver.client.stub
 
             assert resolver.app_id
-            if config.get("function_schemas") and info.raw_f and not webhook_config:
-                function_schema = get_callable_schema(info.raw_f)
+            if config.get("function_schemas") and info.raw_f:
+                function_schema = get_callable_schema(info.raw_f, is_web_endpoint=bool(webhook_config))
             else:
                 function_schema = None
 
@@ -717,13 +709,7 @@
                 function_name=info.function_name,
                 function_type=function_type,
                 existing_function_id=existing_object_id or "",
-<<<<<<< HEAD
                 function_schema=function_schema,
-=======
-                function_schema=get_callable_schema(info.raw_f, is_web_endpoint=bool(webhook_config))
-                if info.raw_f
-                else None,
->>>>>>> 88e1162c
             )
             if method_definitions:
                 for method_name, method_definition in method_definitions.items():
@@ -792,17 +778,9 @@
                     object_dependencies.append(api_pb2.ObjectDependency(object_id=dep.object_id))
 
                 function_data: Optional[api_pb2.FunctionData] = None
-<<<<<<< HEAD
-                function_definition: Optional[api_pb2.Function] = None
-                if config.get("function_schemas") and info.raw_f and not webhook_config:
-                    function_schema = get_callable_schema(info.raw_f)
-                else:
-                    function_schema = None
-=======
                 function_schema = (
                     get_callable_schema(info.raw_f, is_web_endpoint=bool(webhook_config)) if info.raw_f else None
                 )
->>>>>>> 88e1162c
                 # Create function remotely
                 function_definition = api_pb2.Function(
                     module_name=info.module_name or "",
@@ -1580,17 +1558,10 @@
         return FunctionStats(backlog=resp.backlog, num_total_runners=resp.num_total_tasks)
 
     @live_method
-<<<<<<< HEAD
-    async def _get_schema(self) -> Optional[api_pb2.FunctionSchema]:
-        """Returns recorded schema for function, internal use only for now"""
-        assert self._metadata
-        return self._metadata.function_schema if self._metadata.function_schema.schema_version > 0 else None
-=======
     async def _get_schema(self) -> api_pb2.FunctionSchema:
         """Returns recorded schema for function, internal use only for now"""
         assert self._metadata
         return self._metadata.function_schema
->>>>>>> 88e1162c
 
     # A bit hacky - but the map-style functions need to not be synchronicity-wrapped
     # in order to not execute their input iterators on the synchronicity event loop.
