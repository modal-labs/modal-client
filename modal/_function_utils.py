# Copyright Modal Labs 2022
import inspect
import os
import site
import sys
import sysconfig
import typing
from collections import deque
from enum import Enum
from pathlib import Path, PurePosixPath
from typing import Callable, List, Optional, Set, Type

from modal_proto import api_pb2

from ._serialization import serialize
from .config import config, logger
<<<<<<< HEAD
from .exception import InvalidError, ModuleNotMountable
from .mount import _Mount
=======
from .exception import InvalidError
from .mount import ROOT_DIR, _Mount
>>>>>>> da6f2e51
from .object import Object

# Expand symlinks in paths (homebrew Python paths are all symlinks).
SYS_PREFIXES = set(
    os.path.realpath(p)
    for p in (
        sys.prefix,
        sys.base_prefix,
        sys.exec_prefix,
        sys.base_exec_prefix,
        *sysconfig.get_paths().values(),
        *site.getsitepackages(),
        site.getusersitepackages(),
    )
)


class FunctionInfoType(Enum):
    PACKAGE = "package"
    FILE = "file"
    SERIALIZED = "serialized"
    NOTEBOOK = "notebook"


class LocalFunctionError(InvalidError):
    """Raised if a function declared in a non-global scope is used in an impermissible way"""


def package_mount_condition(filename):
    if filename.startswith(sys.prefix):
        return False

    return os.path.splitext(filename)[1] in [".py"]


def entrypoint_only_package_mount_condition(entrypoint_file):
    entrypoint_path = Path(entrypoint_file)

    def inner(filename):
        path = Path(filename)
        if path == entrypoint_path:
            return True
        if path.name == "__init__.py" and path.parent in entrypoint_path.parents:
            # ancestor __init__.py are included
            return True
        return False

    return inner


def _is_modal_path(remote_path: PurePosixPath):
    path_prefix = remote_path.parts[:3]
    remote_python_paths = [("/", "root"), ("/", "pkg")]
    for base in remote_python_paths:
        is_modal_path = path_prefix in [
            base + ("modal",),
            base + ("modal_proto",),
            base + ("modal_utils",),
            base + ("modal_version",),
            base + ("synchronicity",),
        ]
        if is_modal_path:
            return True
    return False


def is_global_function(function_qual_name):
    return "<locals>" not in function_qual_name.split(".")


def is_async(function):
    # TODO: this is somewhat hacky. We need to know whether the function is async or not in order to
    # coerce the input arguments to the right type. The proper way to do is to call the function and
    # see if you get a coroutine (or async generator) back. However at this point, it's too late to
    # coerce the type. For now let's make a determination based on inspecting the function definition.
    # This sometimes isn't correct, since a "vanilla" Python function can return a coroutine if it
    # wraps async code or similar. Let's revisit this shortly.
    if inspect.iscoroutinefunction(function) or inspect.isasyncgenfunction(function):
        return True
    elif inspect.isfunction(function) or inspect.isgeneratorfunction(function):
        return False
    else:
        raise RuntimeError(f"Function {function} is a strange type {type(function)}")


class FunctionInfo:
    """Class the helps us extract a bunch of information about a function."""

    # TODO: we should have a bunch of unit tests for this
    # TODO: if the function is declared in a local scope, this function still "works": we should throw an exception
    def __init__(self, f, serialized=False, name_override: Optional[str] = None, cls: Optional[Type] = None):
        self.raw_f = f
        self.cls = cls

        if name_override is not None:
            self.function_name = name_override
        elif f.__qualname__ != f.__name__ and not serialized:
            # Class function.
            if len(f.__qualname__.split(".")) > 2:
                raise InvalidError("@stub.cls classes must be defined in global scope")
            self.function_name = f"{cls.__name__}.{f.__name__}"
        else:
            self.function_name = f.__qualname__

        self.signature = inspect.signature(f)

        # If it's a cls, the @method could be defined in a base class in a different file.
        if cls is not None:
            module = inspect.getmodule(cls)
        else:
            module = inspect.getmodule(f)

        if getattr(module, "__package__", None) and not serialized:
            # This is a "real" module, eg. examples.logs.f
            # Get the package path
            # Note: __import__ always returns the top-level package.
            self.file = os.path.abspath(module.__file__)
            package_paths = set([os.path.abspath(p) for p in __import__(module.__package__).__path__])
            # There might be multiple package paths in some weird cases
            base_dirs = [
                base_dir for base_dir in package_paths if os.path.commonpath((base_dir, self.file)) == base_dir
            ]

            if not base_dirs:
                logger.info(f"Module files: {self.file}")
                logger.info(f"Package paths: {package_paths}")
                logger.info(f"Base dirs: {base_dirs}")
                raise Exception("Wasn't able to find the package directory!")
            elif len(base_dirs) > 1:
                # Base_dirs should all be prefixes of each other since they all contain `module_file`.
                base_dirs.sort(key=len)
            self.base_dir = base_dirs[0]
            self.module_name = module.__spec__.name
            self.remote_dir = ROOT_DIR / PurePosixPath(module.__package__.split(".")[0])
            self.definition_type = api_pb2.Function.DEFINITION_TYPE_FILE
            self.type = FunctionInfoType.PACKAGE
        elif hasattr(module, "__file__") and not serialized:
            # This generally covers the case where it's invoked with
            # python foo/bar/baz.py

            # If it's a cls, the @method could be defined in a base class in a different file.
            self.file = os.path.abspath(inspect.getfile(module))
            self.module_name = inspect.getmodulename(self.file)
            self.base_dir = os.path.dirname(self.file)
            self.definition_type = api_pb2.Function.DEFINITION_TYPE_FILE
            self.type = FunctionInfoType.FILE
        else:
            self.module_name = None
            self.base_dir = os.path.abspath("")  # get current dir
            self.definition_type = api_pb2.Function.DEFINITION_TYPE_SERIALIZED
            if serialized:
                self.type = FunctionInfoType.SERIALIZED
            else:
                self.type = FunctionInfoType.NOTEBOOK

        if self.definition_type == api_pb2.Function.DEFINITION_TYPE_FILE:
            # Sanity check that this function is defined in global scope
            # Unfortunately, there's no "clean" way to do this in Python
            if not is_global_function(f.__qualname__):
                raise LocalFunctionError(
                    "Modal can only import functions defined in global scope unless they are `serialized=True`"
                )

    def is_serialized(self) -> bool:
        return self.definition_type == api_pb2.Function.DEFINITION_TYPE_SERIALIZED

    def serialized_function(self) -> bytes:
        # Note: this should only be called from .load() and not at function decoration time
        #       otherwise the serialized function won't have access to variables/side effect
        #        defined after it in the same file
        assert self.is_serialized()
        serialized_bytes = serialize(self.raw_f)
        logger.debug(f"Serializing {self.raw_f.__qualname__}, size is {len(serialized_bytes)}")
        return serialized_bytes

    def get_globals(self):
        from cloudpickle.cloudpickle import _extract_code_globals

        func = self.raw_f
        f_globals_ref = _extract_code_globals(func.__code__)
        f_globals = {k: func.__globals__[k] for k in f_globals_ref if k in func.__globals__}
        return f_globals

    def get_entrypoint_mount(self) -> List[_Mount]:
        """
        Includes:
        * Implicit mount of the function itself (the module or package that the function is part of)

        Does not include:
        * Client mount
        * Explicit mounts added to the stub or function declaration
        * "Auto mounted" mounts, i.e. all mounts in sys.modules that are *not* installed in site-packages.
            These are typically local modules which are imported but not part of the running package

        """
        if self.type == FunctionInfoType.NOTEBOOK:
            # Don't auto-mount anything for notebooks.
            return []

        # make sure the function's own entrypoint is included:
        if self.type == FunctionInfoType.PACKAGE:
            if config.get("automount"):
                return [
                    _Mount.from_local_dir(
                        self.base_dir,
                        remote_path=self.remote_dir,
                        recursive=True,
                        condition=package_mount_condition,
                    )
                ]
            elif self.definition_type == api_pb2.Function.DEFINITION_TYPE_FILE:
                # mount only relevant file and __init__.py:s
                return [
                    _Mount.from_local_dir(
                        self.base_dir,
                        remote_path=self.remote_dir,
                        recursive=True,
                        condition=entrypoint_only_package_mount_condition(self.file),
                    )
                ]
        elif self.definition_type == api_pb2.Function.DEFINITION_TYPE_FILE:
            remote_path = ROOT_DIR / Path(self.file).name
            if not _is_modal_path(remote_path):
                return [
                    _Mount.from_local_file(
                        self.file,
                        remote_path=remote_path,
                    )
                ]
        return []

    def get_auto_mounts(self) -> typing.List[_Mount]:
        # Auto-mount local modules that have been imported in global scope.
        # This may or may not include the "entrypoint" of the function as well, depending on how modal is invoked
        # Note: sys.modules may change during the iteration
        auto_mounts = []
        top_level_modules = []
        skip_prefixes = set()
        for name, module in sorted(sys.modules.items(), key=lambda kv: len(kv[0])):
            parent = name.rsplit(".")[0]
            if parent and parent in skip_prefixes:
                skip_prefixes.add(name)
                continue
            skip_prefixes.add(name)
            top_level_modules.append((name, module))

        for module_name, module in top_level_modules:
            if module_name.startswith("__") or module_name in config.get("automount_exclude"):
                # skip "built in" modules like __main__ and __mp_main__
                # the running function's main file should be included anyway
                continue

            try:
                # at this point we don't know if the sys.modules module should be mounted or not
                potential_mount = _Mount.from_local_python_packages(module_name)
                mount_paths = potential_mount._top_level_paths()
            except ModuleNotMountable:
                # this typically happens if the module is a built-in or has binary components
                continue

            for local_path, remote_path in mount_paths:
                if any(str(local_path).startswith(p) for p in SYS_PREFIXES) or _is_modal_path(remote_path):
                    # skip any module that has paths in SYS_PREFIXES, or would overwrite the modal Package in the container
                    break
            else:
                auto_mounts.append(potential_mount)

        return auto_mounts

    def get_tag(self):
        return self.function_name

    def is_nullary(self):
        return all(param.default is not param.empty for param in self.signature.parameters.values())


def get_referred_objects(f: Callable) -> List[Object]:
    """Takes a function and returns any Modal Objects in global scope that it refers to.

    TODO: this does not yet support Object contained by another object,
    e.g. a list of Objects in global scope.
    """
    from .cls import Cls
    from .functions import Function

    ret: List[Object] = []
    obj_queue: deque[Callable] = deque([f])
    objs_seen: Set[int] = set([id(f)])
    while obj_queue:
        obj = obj_queue.popleft()
        if isinstance(obj, (Function, Cls)):
            # These are always attached to stubs, so we shouldn't do anything
            pass
        elif isinstance(obj, Object):
            ret.append(obj)
        elif inspect.isfunction(obj):
            for dep_obj in inspect.getclosurevars(obj).globals.values():
                if id(dep_obj) not in objs_seen:
                    objs_seen.add(id(dep_obj))
                    obj_queue.append(dep_obj)

    return ret<|MERGE_RESOLUTION|>--- conflicted
+++ resolved
@@ -14,13 +14,8 @@
 
 from ._serialization import serialize
 from .config import config, logger
-<<<<<<< HEAD
 from .exception import InvalidError, ModuleNotMountable
-from .mount import _Mount
-=======
-from .exception import InvalidError
 from .mount import ROOT_DIR, _Mount
->>>>>>> da6f2e51
 from .object import Object
 
 # Expand symlinks in paths (homebrew Python paths are all symlinks).
