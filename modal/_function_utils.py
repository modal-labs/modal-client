# Copyright Modal Labs 2022
import inspect
import os
import site
import sys
import sysconfig
import typing
from enum import Enum
from pathlib import Path, PurePosixPath
from typing import Any, Callable, Dict, Optional, Type

from modal_proto import api_pb2

from ._serialization import serialize
from .config import config, logger
from .exception import InvalidError
from .mount import _Mount

ROOT_DIR = PurePosixPath("/root")

# Expand symlinks in paths (homebrew Python paths are all symlinks).
SYS_PREFIXES = set(
    os.path.realpath(p)
    for p in (
        sys.prefix,
        sys.base_prefix,
        sys.exec_prefix,
        sys.base_exec_prefix,
        *sysconfig.get_paths().values(),
        *site.getsitepackages(),
        site.getusersitepackages(),
    )
)


class FunctionInfoType(Enum):
    PACKAGE = "package"
    FILE = "file"
    SERIALIZED = "serialized"
    NOTEBOOK = "notebook"


class LocalFunctionError(InvalidError):
    """Raised if a function declared in a non-global scope is used in an impermissible way"""

    pass


def package_mount_condition(filename):
    if filename.startswith(sys.prefix):
        return False

    return os.path.splitext(filename)[1] in [".py"]


def _is_modal_path(remote_path: PurePosixPath):
    path_prefix = remote_path.parts[:2]
    is_modal_path = path_prefix in [
        ("root", "modal"),
        ("root", "modal_proto"),
        ("root", "modal_utils"),
        ("root", "modal_version"),
    ]
    return is_modal_path


def filter_safe_mounts(mounts: typing.Dict[str, _Mount]):
    # exclude mounts that would overwrite Modal
    safe_mounts = {}
    for local_dir, mount in mounts.items():
        for entry in mount._entries:
            if _is_modal_path(entry.remote_path):
                break
        else:
            safe_mounts[local_dir] = mount
    return safe_mounts


def is_global_function(function_qual_name):
    return "<locals>" not in function_qual_name.split(".")


class FunctionInfo:
    """Class the helps us extract a bunch of information about a function."""

    # TODO: we should have a bunch of unit tests for this
    # TODO: if the function is declared in a local scope, this function still "works": we should throw an exception
    def __init__(self, f, serialized=False, name_override: Optional[str] = None):
        self.raw_f = f
        self.function_name = name_override if name_override is not None else f.__qualname__
        self.signature = inspect.signature(f)
        module = inspect.getmodule(f)

        if getattr(module, "__package__", None) and not serialized:
            # This is a "real" module, eg. examples.logs.f
            # Get the package path
            # Note: __import__ always returns the top-level package.
            module_file = os.path.abspath(module.__file__)
            package_paths = [os.path.abspath(p) for p in __import__(module.__package__).__path__]
            # There might be multiple package paths in some weird cases
            base_dirs = [
                base_dir for base_dir in package_paths if os.path.commonpath((base_dir, module_file)) == base_dir
            ]

            if len(base_dirs) != 1:
                logger.info(f"Module files: {module_file}")
                logger.info(f"Package paths: {package_paths}")
                logger.info(f"Base dirs: {base_dirs}")
                raise Exception("Wasn't able to find the package directory!")
            (self.base_dir,) = base_dirs
            self.module_name = module.__spec__.name
            self.remote_dir = ROOT_DIR / PurePosixPath(module.__package__.split(".")[0])
            self.definition_type = api_pb2.Function.DEFINITION_TYPE_FILE
            self.type = FunctionInfoType.PACKAGE
            self.serialized_function = None
        elif hasattr(module, "__file__") and not serialized:
            # This generally covers the case where it's invoked with
            # python foo/bar/baz.py
            self.file = inspect.getfile(f)
            self.module_name = inspect.getmodulename(self.file)
            self.base_dir = os.path.dirname(self.file)
            self.definition_type = api_pb2.Function.DEFINITION_TYPE_FILE
            self.type = FunctionInfoType.FILE
            self.serialized_function = None
        else:
            self.module_name = None
            self.base_dir = os.path.abspath("")  # get current dir
            self.definition_type = api_pb2.Function.DEFINITION_TYPE_SERIALIZED
            self.serialized_function = serialize(self.raw_f)
            logger.debug(f"Serializing {self.raw_f.__qualname__}, size is {len(self.serialized_function)}")
            if serialized:
                self.type = FunctionInfoType.SERIALIZED
            else:
                self.type = FunctionInfoType.NOTEBOOK

        if self.definition_type == api_pb2.Function.DEFINITION_TYPE_FILE:
            # Sanity check that this function is defined in global scope
            # Unfortunately, there's no "clean" way to do this in Python
            if not is_global_function(f.__qualname__):
                raise LocalFunctionError(
                    "Modal can only import functions defined in global scope unless they are `serialized=True`"
                )

    def get_mounts(self) -> Dict[str, _Mount]:
        if self.type == FunctionInfoType.PACKAGE:
            mounts = {
                self.base_dir: _Mount(
                    local_dir=self.base_dir,
                    remote_dir=self.remote_dir,
                    recursive=True,
                    condition=package_mount_condition,
                )
            }
        elif self.type == FunctionInfoType.FILE:
            mounts = {
                self.file: _Mount(
                    local_file=self.file,
                    remote_dir=ROOT_DIR,
                )
            }
        elif self.type == FunctionInfoType.NOTEBOOK:
            # Don't auto-mount anything for notebooks.
            return {}
        else:
            mounts = {}

        if not config.get("automount"):
            return filter_safe_mounts(mounts)

        # Auto-mount local modules that have been imported in global scope.
        # Note: sys.modules may change during the iteration
        modules = []
        skip_prefixes = set()
        for name, module in sorted(sys.modules.items(), key=lambda kv: len(kv[0])):
            parent = name.rsplit(".")[0]
            if parent and parent in skip_prefixes:
                skip_prefixes.add(name)
                continue
            skip_prefixes.add(name)
            modules.append(module)

        for m in modules:
            if getattr(m, "__package__", None) and getattr(m, "__path__", None):
                package_path = __import__(m.__package__).__path__
                for raw_path in package_path:
                    path = os.path.realpath(raw_path)

                    if (
                        path in mounts
                        or any(raw_path.startswith(p) for p in SYS_PREFIXES)
                        or any(path.startswith(p) for p in SYS_PREFIXES)
                        or not os.path.exists(path)
                    ):
                        continue
                    remote_dir = ROOT_DIR / PurePosixPath( *m.__name__.split("."))
                    mounts[path] = _Mount(
                        local_dir=path,
                        remote_dir=remote_dir,
                        condition=package_mount_condition,
                        recursive=True,
                    )
            elif getattr(m, "__file__", None):
                path = os.path.abspath(os.path.realpath(m.__file__))

                if (
                    path in mounts
                    or any(m.__file__.startswith(p) for p in SYS_PREFIXES)
                    or any(path.startswith(p) for p in SYS_PREFIXES)
                    or not os.path.exists(path)
                ):
                    continue
                relpath = Path(os.path.relpath(os.path.dirname(path), self.base_dir))
                mounts[path] = _Mount(
                    local_file=path,
<<<<<<< HEAD
                    remote_dir=ROOT_DIR / PurePosixPath(relpath.as_posix()),
=======
                    remote_dir=os.path.normpath(os.path.join(ROOT_DIR, relpath)),
>>>>>>> 3180e7a0
                )
        return filter_safe_mounts(mounts)

    def get_tag(self):
        return self.function_name

    def is_nullary(self):
        return all(param.default is not param.empty for param in self.signature.parameters.values())


def load_function_from_module(module, qual_name):
    # The function might be defined inside a class scope (e.g mymodule.MyClass.f)
    objs: list[Any] = [module]
    if not is_global_function(qual_name):
        raise LocalFunctionError("Attempted to load a function defined in a function scope")

    for path in qual_name.split("."):
        # if a serialized function is defined within a function scope
        # we can't load it from the module and detect a class
        objs.append(getattr(objs[-1], path))

    # If this function is defined on a class, return that too
    cls: Optional[Type] = None
    fun: Callable = objs[-1]
    if len(objs) >= 3:
        cls = objs[-2]

    return cls, fun<|MERGE_RESOLUTION|>--- conflicted
+++ resolved
@@ -209,14 +209,10 @@
                     or not os.path.exists(path)
                 ):
                     continue
-                relpath = Path(os.path.relpath(os.path.dirname(path), self.base_dir))
+                relpath = Path(os.path.relpath(os.path.dirname(path), self.base_dir)).resolve()
                 mounts[path] = _Mount(
                     local_file=path,
-<<<<<<< HEAD
                     remote_dir=ROOT_DIR / PurePosixPath(relpath.as_posix()),
-=======
-                    remote_dir=os.path.normpath(os.path.join(ROOT_DIR, relpath)),
->>>>>>> 3180e7a0
                 )
         return filter_safe_mounts(mounts)
 
