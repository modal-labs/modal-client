# Copyright Modal Labs 2023
import asyncio
import contextlib
from asyncio import Future
from typing import TYPE_CHECKING, Dict, Hashable, List, Optional

from grpclib import GRPCError, Status

import modal
from modal_proto import api_pb2

from ._utils.async_utils import TaskContext
from .exception import ExecutionError, NotFoundError

if TYPE_CHECKING:
    from rich.tree import Tree

    from modal.object import _Object


class StatusRow:
    def __init__(self, progress: "Optional[Tree]"):
        from ._output import (
            step_progress,
        )

        self._spinner = None
        self._step_node = None
        if progress is not None:
            self._spinner = step_progress()
            self._step_node = progress.add(self._spinner)

    def message(self, message):
        from ._output import step_progress_update

        if self._spinner is not None:
            step_progress_update(self._spinner, message)

    def finish(self, message):
        from ._output import step_completed, step_progress_update

        if self._step_node is not None:
            step_progress_update(self._spinner, message)
            self._step_node.label = step_completed(message, is_substep=True)


class Resolver:
    _local_uuid_to_future: Dict[str, Future]
    _environment_name: Optional[str]
    _app_id: Optional[str]
    _deduplication_cache: Dict[Hashable, Future]

    def __init__(
        self,
        client=None,
        *,
        output_mgr=None,
        environment_name: Optional[str] = None,
        app_id: Optional[str] = None,
    ):
        from rich.tree import Tree

        from ._output import step_progress

        self._output_mgr = output_mgr
        self._local_uuid_to_future = {}
        self._tree = Tree(step_progress("Creating objects..."), guide_style="gray50")
        self._client = client
        self._app_id = app_id
        self._environment_name = environment_name
        self._deduplication_cache = {}

    @property
    def app_id(self) -> str:
        if self._app_id is None:
            raise ExecutionError("Resolver has no app")
        return self._app_id

    @property
    def client(self):
        return self._client

    @property
    def environment_name(self):
        return self._environment_name

    async def preload(self, obj, existing_object_id: Optional[str]):
        if obj._preload is not None:
            await obj._preload(obj, self, existing_object_id)

    async def load(self, obj: "_Object", existing_object_id: Optional[str] = None):
        if obj._is_hydrated and obj._is_another_app:
            # No need to reload this, it won't typically change
            if obj.local_uuid not in self._local_uuid_to_future:
                # a bit dumb - but we still need to store a reference to the object here
                # to be able to include all referenced objects when setting up the app
                fut: Future = Future()
                fut.set_result(obj)
                self._local_uuid_to_future[obj.local_uuid] = fut
            return obj

        deduplication_key: Optional[Hashable] = None
        if obj._deduplication_key:
            deduplication_key = await obj._deduplication_key()

        cached_future = self._local_uuid_to_future.get(obj.local_uuid)

        if not cached_future and deduplication_key is not None:
            # deduplication cache makes sure duplicate mounts are resolved only
            # once, even if they are different instances - as long as they have
            # the same content
            cached_future = self._deduplication_cache.get(deduplication_key)
            if cached_future:
                hydrated_object = await cached_future
                obj._hydrate(hydrated_object.object_id, self._client, hydrated_object._get_metadata())
                return obj

        if not cached_future:
            # don't run any awaits within this if-block to prevent race conditions
            async def loader():
                # Wait for all its dependencies
                # TODO(erikbern): do we need existing_object_id for those?
<<<<<<< HEAD
                deps = obj.deps()
                if isinstance(obj, modal.functions._Function):
                    print(f"Loading {obj=} deps {len(deps)=} {existing_object_id=}")
                await asyncio.gather(*[self.load(dep) for dep in deps])
=======
                await TaskContext.gather(*[self.load(dep) for dep in obj.deps()])
>>>>>>> 7d029377

                # Load the object itself
                try:
                    await obj._load(obj, self, existing_object_id)
                except GRPCError as exc:
                    if exc.status == Status.NOT_FOUND:
                        raise NotFoundError(exc.message)
                    raise

                # Check that the id of functions and classes didn't change
                # TODO(erikbern): revisit this once stub assignments have been disallowed
                if not obj._is_another_app and (obj.object_id.startswith("fu-") or obj.object_id.startswith("cs-")):
                    # Persisted refs are ignored because their life cycle is managed independently.
                    # The same tag on an app can be pointed at different objects.
                    if existing_object_id is not None and obj.object_id != existing_object_id:
                        raise Exception(
                            f"Tried creating an object using existing id {existing_object_id}"
                            f" but it has id {obj.object_id}"
                        )

                return obj

            cached_future = asyncio.create_task(loader())
            self._local_uuid_to_future[obj.local_uuid] = cached_future
            if deduplication_key is not None:
                self._deduplication_cache[deduplication_key] = cached_future

        return await cached_future

    def objects(self) -> List["_Object"]:
        unique_objects: Dict[str, "_Object"] = {}
        for fut in self._local_uuid_to_future.values():
            if not fut.done():
                # this will raise an exception if not all loads have been awaited, but that *should* never happen
                raise RuntimeError(
                    "All loaded objects have not been resolved yet, can't get all objects for the resolver!"
                )
            obj = fut.result()
            unique_objects.setdefault(obj.object_id, obj)
        return list(unique_objects.values())

    @contextlib.contextmanager
    def display(self):
        from ._output import step_completed

        if self._output_mgr is None:
            yield
        else:
            with self._output_mgr.ctx_if_visible(self._output_mgr.make_live(self._tree)):
                yield
            self._tree.label = step_completed("Created objects.")
            self._output_mgr.print_if_visible(self._tree)

    def add_status_row(self) -> StatusRow:
        return StatusRow(self._tree)

    async def console_write(self, log: api_pb2.TaskLogs):
        if self._output_mgr is not None:
            await self._output_mgr.put_log_content(log)

    def console_flush(self):
        if self._output_mgr is not None:
            self._output_mgr.flush_lines()

    def image_snapshot_update(self, image_id: str, task_progress: api_pb2.TaskProgress):
        if self._output_mgr is not None:
            self._output_mgr.update_snapshot_progress(image_id, task_progress)<|MERGE_RESOLUTION|>--- conflicted
+++ resolved
@@ -6,7 +6,6 @@
 
 from grpclib import GRPCError, Status
 
-import modal
 from modal_proto import api_pb2
 
 from ._utils.async_utils import TaskContext
@@ -120,14 +119,7 @@
             async def loader():
                 # Wait for all its dependencies
                 # TODO(erikbern): do we need existing_object_id for those?
-<<<<<<< HEAD
-                deps = obj.deps()
-                if isinstance(obj, modal.functions._Function):
-                    print(f"Loading {obj=} deps {len(deps)=} {existing_object_id=}")
-                await asyncio.gather(*[self.load(dep) for dep in deps])
-=======
                 await TaskContext.gather(*[self.load(dep) for dep in obj.deps()])
->>>>>>> 7d029377
 
                 # Load the object itself
                 try:
