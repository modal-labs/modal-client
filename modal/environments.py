# Copyright Modal Labs 2023
from dataclasses import dataclass
from typing import Optional

from google.protobuf.empty_pb2 import Empty
from google.protobuf.message import Message
from google.protobuf.wrappers_pb2 import StringValue

from modal_proto import api_pb2

from ._load_context import LoadContext
from ._object import _Object
from ._resolver import Resolver
from ._utils.async_utils import synchronize_api, synchronizer
from ._utils.name_utils import check_object_name
from .client import _Client
from .config import config, logger


@dataclass(frozen=True)
class EnvironmentSettings:
    image_builder_version: str  # Ideally would be typed with ImageBuilderVersion literal
    webhook_suffix: str


class _Environment(_Object, type_prefix="en"):
    _settings: EnvironmentSettings

    def __init__(self):
        """mdmd:hidden"""
        raise RuntimeError("`Environment(...)` constructor is not allowed. Please use `Environment.from_name` instead.")

    # TODO(michael) Keeping this private for now until we decide what else should be in it
    # And what the rules should be about updates / mutability
    # @property
    # def settings(self) -> EnvironmentSettings:
    #     return self._settings

    def _hydrate_metadata(self, metadata: Message):
        # Overridden concrete implementation of base class method
        assert metadata and isinstance(metadata, api_pb2.EnvironmentMetadata)
        # TODO(michael) should probably expose the `name` from the metadata
        # as the way to discover the name of the "default" environment

        # Is there a simpler way to go Message -> Dataclass?
        self._settings = EnvironmentSettings(
            image_builder_version=metadata.settings.image_builder_version,
            webhook_suffix=metadata.settings.webhook_suffix,
        )

    @staticmethod
    def from_name(
        name: str,
        *,
        create_if_missing: bool = False,
        client: Optional[_Client] = None,
    ):
        if name:
            # Allow null names for the case where we want to look up the "default" environment,
            # which is defined by the server. It feels messy to have "from_name" without a name, though?
            # We're adding this mostly for internal use right now. We could consider an environment-only
            # alternate constructor, like `Environment.get_default`, rather than exposing "unnamed"
            # environments as part of public API when we make this class more useful.
            check_object_name(name, "Environment")

        async def _load(
            self: _Environment, resolver: Resolver, load_context: LoadContext, existing_object_id: Optional[str]
        ):
            request = api_pb2.EnvironmentGetOrCreateRequest(
                deployment_name=name,
                object_creation_type=(
                    api_pb2.OBJECT_CREATION_TYPE_CREATE_IF_MISSING
                    if create_if_missing
                    else api_pb2.OBJECT_CREATION_TYPE_UNSPECIFIED
                ),
            )
<<<<<<< HEAD
            response = await retry_transient_errors(load_context.client.stub.EnvironmentGetOrCreate, request)
=======
            response = await resolver.client.stub.EnvironmentGetOrCreate(request)
>>>>>>> 8feb3f03
            logger.debug(f"Created environment with id {response.environment_id}")
            self._hydrate(response.environment_id, load_context.client, response.metadata)

        return _Environment._from_loader(
            _load,
            f"Environment.from_name({name!r})",
            is_another_app=True,
            hydrate_lazily=True,
            load_context_overrides=LoadContext(client=client),
        )


Environment = synchronize_api(_Environment)


# Needs to be after definition; synchronicity interferes with forward references?
ENVIRONMENT_CACHE: dict[str, _Environment] = {}


async def _get_environment_cached(name: str, client: _Client) -> _Environment:
    if name in ENVIRONMENT_CACHE:
        return ENVIRONMENT_CACHE[name]
    environment = await _Environment.from_name(name, client=client).hydrate()
    ENVIRONMENT_CACHE[name] = environment
    return environment


@synchronizer.create_blocking
async def delete_environment(name: str, client: Optional[_Client] = None):
    if client is None:
        client = await _Client.from_env()
    await client.stub.EnvironmentDelete(api_pb2.EnvironmentDeleteRequest(name=name))


@synchronizer.create_blocking
async def update_environment(
    current_name: str,
    *,
    new_name: Optional[str] = None,
    new_web_suffix: Optional[str] = None,
    client: Optional[_Client] = None,
):
    new_name_pb2 = None
    new_web_suffix_pb2 = None
    if new_name is not None:
        if len(new_name) < 1:
            raise ValueError("The new environment name cannot be empty")

        new_name_pb2 = StringValue(value=new_name)

    if new_web_suffix is not None:
        new_web_suffix_pb2 = StringValue(value=new_web_suffix)

    update_payload = api_pb2.EnvironmentUpdateRequest(
        current_name=current_name, name=new_name_pb2, web_suffix=new_web_suffix_pb2
    )
    if client is None:
        client = await _Client.from_env()
    await client.stub.EnvironmentUpdate(update_payload)


@synchronizer.create_blocking
async def create_environment(name: str, client: Optional[_Client] = None):
    if client is None:
        client = await _Client.from_env()
    await client.stub.EnvironmentCreate(api_pb2.EnvironmentCreateRequest(name=name))


@synchronizer.create_blocking
async def list_environments(client: Optional[_Client] = None) -> list[api_pb2.EnvironmentListItem]:
    if client is None:
        client = await _Client.from_env()
    resp = await client.stub.EnvironmentList(Empty())
    return list(resp.items)


def ensure_env(environment_name: Optional[str] = None) -> str:
    """Override config environment with environment from environment_name

    This is necessary since a cli command that runs Modal code, without explicit
    environment specification wouldn't pick up the environment specified in a
    command line flag otherwise, e.g. when doing `modal run --env=foo`
    """
    if environment_name is not None:
        config.override_locally("environment", environment_name)

    return config.get("environment")<|MERGE_RESOLUTION|>--- conflicted
+++ resolved
@@ -74,11 +74,7 @@
                     else api_pb2.OBJECT_CREATION_TYPE_UNSPECIFIED
                 ),
             )
-<<<<<<< HEAD
-            response = await retry_transient_errors(load_context.client.stub.EnvironmentGetOrCreate, request)
-=======
-            response = await resolver.client.stub.EnvironmentGetOrCreate(request)
->>>>>>> 8feb3f03
+            response = await load_context.client.stub.EnvironmentGetOrCreate(request)
             logger.debug(f"Created environment with id {response.environment_id}")
             self._hydrate(response.environment_id, load_context.client, response.metadata)
 
