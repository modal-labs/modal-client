--- conflicted
+++ resolved
@@ -11,11 +11,6 @@
 from ._object import _Object
 from ._resolver import Resolver
 from ._utils.async_utils import synchronize_api, synchronizer
-<<<<<<< HEAD
-from ._utils.deprecation import deprecation_warning
-=======
-from ._utils.grpc_utils import retry_transient_errors
->>>>>>> 040e0af6
 from ._utils.name_utils import check_object_name
 from .client import _Client
 from .config import config, logger
