# Copyright Modal Labs 2022
import contextlib
import inspect
import os
import sys
import warnings
from datetime import date
from enum import Enum
<<<<<<< HEAD
from typing import AsyncGenerator, Callable, Collection, Dict, List, Optional
=======
from typing import AsyncGenerator, Collection, Dict, List, Optional, Union
>>>>>>> 6ffa952c

from rich.tree import Tree

from modal_proto import api_pb2
from modal_utils.app_utils import is_valid_app_name
from modal_utils.async_utils import TaskContext, synchronize_apis
from modal_utils.decorator_utils import decorator_with_options

from ._function_utils import FunctionInfo
from ._ipython import is_notebook
from ._output import OutputManager, step_completed, step_progress
from ._pty import exec_cmd, write_stdin_to_pty_stream
from .app import _App, container_app, is_local
from .client import _Client
from .config import config, logger
from .exception import InvalidError, deprecation_warning
from .functions import _Function, _FunctionHandle
from .gpu import GPU_T
from .image import _Image
from .mount import _create_client_mount, _Mount, client_mount_name
from .object import Provider, Ref
from .queue import _Queue
from .rate_limit import RateLimit
from .schedule import Schedule
from .secret import _Secret
from .shared_volume import _SharedVolume

_default_image = _Image.debian_slim()


class StubRunMode(Enum):
    RUN = "run"
    DEPLOY = "deploy"
    DETACH = "detach"
    SERVE = "serve"


class _Stub:
    """A `Stub` is a description of how to create a Modal application.

    The stub object principally describes Modal objects (`Function`, `Image`,
    `Secret`, etc.) associated with the application. It has three responsibilities:

    * Syncing of identities across processes (your local Python interpreter and
      every Modal worker active in your application).
    * Making Objects stay alive and not be garbage collected for as long as the
      app lives (see App lifetime below).
    * Manage log collection for everything that happens inside your code.

    **Registering functions with an app**

    The most common way to explicitly register an Object with an app is through the
    `@stub.function` decorator. It both registers the annotated function itself and
    other passed objects, like schedules and secrets, with the app:

    ```python
    import modal

    stub = modal.Stub()

    @stub.function(
        secret=modal.Secret.from_name("some_secret"),
        schedule=modal.Period(days=1),
    )
    def foo():
        pass
    ```

    In this example, the secret and schedule are registered with the app.
    """

    _name: str
    _description: str
    _app_id: str
    _blueprint: Dict[str, Provider]
    _client_mount: Optional[_Mount]
    _function_mounts: Dict[str, _Mount]
    _mounts: Collection[_Mount]
    _secrets: Collection[_Secret]
    _function_handles: Dict[str, _FunctionHandle]
    _local_entrypoints: Dict[str, Callable]

    def __init__(
        self,
        name: str = None,
        *,
        mounts: Collection[_Mount] = [],
        secrets: Collection[_Secret] = [],
        **blueprint,
    ) -> None:
        """Construct a new app stub, optionally with default mounts."""

        self._name = name
        if name is not None:
            self._description = name
        else:
            self._description = self._infer_app_desc()
        self._app_id = None
        self._blueprint = blueprint
        self._client_mount = None
        self._function_mounts = {}
        self._mounts = mounts
        self._secrets = secrets
        self._function_handles = {}
        self._local_entrypoints = {}
        super().__init__()

    @property
    def name(self) -> str:
        """The user-provided name of the Stub."""
        return self._name

    @property
    def description(self) -> str:
        """The Stub's `name`, if available, or a fallback descriptive identifier."""
        return self._description

    def _infer_app_desc(self):
        if is_notebook():
            # when running from a notebook the sys.argv for the kernel will
            # be really long an not very helpful
            return "Notebook"  # TODO: use actual name of notebook

        script_filename = os.path.split(sys.argv[0])[-1]
        args = [script_filename] + sys.argv[1:]
        return " ".join(args)

    def __getitem__(self, tag: str):
        # Deprecated?
        return self._blueprint[tag]

    def __setitem__(self, tag: str, obj: Provider):
        # Deprecated ?
        self._blueprint[tag] = obj

    def __getattr__(self, tag: str) -> Provider:
        assert isinstance(tag, str)
        if tag.startswith("__"):
            # Hacky way to avoid certain issues, e.g. pickle will try to look this up
            raise AttributeError(f"Stub has no member {tag}")
        # Return a reference to an object that will be created in the future
        return self._blueprint[tag]

    def __setattr__(self, tag: str, obj: Provider):
        # Note that only attributes defined in __annotations__ are set on the object itself,
        # everything else is registered on the blueprint
        if tag in self.__annotations__:
            object.__setattr__(self, tag, obj)
        else:
            self._blueprint[tag] = obj

    def is_inside(self, image: Optional[_Image] = None) -> bool:
        """Returns if the program is currently running inside a container for this app."""
        # TODO(erikbern): Add a client test for this function.
        if is_local():
            return False

        if image is not None:
            assert isinstance(image, _Image)
            for tag, provider in self._blueprint.items():
                if provider == image:
                    image_handle = container_app[tag]
                    break
            else:
                raise InvalidError(
                    inspect.cleandoc(
                        """`is_inside` only works for an image associated with an App. For instance:
                        stub.image = DebianSlim()
                        if stub.is_inside(stub.image):
                        print("I'm inside!")"""
                    )
                )
        else:
            if "image" in self._blueprint:
                image_handle = container_app["image"]
            else:
                # At this point in the code, we are sure that the app is running
                # remotely, so it needs be able to load the ID of the default image.
                # However, we cannot call `self.load(_default_image)` because it is
                # an async function.
                #
                # Instead we load the image in App.init_container(), and this allows
                # us to retrieve its object ID from cache here.
                image_handle = container_app._load_cached(_default_image)

                # Check to make sure internal invariants are upheld.
                assert image_handle is not None, "fatal: default image should be loaded in App.init_container()"

        return image_handle._is_inside()

    @contextlib.asynccontextmanager
    async def _run(
        self,
        client,
        output_mgr: OutputManager,
        existing_app_id: Optional[str],
        last_log_entry_id: Optional[str] = None,
        name: Optional[str] = None,
        mode: StubRunMode = StubRunMode.RUN,
    ) -> AsyncGenerator[_App, None]:
        app_name = name if name is not None else self.description
        detach = mode == StubRunMode.DETACH
        if mode == StubRunMode.DETACH:
            post_init_state = api_pb2.APP_STATE_DETACHED
        elif mode == StubRunMode.DEPLOY:
            post_init_state = (
                api_pb2.APP_STATE_UNSPECIFIED
            )  # don't change the app state - deploy state is set by AppDeploy
        else:
            post_init_state = api_pb2.APP_STATE_EPHEMERAL

        if existing_app_id is not None:
            app = await _App._init_existing(self, client, existing_app_id)
        else:
            app = await _App._init_new(self, client, app_name, deploying=(mode == StubRunMode.DEPLOY), detach=detach)

        self._app_id = app.app_id
        aborted = False
        # Start tracking logs and yield context
        async with TaskContext(grace=config["logs_timeout"]) as tc:
            status_spinner = step_progress("Running app...")
            with output_mgr.ctx_if_visible(output_mgr.make_live(step_progress("Initializing..."))):
                app_id = app.app_id
                logs_loop = tc.create_task(
                    output_mgr.get_logs_loop(app_id, client, status_spinner, last_log_entry_id or "")
                )
            initialized_msg = f"Initialized. [grey70]View app at [underline]{app._app_page_url}[/underline][/grey70]"
            output_mgr.print_if_visible(step_completed(initialized_msg))

            try:
                # Create all members
                create_progress = Tree(step_progress("Creating objects..."), guide_style="gray50")
                with output_mgr.ctx_if_visible(output_mgr.make_live(create_progress)):
                    await app._create_all_objects(create_progress, post_init_state)
                create_progress.label = step_completed("Created objects.")
                output_mgr.print_if_visible(create_progress)

                # Update all functions client-side to point to the running app
                for tag, obj in self._function_handles.items():
                    obj._set_local_app(app)
                    obj._set_output_mgr(output_mgr)

                # Cancel logs loop after creating objects for a deployment.
                # TODO: we can get rid of this once we have 1) a way to separate builder
                # logs from runner logs and 2) a termination signal that's sent after object
                # creation is complete, that is also triggered on exceptions (`app.disconnect()`)
                if mode == StubRunMode.DEPLOY:
                    logs_loop.cancel()

                if self._pty_input_stream:
                    output_mgr._visible_progress = False
                    async with write_stdin_to_pty_stream(app._pty_input_stream):
                        yield app
                    output_mgr._visible_progress = True
                else:
                    # Yield to context
                    with output_mgr.ctx_if_visible(output_mgr.make_live(status_spinner)):
                        yield app
            except KeyboardInterrupt:
                aborted = True
                # mute cancellation errors on all function handles to prevent exception spam
                for tag, obj in self._function_handles.items():
                    obj._set_mute_cancellation(True)
                    getattr(app, tag)._set_mute_cancellation(True)  # app has a separate function handle

                if detach:
                    logs_loop.cancel()
                else:
                    print("Disconnecting from Modal - This will terminate your Modal app in a few seconds.\n")
            finally:
                if mode == StubRunMode.SERVE:
                    # Cancel logs loop since we're going to start another one.
                    logs_loop.cancel()
                else:
                    await app.disconnect()

        if mode == StubRunMode.DEPLOY:
            output_mgr.print_if_visible(step_completed("App deployed! 🎉"))
        elif aborted:
            if detach:
                output_mgr.print_if_visible(step_completed("Shutting down Modal client."))
                output_mgr.print_if_visible(
                    f"""The detached app keeps running. You can track its progress at: [magenta]{app.log_url()}[/magenta]"""
                )
            else:
                output_mgr.print_if_visible(step_completed("App aborted."))
        else:
            output_mgr.print_if_visible(step_completed("App completed."))
        self._app_id = None

    @contextlib.asynccontextmanager
    async def run(self, client=None, stdout=None, show_progress=None, detach=False) -> AsyncGenerator[_App, None]:
        """Context manager that runs an app on Modal.

        Use this as the main entry point for your Modal application. All calls
        to Modal functions should be made within the scope of this context
        manager, and they will correspond to the current app.

        See the documentation for the [`App`](modal.App) class for more details.
        """
        if not is_local():
            raise InvalidError(
                "Can not run an app from within a container. You might need to do something like this: \n"
                'if __name__ == "__main__":\n'
                "    with stub.run():\n"
                "        ...\n"
            )
        if client is None:
            client = await _Client.from_env()
        output_mgr = OutputManager(stdout, show_progress)
        mode = StubRunMode.DETACH if detach else StubRunMode.RUN
        async with self._run(client, output_mgr, existing_app_id=None, mode=mode) as app:
            yield app

    async def serve(self, client=None, stdout=None, show_progress=None, timeout=None) -> None:
        """Run an app until the program is interrupted. Modal watches source files
        and mounts for the app, and live updates the app when any changes are detected.

        This function is useful for developing and testing cron schedules, job queues, and webhooks,
        since they will run until the program is interrupted with `Ctrl + C` or other means.
        Any changes made to webhook handlers will show up almost immediately the next time the route is hit.
        """
        from ._watcher import TIMEOUT, watch

        if not is_local():
            raise InvalidError(
                "Can not run an app from within a container. You might need to do something like this: \n"
                'if __name__ == "__main__":\n'
                "    stub.serve()\n"
            )

        if self._app_id is not None:
            raise InvalidError(
                f"Found existing app '{self._app_id}'. You may have nested stub.serve() inside a running app like this:\n"
                'if __name__ == "__main__":\n'
                "    with stub.run():\n"
                "        stub.serve() # ❌\n\n"
                "You might need to do something like this: \n"
                'if __name__ == "__main__":\n'
                "    stub.serve()\n"
            )

        if client is None:
            client = await _Client.from_env()

        output_mgr = OutputManager(stdout, show_progress)
        if timeout is None:
            timeout = config["serve_timeout"]
        event_agen = watch(self, output_mgr, timeout)
        event = await event_agen.__anext__()

        app = None
        existing_app_id = None

        try:
            while event != TIMEOUT:
                if existing_app_id:
                    output_mgr.print_if_visible(f"⚡️ Updating app {existing_app_id}...")

                async with self._run(client, output_mgr, existing_app_id, mode=StubRunMode.SERVE) as app:
                    client.set_pre_stop(app.disconnect)
                    existing_app_id = app.app_id
                    event = await event_agen.__anext__()
        finally:
            await event_agen.aclose()

    async def deploy(
        self,
        name: str = None,  # Unique name of the deployment. Subsequent deploys with the same name overwrites previous ones. Falls back to the app name
        namespace=api_pb2.DEPLOYMENT_NAMESPACE_ACCOUNT,
        client=None,
        stdout=None,
        show_progress=None,
    ):
        """Deploy an app and export its objects persistently.

        Typically, using the command-line tool `modal deploy <module or script>`
        should be used, instead of this method.

        **Usage:**

        ```python
        if __name__ == "__main__":
            stub.deploy()
        ```

        Deployment has two primary purposes:

        * Persists all of the objects in the app, allowing them to live past the
          current app run. For schedules this enables headless "cron"-like
          functionality where scheduled functions continue to be invoked after
          the client has disconnected.
        * Allows for certain kinds of these objects, _deployment objects_, to be
          referred to and used by other apps.
        """
        if not is_local():
            raise InvalidError("Cannot run a deploy from within a container.")
        if name is None:
            name = self.name
        if name is None:
            raise InvalidError(
                "You need to either supply an explicit deployment name to the deploy command, or have a name set on the app.\n"
                "\n"
                "Examples:\n"
                'stub.deploy("some_name")\n\n'
                "or\n"
                'stub = Stub("some-name")'
            )

        if not is_valid_app_name(name):
            raise InvalidError(
                f"Invalid app name {name}. App names may only contain alphanumeric characters, dashes, periods, and underscores, and must be less than 64 characters in length. "
            )

        if client is None:
            client = await _Client.from_env()

        # Look up any existing deployment
        app_req = api_pb2.AppGetByDeploymentNameRequest(name=name, namespace=namespace, client_id=client.client_id)
        app_resp = await client.stub.AppGetByDeploymentName(app_req)
        existing_app_id = app_resp.app_id or None
        last_log_entry_id = app_resp.last_log_entry_id

        # The `_run` method contains the logic for starting and running an app
        output_mgr = OutputManager(stdout, show_progress)
        async with self._run(
            client, output_mgr, existing_app_id, last_log_entry_id, name=name, mode=StubRunMode.DEPLOY
        ) as app:
            deploy_req = api_pb2.AppDeployRequest(
                app_id=app._app_id,
                name=name,
                namespace=namespace,
            )
            deploy_response = await client.stub.AppDeploy(deploy_req)
        output_mgr.print_if_visible(f"\nView Deployment: [magenta]{deploy_response.url}[/magenta]")
        return app

    def _get_default_image(self):
        if "image" in self._blueprint:
            return self._blueprint["image"]
        else:
            return _default_image

    @property
    def _pty_input_stream(self):
        return self._blueprint.get("_pty_input_stream", None)

    def _get_function_mounts(self, function_info: FunctionInfo):
        # Get the common mounts for the stub.
        mounts = list(self._mounts)

        # Create client mount
        if self._client_mount is None:
            if config["sync_entrypoint"]:
                self._client_mount = _create_client_mount()
            else:
                self._client_mount = _Mount.from_name(
                    client_mount_name(), namespace=api_pb2.DEPLOYMENT_NAMESPACE_GLOBAL
                )
        mounts.append(self._client_mount)

        # Create function mounts
        for key, mount in function_info.get_mounts().items():
            if key not in self._function_mounts:
                self._function_mounts[key] = mount
            mounts.append(self._function_mounts[key])

        return mounts

    def _get_function_secrets(self, raw_f, secret: Optional[_Secret] = None, secrets: Collection[_Secret] = ()):
        if secret and secrets:
            raise InvalidError(f"Function {raw_f} has both singular `secret` and plural `secrets` attached")
        if secret:
            return [secret, *self._secrets]
        else:
            return [*secrets, *self._secrets]

    def _add_function(self, function: _Function) -> _FunctionHandle:
        if function.tag in self._blueprint:
            old_function = self._blueprint[function.tag]
            if isinstance(old_function, _Function):
                if not is_notebook():
                    logger.warning(
                        f"Warning: Tag '{function.tag}' collision!"
                        f" Overriding existing function [{old_function._info.module_name}].{old_function._info.function_name}"
                        f" with new function [{function._info.module_name}].{function._info.function_name}"
                    )
            else:
                logger.warning(f"Warning: tag {function.tag} exists but is overridden by function")
        self._blueprint[function.tag] = function

        # We now need to create an actual handle.
        # This is a bit weird since the object isn't actually created yet,
        # but functions are weird and live and the global scope
        # These will be set with the correct object id when the app starts.
        function_handle = _FunctionHandle(function)
        self._function_handles[function.tag] = function_handle
        return function_handle

    @property
    def registered_functions(self) -> List[str]:
        return list(self._function_handles.keys())

    @property
    def registered_entrypoints(self) -> Dict[str, Callable]:
        return self._local_entrypoints

    @decorator_with_options
    def local_entrypoint(self, raw_f=None, name: Optional[str] = None):
        """Decorate a function to be used as a CLI entrypoint for a Modal App

        These functions can be used to do initialization of apps using local
        assets. Note that regular Modal functions can also be used as cli entrypoints,
        but unlike local_entrypoint Modal function are executed remotely.

        E.g.
        @stub.local_entrypoint
        def main():
            some_modal_function()

        You can call the entrypoint function within a Modal run context
        directly from the CLI:
        ```
        modal run stub_module.py
        ```

        If you have multiple local_entrypoint functions, you can qualify the name of your function as a second argument:
        ```
        modal run stub_module.py some_other_function
        ```

        """
        info = FunctionInfo(raw_f, False, name_override=name)
        self._local_entrypoints[info.get_tag()] = raw_f
        return raw_f

    @decorator_with_options
    def function(
        self,
        raw_f=None,  # The decorated function
        *,
        image: _Image = None,  # The image to run as the container for the function
        schedule: Optional[Schedule] = None,  # An optional Modal Schedule for the function
        secret: Optional[_Secret] = None,  # An optional Modal Secret with environment variables for the container
        secrets: Collection[_Secret] = (),  # Plural version of `secret` when multiple secrets are needed
        gpu: GPU_T = None,  # GPU specification as string ("any", "T4", "A10G", ...) or object (`modal.GPU.A100()`, ...)
        rate_limit: Optional[RateLimit] = None,  # Optional RateLimit for the function
        serialized: bool = False,  # Whether to send the function over using cloudpickle.
        mounts: Collection[_Mount] = (),
        shared_volumes: Dict[str, _SharedVolume] = {},
        cpu: Optional[float] = None,  # How many CPU cores to request. This is a soft limit.
        memory: Optional[int] = None,  # How much memory to request, in MB. This is a soft limit.
        proxy: Optional[Ref] = None,  # Reference to a Modal Proxy to use in front of this function.
        retries: Optional[int] = None,  # Number of times to retry each input in case of failure.
        concurrency_limit: Optional[int] = None,  # Limit for max concurrent containers running the function.
        container_idle_timeout: Optional[int] = None,  # Timeout for idle containers waiting for inputs to shut down.
        timeout: Optional[int] = None,  # Maximum execution time of the function in seconds.
        interactive: bool = False,  # Whether to run the function in interactive mode.
        _is_build_step: bool = False,  # Whether function is a build step; reserved for internal use.
        keep_warm: Union[bool, int] = False,  # Toggles an adaptively-sized warm pool for latency-sensitive apps.
        name: Optional[str] = None,  # Sets the Modal name of the function within the stub
        is_generator: Optional[bool] = None,  # If not set, it's inferred from the function signature
        cloud: Optional[str] = None,  # Cloud provider to run the function on. Possible values are aws, gcp, auto.
    ) -> _FunctionHandle:  # Function object - callable as a regular function within a Modal app
        """Decorator to register a new Modal function with this stub."""
        if image is None:
            image = self._get_default_image()
        info = FunctionInfo(raw_f, serialized=serialized, name_override=name)
        mounts = [*self._get_function_mounts(info), *mounts]
        secrets = self._get_function_secrets(raw_f, secret, secrets)

        if interactive:
            if self._pty_input_stream:
                warnings.warn(
                    "Running multiple interactive functions at the same time is not fully supported, and could lead to unexpected behavior."
                )
            else:
                self._blueprint["_pty_input_stream"] = _Queue()

        if is_generator is None:
            is_generator = inspect.isgeneratorfunction(raw_f) or inspect.isasyncgenfunction(raw_f)

        function = _Function(
            info,
            image=image,
            secrets=secrets,
            schedule=schedule,
            is_generator=is_generator,
            gpu=gpu,
            rate_limit=rate_limit,
            serialized=serialized,
            mounts=mounts,
            shared_volumes=shared_volumes,
            memory=memory,
            proxy=proxy,
            retries=retries,
            concurrency_limit=concurrency_limit,
            container_idle_timeout=container_idle_timeout,
            timeout=timeout,
            cpu=cpu,
            interactive=interactive,
            keep_warm=keep_warm,
            name=name,
            cloud_provider=cloud,
        )

        if _is_build_step:
            # Don't add function to stub if it's a build step.
            return _FunctionHandle(function)

        return self._add_function(function)

    @decorator_with_options
    def generator(self, raw_f=None, **kwargs) -> _FunctionHandle:
        deprecation_warning(date(2022, 12, 1), "Stub.generator is deprecated. Use .function() instead.")
        kwargs.update(dict(is_generator=True))
        return self.function(raw_f, **kwargs)

    @decorator_with_options
    def webhook(
        self,
        raw_f,
        *,
        method: str = "GET",  # REST method for the created endpoint.
        label: str = None,  # Label for created endpoint. Final subdomain will be <workspace>--<label>.modal.run.
        wait_for_response: bool = True,  # Whether requests should wait for and return the function response.
        image: _Image = None,  # The image to run as the container for the function
        secret: Optional[_Secret] = None,  # An optional Modal Secret with environment variables for the container
        secrets: Collection[_Secret] = (),  # Plural version of `secret` when multiple secrets are needed
        gpu: GPU_T = None,  # GPU specification as string ("any", "T4", "A10G", ...) or object (`modal.GPU.A100()`, ...)
        mounts: Collection[_Mount] = (),
        shared_volumes: Dict[str, _SharedVolume] = {},
        cpu: Optional[float] = None,  # How many CPU cores to request. This is a soft limit.
        memory: Optional[int] = None,  # How much memory to request, in MB. This is a soft limit.
        proxy: Optional[Ref] = None,  # Reference to a Modal Proxy to use in front of this function.
        retries: Optional[int] = None,  # Number of times to retry each input in case of failure.
        concurrency_limit: Optional[int] = None,  # Limit for max concurrent containers running the function.
        container_idle_timeout: Optional[int] = None,  # Timeout for idle containers waiting for inputs to shut down.
        timeout: Optional[int] = None,  # Maximum execution time of the function in seconds.
        keep_warm: Union[bool, int] = False,  # Toggles an adaptively-sized warm pool for latency-sensitive apps.
        cloud: Optional[str] = None,  # Cloud provider to run the function on. Possible values are aws, gcp, auto.
    ):
        """Register a basic web endpoint with this application.

        This is the simple way to create a web endpoint on Modal. The function
        behaves as a [FastAPI](https://fastapi.tiangolo.com/) handler and should
        return a response object to the caller.

        Endpoints created with `@stub.webhook` are meant to be simple, single
        request handlers and automatically have
        [CORS](https://developer.mozilla.org/en-US/docs/Web/HTTP/CORS) enabled.
        For more flexibility, use `@stub.asgi`.

        To learn how to use Modal with popular web frameworks, see the
        [guide on web endpoints](https://modal.com/docs/guide/webhooks).
        """
        if image is None:
            image = self._get_default_image()
        info = FunctionInfo(raw_f)
        mounts = [*self._get_function_mounts(info), *mounts]
        secrets = self._get_function_secrets(raw_f, secret, secrets)
        function = _Function(
            info,
            image=image,
            secrets=secrets,
            is_generator=True,
            gpu=gpu,
            mounts=mounts,
            shared_volumes=shared_volumes,
            webhook_config=api_pb2.WebhookConfig(
                type=api_pb2.WEBHOOK_TYPE_FUNCTION,
                method=method,
                wait_for_response=wait_for_response,
                requested_suffix=label,
            ),
            cpu=cpu,
            memory=memory,
            proxy=proxy,
            retries=retries,
            concurrency_limit=concurrency_limit,
            container_idle_timeout=container_idle_timeout,
            timeout=timeout,
            keep_warm=keep_warm,
            cloud_provider=cloud,
        )
        return self._add_function(function)

    @decorator_with_options
    def asgi(
        self,
        asgi_app,  # The asgi app
        *,
        label: str = None,  # Label for created endpoint. Final subdomain will be <workspace>--<label>.modal.run.
        wait_for_response: bool = True,  # Whether requests should wait for and return the function response.
        image: _Image = None,  # The image to run as the container for the function
        secret: Optional[_Secret] = None,  # An optional Modal Secret with environment variables for the container
        secrets: Collection[_Secret] = (),  # Plural version of `secret` when multiple secrets are needed
        gpu: GPU_T = None,  # GPU specification as string ("any", "T4", "A10G", ...) or object (`modal.GPU.A100()`, ...)
        mounts: Collection[_Mount] = (),
        shared_volumes: Dict[str, _SharedVolume] = {},
        cpu: Optional[float] = None,  # How many CPU cores to request. This is a soft limit.
        memory: Optional[int] = None,  # How much memory to request, in MB. This is a soft limit.
        proxy: Optional[Ref] = None,  # Reference to a Modal Proxy to use in front of this function.
        retries: Optional[int] = None,  # Number of times to retry each input in case of failure.
        concurrency_limit: Optional[int] = None,  # Limit for max concurrent containers running the function.
        container_idle_timeout: Optional[int] = None,  # Timeout for idle containers waiting for inputs to shut down.
        timeout: Optional[int] = None,  # Maximum execution time of the function in seconds.
        keep_warm: Union[bool, int] = False,  # Toggles an adaptively-sized warm pool for latency-sensitive apps.
        cloud: Optional[str] = None,  # Cloud provider to run the function on. Possible values are aws, gcp, auto.
        _webhook_type=api_pb2.WEBHOOK_TYPE_ASGI_APP,
    ):
        """Register an ASGI app with this application.

        Asynchronous Server Gateway Interface (ASGI) is a standard for Python
        synchronous and asynchronous apps, supported by all popular Python web
        libraries. This is an advanced decorator that gives full flexibility in
        defining one or more web endpoints on Modal.

        To learn how to use Modal with popular web frameworks, see the
        [guide on web endpoints](https://modal.com/docs/guide/webhooks).
        """
        if image is None:
            image = self._get_default_image()
        info = FunctionInfo(asgi_app)
        mounts = [*self._get_function_mounts(info), *mounts]
        secrets = self._get_function_secrets(asgi_app, secret, secrets)
        function = _Function(
            info,
            image=image,
            secrets=secrets,
            is_generator=True,
            gpu=gpu,
            mounts=mounts,
            shared_volumes=shared_volumes,
            webhook_config=api_pb2.WebhookConfig(
                type=_webhook_type, wait_for_response=wait_for_response, requested_suffix=label
            ),
            cpu=cpu,
            memory=memory,
            proxy=proxy,
            retries=retries,
            concurrency_limit=concurrency_limit,
            container_idle_timeout=container_idle_timeout,
            timeout=timeout,
            keep_warm=keep_warm,
            cloud_provider=cloud,
        )
        return self._add_function(function)

    @decorator_with_options
    def wsgi(
        self,
        wsgi_app,
        **kwargs,
    ):
        """Exposes a WSGI app. For a list of arguments, see the documentation for `asgi`."""
        asgi_decorator = self.asgi(_webhook_type=api_pb2.WEBHOOK_TYPE_WSGI_APP, **kwargs)
        return asgi_decorator(wsgi_app)

    async def interactive_shell(self, cmd=None, image=None, **kwargs):
        """Run an interactive shell (like `bash`) within the image for this app.

        This is useful for online debugging and interactive exploration of the
        contents of this image. If `cmd` is optionally provided, it will be run
        instead of the default shell inside this image.

        **Example**

        ```python
        import modal

        stub = modal.Stub(image=modal.Image.debian_slim().apt_install(["vim"]))

        if __name__ == "__main__":
            stub.interactive_shell("/bin/bash")
        ```

        Or alternatively:

        ```python
        import modal

        stub = modal.Stub()
        app_image = modal.Image.debian_slim().apt_install(["vim"])

        if __name__ == "__main__":
            stub.interactive_shell(cmd="/bin/bash", image=app_image)
        ```
        """
        wrapped_fn = self.function(interactive=True, timeout=86400, image=image or self._get_default_image(), **kwargs)(
            exec_cmd
        )

        async with self.run():
            await wrapped_fn.call(cmd)


Stub, AioStub = synchronize_apis(_Stub)<|MERGE_RESOLUTION|>--- conflicted
+++ resolved
@@ -6,11 +6,7 @@
 import warnings
 from datetime import date
 from enum import Enum
-<<<<<<< HEAD
-from typing import AsyncGenerator, Callable, Collection, Dict, List, Optional
-=======
-from typing import AsyncGenerator, Collection, Dict, List, Optional, Union
->>>>>>> 6ffa952c
+from typing import AsyncGenerator, Callable, Collection, Dict, List, Optional, Union
 
 from rich.tree import Tree
 
