--- conflicted
+++ resolved
@@ -22,14 +22,9 @@
 from .exception import InvalidError, deprecation_warning
 from .functions import PartialFunction, _Function, _FunctionHandle, _PartialFunction
 from .gpu import GPU_T
-<<<<<<< HEAD
-from .image import _Image, _ImageHandle
+from .image import _Image
 from .mount import _Mount, _MountCache
-=======
-from .image import _Image
-from .mount import _Mount
 from .network_file_system import _NetworkFileSystem
->>>>>>> 0b9dad51
 from .object import _Provider
 from .proxy import _Proxy
 from .queue import _Queue
@@ -594,7 +589,6 @@
 
         return wrapper
 
-<<<<<<< HEAD
     def _hydrate_function_handles(self, client: _Client, container_app: _App):
         for tag, obj in container_app._tag_to_object.items():
             if isinstance(obj, _FunctionHandle):
@@ -606,15 +600,6 @@
                     self._function_handles[tag] = obj
                 else:
                     self._function_handles[tag]._hydrate(client, function_id, handle_metadata)
-=======
-    def _get_deduplicated_function_mounts(self, mounts: Dict[str, _Mount]):
-        cached_mounts = []
-        for root_path, mount in mounts.items():
-            if root_path not in self._function_mounts:
-                self._function_mounts[root_path] = mount
-            cached_mounts.append(self._function_mounts[root_path])
-        return cached_mounts
->>>>>>> 0b9dad51
 
 
 Stub = synchronize_api(_Stub)