# Copyright Modal Labs 2022
import inspect
import os
import typing
import warnings
from datetime import date
from typing import Any, AsyncGenerator, Callable, ClassVar, Dict, List, Optional, Sequence, Tuple, Union

from synchronicity.async_wrap import asynccontextmanager

from modal._types import typechecked
from modal_utils.async_utils import synchronize_api

from ._function_utils import FunctionInfo
from ._ipython import is_notebook
from ._output import OutputManager
from ._resolver import Resolver
from .app import _container_app, _ContainerApp, _LocalApp, is_local
from .client import _Client
from .cls import _Cls
from .config import logger
from .exception import InvalidError, deprecation_error, deprecation_warning
from .functions import _Function
from .gpu import GPU_T
from .image import _Image
from .mount import _Mount, _MountCache
from .network_file_system import _NetworkFileSystem
from .object import _Object
from .partial_function import PartialFunction, _PartialFunction
from .proxy import _Proxy
from .queue import _Queue
from .retries import Retries
from .runner import _run_stub
from .sandbox import _Sandbox
from .schedule import Schedule
from .secret import _Secret
from .volume import _Volume

_default_image: _Image = _Image.debian_slim()


class _LocalEntrypoint:
    _info: FunctionInfo
    _stub: "_Stub"

    def __init__(self, info, stub):
        self._info = info  # type: ignore
        self._stub = stub

    def __call__(self, *args, **kwargs):
        return self._info.raw_f(*args, **kwargs)

    @property
    def info(self) -> FunctionInfo:
        return self._info

    @property
    def stub(self) -> "_Stub":
        return self._stub


LocalEntrypoint = synchronize_api(_LocalEntrypoint)


def check_sequence(items: typing.Sequence[typing.Any], item_type: typing.Type[typing.Any], error_msg: str):
    if not isinstance(items, (list, tuple)):
        raise InvalidError(error_msg)
    if not all(isinstance(v, item_type) for v in items):
        raise InvalidError(error_msg)


CLS_T = typing.TypeVar("CLS_T", bound=typing.Type)


class _Stub:
    """A `Stub` is a description of how to create a Modal application.

    The stub object principally describes Modal objects (`Function`, `Image`,
    `Secret`, etc.) associated with the application. It has three responsibilities:

    * Syncing of identities across processes (your local Python interpreter and
      every Modal worker active in your application).
    * Making Objects stay alive and not be garbage collected for as long as the
      app lives (see App lifetime below).
    * Manage log collection for everything that happens inside your code.

    **Registering functions with an app**

    The most common way to explicitly register an Object with an app is through the
    `@stub.function()` decorator. It both registers the annotated function itself and
    other passed objects, like schedules and secrets, with the app:

    ```python
    import modal

    stub = modal.Stub()

    @stub.function(
        secret=modal.Secret.from_name("some_secret"),
        schedule=modal.Period(days=1),
    )
    def foo():
        pass
    ```

    In this example, the secret and schedule are registered with the app.
    """

    _name: Optional[str]
<<<<<<< HEAD
    _description: str
    _app_id: str
    _blueprint: Dict[str, _Provider]
    _mount_cache: _MountCache
=======
    _description: Optional[str]
    _indexed_objects: Dict[str, _Object]
    _function_mounts: Dict[str, _Mount]
>>>>>>> e767ba97
    _mounts: Sequence[_Mount]
    _secrets: Sequence[_Secret]
    _web_endpoints: List[str]  # Used by the CLI
    _local_entrypoints: Dict[str, _LocalEntrypoint]
    _container_app: Optional[_ContainerApp]
    _local_app: Optional[_LocalApp]
    _all_stubs: ClassVar[Dict[str, List["_Stub"]]] = {}

    @typechecked
    def __init__(
        self,
        name: Optional[str] = None,
        *,
        image: Optional[_Image] = None,  # default image for all functions (default is `modal.Image.debian_slim()`)
        mounts: Sequence[_Mount] = [],  # default mounts for all functions
        secrets: Sequence[_Secret] = [],  # default secrets for all functions
        **indexed_objects: _Object,  # any Modal Object dependencies (Dict, Queue, etc.)
    ) -> None:
        """Construct a new app stub, optionally with default image, mounts, secrets

        Any "indexed_objects" objects are loaded as part of running or deploying the app,
        and are accessible by name on the running container app, e.g.:
        ```python
        stub = modal.Stub(key_value_store=modal.Dict.new())

        @stub.function()
        def store_something(key: str, value: str):
            stub.app.key_value_store.put(key, value)
        ```
        """

        self._name = name
        self._description = name

        check_sequence(mounts, _Mount, "mounts has to be a list or tuple of Mount/AioMount objects")
        check_sequence(secrets, _Secret, "secrets has to be a list or tuple of Secret/AioSecret objects")
        if image is not None and not isinstance(image, _Image):
            raise InvalidError("image has to be a modal Image or AioImage object")

        if indexed_objects:
            deprecation_warning(
                date(2023, 12, 13),
                "Passing **kwargs to a stub is deprecated. In most cases, you can just define the objects in global scope.",
            )

        for k, v in indexed_objects.items():
            self._validate_blueprint_value(k, v)

        self._indexed_objects = indexed_objects
        if image is not None:
            self._indexed_objects["image"] = image  # backward compatibility since "image" used to be on the blueprint

        self._mounts = mounts
        self._mount_cache = _MountCache()
        self._secrets = secrets
        self._local_entrypoints = {}
        self._web_endpoints = []
        self._local_app = None  # when this is the launcher process
        self._container_app = None  # when this is inside a container

        string_name = self._name or ""

        if not is_local() and _container_app._stub_name == string_name:
            _container_app._associate_stub_container(self)
            # note that all stubs with the correct name will get the container app assigned
            self._container_app = _container_app

        _Stub._all_stubs.setdefault(string_name, []).append(self)

    @property
    def name(self) -> Optional[str]:
        """The user-provided name of the Stub."""
        return self._name

    @property
    def app(self):
        """`stub.app` is deprecated: use e.g. `stub.obj` instead of `stub.app.obj`
        if you need to access objects on the running app.
        """
        deprecation_error(date(2023, 9, 11), _Stub.app.__doc__)

    @property
    def app_id(self) -> Optional[str]:
        """Return the app_id, if the stub is running."""
        if self._container_app:
            return self._container_app._app_id
        elif self._local_app:
            return self._local_app._app_id
        else:
            return None

    @property
    def description(self) -> Optional[str]:
        """The Stub's `name`, if available, or a fallback descriptive identifier."""
        return self._description

    def set_description(self, description: str):
        self._description = description

    def _validate_blueprint_value(self, key: str, value: Any):
        if not isinstance(value, _Object):
            raise InvalidError(f"Stub attribute {key} with value {value} is not a valid Modal object")

    def _add_object(self, tag, obj):
        if self._container_app:
            # If this is inside a container, then objects can be defined after app initialization.
            # So we may have to initialize objects once they get bound to the stub.
            if self._container_app._has_object(tag):
                self._container_app._hydrate_object(obj, tag)

        self._indexed_objects[tag] = obj

    def __getitem__(self, tag: str):
        # Deprecated? Note: this is currently the only way to refer to lifecycled methods on the stub, since they have . in the tag
        return self._indexed_objects[tag]

    def __setitem__(self, tag: str, obj: _Object):
        self._validate_blueprint_value(tag, obj)
        # Deprecated ?
        self._add_object(tag, obj)

    def __getattr__(self, tag: str) -> _Object:
        assert isinstance(tag, str)
        if tag.startswith("__"):
            # Hacky way to avoid certain issues, e.g. pickle will try to look this up
            raise AttributeError(f"Stub has no member {tag}")
        # Return a reference to an object that will be created in the future
        return self._indexed_objects[tag]

    def __setattr__(self, tag: str, obj: _Object):
        # Note that only attributes defined in __annotations__ are set on the object itself,
        # everything else is registered on the indexed_objects
        if tag in self.__annotations__:
            object.__setattr__(self, tag, obj)
        else:
            self._validate_blueprint_value(tag, obj)
            self._add_object(tag, obj)

    @property
    def image(self) -> _Image:
        # Exists to get the type inference working for `stub.image`
        # Will also keep this one after we remove [get/set][item/attr]
        return self._indexed_objects["image"]

    def get_objects(self) -> List[Tuple[str, _Object]]:
        """Used by the container app to initialize objects."""
        return list(self._indexed_objects.items())

    def _uncreate_all_objects(self):
        # TODO(erikbern): this doesn't unhydrate objects that aren't tagged
        for obj in self._indexed_objects.values():
            obj._unhydrate()

    @typechecked
    def is_inside(self, image: Optional[_Image] = None):
        """Deprecated: use `Image.imports()` instead! Usage:
        ```
        my_image = modal.Image.debian_slim().pip_install("torch")
        with my_image.imports():
            import torch
        ```
        """
        deprecation_error(date(2023, 11, 8), _Stub.is_inside.__doc__)

    @asynccontextmanager
    async def _set_local_app(self, app: _LocalApp) -> AsyncGenerator[None, None]:
        self._local_app = app
        try:
            yield
        finally:
            self._local_app = None

    @asynccontextmanager
    async def run(
        self,
        client: Optional[_Client] = None,
        stdout=None,
        show_progress: bool = True,
        detach: bool = False,
        output_mgr: Optional[OutputManager] = None,
    ) -> AsyncGenerator["_Stub", None]:
        """Context manager that runs an app on Modal.

        Use this as the main entry point for your Modal application. All calls
        to Modal functions should be made within the scope of this context
        manager, and they will correspond to the current app.

        Note that this method used to return a separate "App" object. This is
        no longer useful since you can use the stub itself for access to all
        objects. For backwards compatibility reasons, it returns the same stub.
        """
        # TODO(erikbern): deprecate this one too?
        async with _run_stub(self, client, stdout, show_progress, detach, output_mgr):
            yield self

    def _get_default_image(self):
        if "image" in self._indexed_objects:
            return self._indexed_objects["image"]
        else:
            return _default_image

    @property
    def _pty_input_stream(self):
        return self._indexed_objects.get("_pty_input_stream", None)

    def _add_pty_input_stream(self):
        if self._pty_input_stream:
            warnings.warn(
                "Running multiple interactive functions at the same time is not fully supported, and could lead to unexpected behavior."
            )
        else:
            self._indexed_objects["_pty_input_stream"] = _Queue.new()

    def _get_watch_mounts(self):
        all_mounts = [
            *self._mounts,
        ]
        for function in self.registered_functions.values():
            all_mounts.extend(function._all_mounts)

        return [m for m in all_mounts if m.is_local()]

    def _add_function(self, function: _Function):
        if function.tag in self._indexed_objects:
            old_function = self._indexed_objects[function.tag]
            if isinstance(old_function, _Function):
                if not is_notebook():
                    logger.warning(
                        f"Warning: Tag '{function.tag}' collision!"
                        f" Overriding existing function [{old_function._info.module_name}].{old_function._info.function_name}"
                        f" with new function [{function._info.module_name}].{function._info.function_name}"
                    )
            else:
                logger.warning(f"Warning: tag {function.tag} exists but is overridden by function")

        self._add_object(function.tag, function)

    @property
    def registered_functions(self) -> Dict[str, _Function]:
        """All modal.Function objects registered on the stub."""
        return {tag: obj for tag, obj in self._indexed_objects.items() if isinstance(obj, _Function)}

    @property
    def registered_classes(self) -> Dict[str, _Function]:
        """All modal.Cls objects registered on the stub."""
        return {tag: obj for tag, obj in self._indexed_objects.items() if isinstance(obj, _Cls)}

    @property
    def registered_entrypoints(self) -> Dict[str, _LocalEntrypoint]:
        """All local CLI entrypoints registered on the stub."""
        return self._local_entrypoints

    @property
    def registered_web_endpoints(self) -> List[str]:
        """Names of web endpoint (ie. webhook) functions registered on the stub."""
        return self._web_endpoints

    def local_entrypoint(
        self, _warn_parentheses_missing=None, *, name: Optional[str] = None
    ) -> Callable[[Callable[..., Any]], None]:
        """Decorate a function to be used as a CLI entrypoint for a Modal App.

        These functions can be used to define code that runs locally to set up the app,
        and act as an entrypoint to start Modal functions from. Note that regular
        Modal functions can also be used as CLI entrypoints, but unlike `local_entrypoint`,
        those functions are executed remotely directly.

        **Example**

        ```python
        @stub.local_entrypoint()
        def main():
            some_modal_function.remote()
        ```

        You can call the function using `modal run` directly from the CLI:

        ```shell
        modal run stub_module.py
        ```

        Note that an explicit [`stub.run()`](/docs/reference/modal.Stub#run) is not needed, as an
        [app](/docs/guide/apps) is automatically created for you.

        **Multiple Entrypoints**

        If you have multiple `local_entrypoint` functions, you can qualify the name of your stub and function:

        ```shell
        modal run stub_module.py::stub.some_other_function
        ```

        **Parsing Arguments**

        If your entrypoint function take arguments with primitive types, `modal run` automatically parses them as
        CLI options. For example, the following function can be called with `modal run stub_module.py --foo 1 --bar "hello"`:

        ```python
        @stub.local_entrypoint()
        def main(foo: int, bar: str):
            some_modal_function.call(foo, bar)
        ```

        Currently, `str`, `int`, `float`, `bool`, and `datetime.datetime` are supported. Use `modal run stub_module.py --help` for more
        information on usage.

        """
        if _warn_parentheses_missing:
            raise InvalidError("Did you forget parentheses? Suggestion: `@stub.local_entrypoint()`.")
        if name is not None and not isinstance(name, str):
            raise InvalidError("Invalid value for `name`: Must be string.")

        def wrapped(raw_f: Callable[..., Any]) -> None:
            info = FunctionInfo(raw_f)
            tag = name if name is not None else raw_f.__qualname__
            if tag in self._local_entrypoints:
                # TODO: get rid of this limitation.
                raise InvalidError(f"Duplicate local entrypoint name: {tag}. Local entrypoint names must be unique.")
            entrypoint = self._local_entrypoints[tag] = _LocalEntrypoint(info, self)
            return entrypoint

        return wrapped

    @typechecked
    def function(
        self,
        _warn_parentheses_missing=None,
        *,
        image: Optional[_Image] = None,  # The image to run as the container for the function
        schedule: Optional[Schedule] = None,  # An optional Modal Schedule for the function
        secret: Optional[_Secret] = None,  # An optional Modal Secret with environment variables for the container
        secrets: Sequence[_Secret] = (),  # Plural version of `secret` when multiple secrets are needed
        gpu: GPU_T = None,  # GPU specification as string ("any", "T4", "A10G", ...) or object (`modal.GPU.A100()`, ...)
        serialized: bool = False,  # Whether to send the function over using cloudpickle.
        mounts: Sequence[_Mount] = (),
        shared_volumes: Dict[
            Union[str, os.PathLike], _NetworkFileSystem
        ] = {},  # Deprecated, use `network_file_systems` instead
        network_file_systems: Dict[Union[str, os.PathLike], _NetworkFileSystem] = {},
        allow_cross_region_volumes: bool = False,  # Whether using network file systems from other regions is allowed.
        volumes: Dict[Union[str, os.PathLike], _Volume] = {},  # Experimental. Do not use!
        cpu: Optional[float] = None,  # How many CPU cores to request. This is a soft limit.
        memory: Optional[int] = None,  # How much memory to request, in MiB. This is a soft limit.
        proxy: Optional[_Proxy] = None,  # Reference to a Modal Proxy to use in front of this function.
        retries: Optional[Union[int, Retries]] = None,  # Number of times to retry each input in case of failure.
        concurrency_limit: Optional[
            int
        ] = None,  # An optional maximum number of concurrent containers running the function (use keep_warm for minimum).
        allow_concurrent_inputs: Optional[int] = None,  # Number of inputs the container may fetch to run concurrently.
        container_idle_timeout: Optional[int] = None,  # Timeout for idle containers waiting for inputs to shut down.
        timeout: Optional[int] = None,  # Maximum execution time of the function in seconds.
        interactive: bool = False,  # Whether to run the function in interactive mode.
        keep_warm: Optional[
            int
        ] = None,  # An optional minimum number of containers to always keep warm (use concurrency_limit for maximum).
        name: Optional[str] = None,  # Sets the Modal name of the function within the stub
        is_generator: Optional[
            bool
        ] = None,  # Set this to True if it's a non-generator function returning a [sync/async] generator object
        cloud: Optional[str] = None,  # Cloud provider to run the function on. Possible values are aws, gcp, oci, auto.
        checkpointing_enabled: bool = False,  # Enable memory checkpointing for faster cold starts.
        _allow_background_volume_commits: bool = False,
    ) -> Callable[..., _Function]:
        """Decorator to register a new Modal function with this stub."""
        if isinstance(_warn_parentheses_missing, _Image):
            # Handle edge case where maybe (?) some users passed image as a positional arg
            raise InvalidError("`image` needs to be a keyword argument: `@stub.function(image=image)`.")
        if _warn_parentheses_missing:
            raise InvalidError("Did you forget parentheses? Suggestion: `@stub.function()`.")

        if image is None:
            image = self._get_default_image()

        secrets = [*self._secrets, *secrets]

        if shared_volumes:
            deprecation_error(
                date(2023, 7, 5),
                "`shared_volumes` is deprecated. Use the argument `network_file_systems` instead.",
            )

        def wrapped(
            f: Union[_PartialFunction, Callable[..., Any]],
            _cls: Optional[type] = None,  # Used for methods only
        ) -> _Function:
            nonlocal keep_warm, is_generator

            if isinstance(f, _PartialFunction):
                f.wrapped = True
                info = FunctionInfo(f.raw_f, serialized=serialized, name_override=name, cls=_cls)
                raw_f = f.raw_f
                webhook_config = f.webhook_config
                is_generator = f.is_generator
                keep_warm = f.keep_warm or keep_warm

                if webhook_config:
                    self._web_endpoints.append(info.get_tag())
            else:
                info = FunctionInfo(f, serialized=serialized, name_override=name, cls=_cls)
                webhook_config = None
                raw_f = f

            if not _cls and not info.is_serialized() and "." in info.function_name:  # This is a method
                raise InvalidError(
                    "`stub.function` on methods is not allowed. See https://modal.com/docs/guide/lifecycle-functions instead"
                )

            if is_generator is None:
                is_generator = inspect.isgeneratorfunction(raw_f) or inspect.isasyncgenfunction(raw_f)

            if interactive:
                self._add_pty_input_stream()

            function = _Function.from_args(
                info,
                stub=self,
                image=image,
                secret=secret,
                secrets=secrets,
                schedule=schedule,
                is_generator=is_generator,
                gpu=gpu,
                mounts=[*self._mounts, *mounts],
                network_file_systems=network_file_systems,
                allow_cross_region_volumes=allow_cross_region_volumes,
                volumes=volumes,
                memory=memory,
                proxy=proxy,
                retries=retries,
                concurrency_limit=concurrency_limit,
                allow_concurrent_inputs=allow_concurrent_inputs,
                container_idle_timeout=container_idle_timeout,
                timeout=timeout,
                cpu=cpu,
                interactive=interactive,
                keep_warm=keep_warm,
                name=name,
                cloud=cloud,
                webhook_config=webhook_config,
                cls=_cls,
                checkpointing_enabled=checkpointing_enabled,
                allow_background_volume_commits=_allow_background_volume_commits,
            )

            self._add_function(function)
            return function

        return wrapped

    def cls(
        self,
        _warn_parentheses_missing=None,
        *,
        image: Optional[_Image] = None,  # The image to run as the container for the function
        secret: Optional[_Secret] = None,  # An optional Modal Secret with environment variables for the container
        secrets: Sequence[_Secret] = (),  # Plural version of `secret` when multiple secrets are needed
        gpu: GPU_T = None,  # GPU specification as string ("any", "T4", "A10G", ...) or object (`modal.GPU.A100()`, ...)
        serialized: bool = False,  # Whether to send the function over using cloudpickle.
        mounts: Sequence[_Mount] = (),
        shared_volumes: Dict[
            Union[str, os.PathLike], _NetworkFileSystem
        ] = {},  # Deprecated, use `network_file_systems` instead
        network_file_systems: Dict[Union[str, os.PathLike], _NetworkFileSystem] = {},
        allow_cross_region_volumes: bool = False,  # Whether using network file systems from other regions is allowed.
        volumes: Dict[Union[str, os.PathLike], _Volume] = {},  # Experimental. Do not use!
        cpu: Optional[float] = None,  # How many CPU cores to request. This is a soft limit.
        memory: Optional[int] = None,  # How much memory to request, in MiB. This is a soft limit.
        proxy: Optional[_Proxy] = None,  # Reference to a Modal Proxy to use in front of this function.
        retries: Optional[Union[int, Retries]] = None,  # Number of times to retry each input in case of failure.
        concurrency_limit: Optional[int] = None,  # Limit for max concurrent containers running the function.
        allow_concurrent_inputs: Optional[int] = None,  # Number of inputs the container may fetch to run concurrently.
        container_idle_timeout: Optional[int] = None,  # Timeout for idle containers waiting for inputs to shut down.
        timeout: Optional[int] = None,  # Maximum execution time of the function in seconds.
        interactive: bool = False,  # Whether to run the function in interactive mode.
        keep_warm: Optional[int] = None,  # An optional number of containers to always keep warm.
        cloud: Optional[str] = None,  # Cloud provider to run the function on. Possible values are aws, gcp, oci, auto.
        checkpointing_enabled: bool = False,  # Enable memory checkpointing for faster cold starts.
    ) -> Callable[[CLS_T], _Cls]:
        if _warn_parentheses_missing:
            raise InvalidError("Did you forget parentheses? Suggestion: `@stub.cls()`.")

        decorator: Callable[[PartialFunction, type], _Function] = self.function(
            image=image,
            secret=secret,
            secrets=secrets,
            gpu=gpu,
            serialized=serialized,
            mounts=mounts,
            shared_volumes=shared_volumes,
            network_file_systems=network_file_systems,
            allow_cross_region_volumes=allow_cross_region_volumes,
            volumes=volumes,
            cpu=cpu,
            memory=memory,
            proxy=proxy,
            retries=retries,
            concurrency_limit=concurrency_limit,
            allow_concurrent_inputs=allow_concurrent_inputs,
            container_idle_timeout=container_idle_timeout,
            timeout=timeout,
            interactive=interactive,
            keep_warm=keep_warm,
            cloud=cloud,
            checkpointing_enabled=checkpointing_enabled,
        )

        def wrapper(user_cls: CLS_T) -> _Cls:
            cls: _Cls = _Cls.from_local(user_cls, self, decorator)

            if len(cls._functions) > 1 and keep_warm is not None:
                deprecation_warning(
                    date(2023, 10, 20),
                    "`@stub.cls(keep_warm=...)` is deprecated when there is more than 1 method."
                    " Use `@method(keep_warm=...)` on each method instead!",
                )

            tag: str = user_cls.__name__
            self._add_object(tag, cls)
            return cls

        return wrapper

    def _hydrate_function_handles(self, client: _Client, container_app: _App):
        for tag, obj in container_app._tag_to_object.items():
            if isinstance(obj, _FunctionHandle):
                function_id = obj.object_id
                handle_metadata = obj._get_handle_metadata()
                if tag not in self._function_handles:
                    # this could happen if a sibling function decoration is lazy loaded at a later than function import
                    # assigning the app's hydrated function handle ensures it will be used for the later decoration return value
                    self._function_handles[tag] = obj
                else:
                    self._function_handles[tag]._hydrate(client, function_id, handle_metadata)

    async def spawn_sandbox(
        self,
        *entrypoint_args: str,
        image: Optional[_Image] = None,  # The image to run as the container for the sandbox.
        mounts: Sequence[_Mount] = (),  # Mounts to attach to the sandbox.
        secrets: Sequence[_Secret] = (),  # Environment variables to inject into the sandbox.
        network_file_systems: Dict[Union[str, os.PathLike], _NetworkFileSystem] = {},
        timeout: Optional[int] = None,  # Maximum execution time of the sandbox in seconds.
        workdir: Optional[str] = None,  # Working directory of the sandbox.
        gpu: GPU_T = None,
        cloud: Optional[str] = None,
        cpu: Optional[float] = None,  # How many CPU cores to request. This is a soft limit.
        memory: Optional[int] = None,  # How much memory to request, in MiB. This is a soft limit.
        restrict_network: bool = False,  # Whether to restrict network access
    ) -> _Sandbox:
        """Sandboxes are a way to run arbitrary commands in dynamically defined environments.

        This function returns a [SandboxHandle](/docs/reference/modal.Sandbox#modalsandboxsandbox), which can be used to interact with the running sandbox.

        Refer to the [docs](/docs/guide/sandbox) on how to spawn and use sandboxes.
        """
        from .sandbox import _Sandbox
        from .stub import _default_image

        if self._local_app:
            app_id = self._local_app.app_id
            environment_name = self._local_app._environment_name
            client = self._local_app.client
        elif self._container_app:
            app_id = self._container_app.app_id
            environment_name = self._container_app._environment_name
            client = self._container_app.client
        else:
            raise InvalidError("`stub.spawn_sandbox` requires a running app.")

        # TODO(erikbern): pulling a lot of app internals here, let's clean up shortly
        resolver = Resolver(client, environment_name=environment_name, app_id=app_id)
        obj = _Sandbox._new(
            entrypoint_args,
            image=image or _default_image,
            mounts=mounts,
            secrets=secrets,
            timeout=timeout,
            workdir=workdir,
            gpu=gpu,
            cloud=cloud,
            cpu=cpu,
            memory=memory,
            network_file_systems=network_file_systems,
            restrict_network=restrict_network,
        )
        await resolver.load(obj)
        return obj


Stub = synchronize_api(_Stub)<|MERGE_RESOLUTION|>--- conflicted
+++ resolved
@@ -107,16 +107,10 @@
     """
 
     _name: Optional[str]
-<<<<<<< HEAD
-    _description: str
-    _app_id: str
-    _blueprint: Dict[str, _Provider]
-    _mount_cache: _MountCache
-=======
     _description: Optional[str]
     _indexed_objects: Dict[str, _Object]
     _function_mounts: Dict[str, _Mount]
->>>>>>> e767ba97
+    _mount_cache: _MountCache
     _mounts: Sequence[_Mount]
     _secrets: Sequence[_Secret]
     _web_endpoints: List[str]  # Used by the CLI
@@ -639,18 +633,6 @@
 
         return wrapper
 
-    def _hydrate_function_handles(self, client: _Client, container_app: _App):
-        for tag, obj in container_app._tag_to_object.items():
-            if isinstance(obj, _FunctionHandle):
-                function_id = obj.object_id
-                handle_metadata = obj._get_handle_metadata()
-                if tag not in self._function_handles:
-                    # this could happen if a sibling function decoration is lazy loaded at a later than function import
-                    # assigning the app's hydrated function handle ensures it will be used for the later decoration return value
-                    self._function_handles[tag] = obj
-                else:
-                    self._function_handles[tag]._hydrate(client, function_id, handle_metadata)
-
     async def spawn_sandbox(
         self,
         *entrypoint_args: str,
