# Copyright Modal Labs 2022
import asyncio
import contextlib
import inspect
import os
import signal
import sys
import warnings
from datetime import date
from enum import Enum
from typing import AsyncGenerator, Callable, Collection, Dict, List, Optional, Union

from rich.tree import Tree

from modal_proto import api_pb2
from modal_utils.app_utils import is_valid_app_name
from modal_utils.async_utils import TaskContext, synchronize_apis
from modal_utils.decorator_utils import decorator_with_options

from ._function_utils import FunctionInfo
from ._ipython import is_notebook
from ._live_reload import MODAL_AUTORELOAD_ENV, restart_serve
from ._output import OutputManager, step_completed, step_progress
from ._pty import exec_cmd, write_stdin_to_pty_stream
from .app import _App, container_app, is_local
from .client import HEARTBEAT_INTERVAL, HEARTBEAT_TIMEOUT, _Client
from .config import config, logger
from .exception import InvalidError, deprecation_error
from .functions import _Function, _FunctionHandle
from .gpu import GPU_T
from .image import _Image
from .mount import _get_client_mount, _Mount
from .object import Provider
from .proxy import _Proxy
from .queue import _Queue
from .rate_limit import RateLimit
from .schedule import Schedule
from .secret import _Secret
from .shared_volume import _SharedVolume

_default_image = _Image.debian_slim()


class StubRunMode(Enum):
    RUN = "run"
    DEPLOY = "deploy"
    DETACH = "detach"
    SERVE = "serve"


class LocalEntrypoint:
    def __init__(self, raw_f, stub):
        self.raw_f = raw_f
        self._stub = stub

    def __call__(self, *args, **kwargs):
        return self.raw_f(*args, **kwargs)


class _Stub:
    """A `Stub` is a description of how to create a Modal application.

    The stub object principally describes Modal objects (`Function`, `Image`,
    `Secret`, etc.) associated with the application. It has three responsibilities:

    * Syncing of identities across processes (your local Python interpreter and
      every Modal worker active in your application).
    * Making Objects stay alive and not be garbage collected for as long as the
      app lives (see App lifetime below).
    * Manage log collection for everything that happens inside your code.

    **Registering functions with an app**

    The most common way to explicitly register an Object with an app is through the
    `@stub.function` decorator. It both registers the annotated function itself and
    other passed objects, like schedules and secrets, with the app:

    ```python
    import modal

    stub = modal.Stub()

    @stub.function(
        secret=modal.Secret.from_name("some_secret"),
        schedule=modal.Period(days=1),
    )
    def foo():
        pass
    ```

    In this example, the secret and schedule are registered with the app.
    """

    _name: str
    _description: str
    _app_id: str
    _blueprint: Dict[str, Provider]
    _client_mount: Optional[_Mount]
    _function_mounts: Dict[str, _Mount]
    _mounts: Collection[_Mount]
    _secrets: Collection[_Secret]
    _function_handles: Dict[str, _FunctionHandle]
    _local_entrypoints: Dict[str, Callable]
    _local_mounts: List[_Mount]

    def __init__(
        self,
        name: str = None,
        *,
        mounts: Collection[_Mount] = [],
        secrets: Collection[_Secret] = [],
        **blueprint,
    ) -> None:
        """Construct a new app stub, optionally with default mounts."""

        self._name = name
        if name is not None:
            self._description = name
        else:
            self._description = self._infer_app_desc()
        self._app_id = None
        self._blueprint = blueprint
        self._client_mount = None
        self._function_mounts = {}
        self._mounts = mounts
        self._secrets = secrets
        self._function_handles = {}
        self._local_entrypoints: Dict[str, LocalEntrypoint] = {}
        self._local_mounts = []
        super().__init__()

    @property
    def name(self) -> str:
        """The user-provided name of the Stub."""
        return self._name

    @property
    def description(self) -> str:
        """The Stub's `name`, if available, or a fallback descriptive identifier."""
        return self._description

    def _infer_app_desc(self):
        if is_notebook():
            # when running from a notebook the sys.argv for the kernel will
            # be really long an not very helpful
            return "Notebook"  # TODO: use actual name of notebook

        script_filename = os.path.split(sys.argv[0])[-1]
        args = [script_filename] + sys.argv[1:]
        return " ".join(args)

    def __getitem__(self, tag: str):
        # Deprecated? Note: this is currently the only way to refer to lifecycled methods on the stub, since they have . in the tag
        return self._blueprint[tag]

    def __setitem__(self, tag: str, obj: Provider):
        # Deprecated ?
        self._blueprint[tag] = obj

    def __getattr__(self, tag: str) -> Provider:
        assert isinstance(tag, str)
        if tag.startswith("__"):
            # Hacky way to avoid certain issues, e.g. pickle will try to look this up
            raise AttributeError(f"Stub has no member {tag}")
        # Return a reference to an object that will be created in the future
        return self._blueprint[tag]

    def __setattr__(self, tag: str, obj: Provider):
        # Note that only attributes defined in __annotations__ are set on the object itself,
        # everything else is registered on the blueprint
        if tag in self.__annotations__:
            object.__setattr__(self, tag, obj)
        else:
            self._blueprint[tag] = obj

    def is_inside(self, image: Optional[_Image] = None) -> bool:
        """Returns if the program is currently running inside a container for this app."""
        # TODO(erikbern): Add a client test for this function.
        if is_local():
            return False

        if image is not None:
            assert isinstance(image, _Image)
            for tag, provider in self._blueprint.items():
                if provider == image:
                    image_handle = container_app[tag]
                    break
            else:
                raise InvalidError(
                    inspect.cleandoc(
                        """`is_inside` only works for an image associated with an App. For instance:
                        stub.image = DebianSlim()
                        if stub.is_inside(stub.image):
                        print("I'm inside!")"""
                    )
                )
        else:
            if "image" in self._blueprint:
                image_handle = container_app["image"]
            else:
                # At this point in the code, we are sure that the app is running
                # remotely, so it needs be able to load the ID of the default image.
                # However, we cannot call `self.load(_default_image)` because it is
                # an async function.
                #
                # Instead we load the image in App.init_container(), and this allows
                # us to retrieve its object ID from cache here.
                image_handle = container_app._load_cached(_default_image)

                # Check to make sure internal invariants are upheld.
                assert image_handle is not None, "fatal: default image should be loaded in App.init_container()"

        return image_handle._is_inside()

    async def _heartbeat(self, client, app_id):
        request = api_pb2.AppHeartbeatRequest(app_id=app_id)
        # TODO(erikbern): we should capture exceptions here
        # * if request fails: destroy the client
        # * if server says the app is gone: print a helpful warning about detaching
        await client.stub.AppHeartbeat(request, timeout=HEARTBEAT_TIMEOUT)

    @contextlib.asynccontextmanager
    async def _run(
        self,
        client,
        output_mgr: OutputManager,
        existing_app_id: Optional[str],
        last_log_entry_id: Optional[str] = None,
        name: Optional[str] = None,
        mode: StubRunMode = StubRunMode.RUN,
    ) -> AsyncGenerator[_App, None]:
        app_name = name if name is not None else self.description
        detach = mode == StubRunMode.DETACH
        if mode == StubRunMode.DETACH:
            post_init_state = api_pb2.APP_STATE_DETACHED
        elif mode == StubRunMode.DEPLOY:
            post_init_state = (
                api_pb2.APP_STATE_UNSPECIFIED
            )  # don't change the app state - deploy state is set by AppDeploy
        else:
            post_init_state = api_pb2.APP_STATE_EPHEMERAL

        if existing_app_id is not None:
            app = await _App._init_existing(self, client, existing_app_id)
        else:
            app = await _App._init_new(self, client, app_name, deploying=(mode == StubRunMode.DEPLOY), detach=detach)

        self._app_id = app.app_id
        aborted = False
        # Start tracking logs and yield context
        async with TaskContext(grace=config["logs_timeout"]) as tc:
            # Start heartbeats loop to keep the client alive
            tc.infinite_loop(lambda: self._heartbeat(client, self._app_id), sleep=HEARTBEAT_INTERVAL)

            status_spinner = step_progress("Running app...")
            with output_mgr.ctx_if_visible(output_mgr.make_live(step_progress("Initializing..."))):
                app_id = app.app_id
                logs_loop = tc.create_task(
                    output_mgr.get_logs_loop(app_id, client, status_spinner, last_log_entry_id or "")
                )
            if MODAL_AUTORELOAD_ENV not in os.environ:
                initialized_msg = (
                    f"Initialized. [grey70]View app at [underline]{app._app_page_url}[/underline][/grey70]"
                )
                output_mgr.print_if_visible(step_completed(initialized_msg))

            try:
                # Create all members
                create_progress = Tree(step_progress("Creating objects..."), guide_style="gray50")
                with output_mgr.ctx_if_visible(output_mgr.make_live(create_progress)):
                    await app._create_all_objects(create_progress, post_init_state)
                create_progress.label = step_completed("Created objects.")
                output_mgr.print_if_visible(create_progress)

                # Update all functions client-side to have the output mgr
                for tag, obj in self._function_handles.items():
                    obj._set_output_mgr(output_mgr)

                # Cancel logs loop after creating objects for a deployment.
                # TODO: we can get rid of this once we have 1) a way to separate builder
                # logs from runner logs and 2) a termination signal that's sent after object
                # creation is complete, that is also triggered on exceptions (`app.disconnect()`)
                if mode == StubRunMode.DEPLOY:
                    logs_loop.cancel()

                if self._pty_input_stream:
                    output_mgr._visible_progress = False
                    async with write_stdin_to_pty_stream(app._pty_input_stream):
                        yield app
                    output_mgr._visible_progress = True
                else:
                    # Yield to context
                    with output_mgr.ctx_if_visible(output_mgr.make_live(status_spinner)):
                        yield app
            except KeyboardInterrupt:
                aborted = True
                # mute cancellation errors on all function handles to prevent exception spam
                for tag, obj in self._function_handles.items():
                    obj._set_mute_cancellation(True)

                if detach:
                    logs_loop.cancel()
                else:
                    print("Disconnecting from Modal - This will terminate your Modal app in a few seconds.\n")
            finally:
                if mode == StubRunMode.SERVE:
                    # Cancel logs loop since we're going to start another one.
                    logs_loop.cancel()
                else:
                    await app.disconnect()

        if mode == StubRunMode.DEPLOY:
            output_mgr.print_if_visible(step_completed("App deployed! 🎉"))
        elif aborted:
            if detach:
                output_mgr.print_if_visible(step_completed("Shutting down Modal client."))
                output_mgr.print_if_visible(
                    f"""The detached app keeps running. You can track its progress at: [magenta]{app.log_url()}[/magenta]"""
                )
            else:
                output_mgr.print_if_visible(step_completed("App aborted."))
        elif mode != StubRunMode.SERVE:
            output_mgr.print_if_visible(step_completed("App completed."))
        self._app_id = None

    @contextlib.asynccontextmanager
    async def run(self, client=None, stdout=None, show_progress=None, detach=False) -> AsyncGenerator[_App, None]:
        """Context manager that runs an app on Modal.

        Use this as the main entry point for your Modal application. All calls
        to Modal functions should be made within the scope of this context
        manager, and they will correspond to the current app.

        See the documentation for the [`App`](modal.App) class for more details.
        """
        if not is_local():
            raise InvalidError(
                "Can not run an app from within a container. You might need to do something like this: \n"
                'if __name__ == "__main__":\n'
                "    with stub.run():\n"
                "        ...\n"
            )
        if client is None:
            client = await _Client.from_env()
        output_mgr = OutputManager(stdout, show_progress)
        mode = StubRunMode.DETACH if detach else StubRunMode.RUN
        async with self._run(client, output_mgr, existing_app_id=None, mode=mode) as app:
            yield app

    async def serve(self, client=None, stdout=None, show_progress=None, timeout=None) -> None:
        """Run an app until the program is interrupted. Modal watches source files
        and mounts for the app, and live updates the app when any changes are detected.

        This function is useful for developing and testing cron schedules, job queues, and webhooks,
        since they will run until the program is interrupted with `Ctrl + C` or other means.
        Any changes made to webhook handlers will show up almost immediately the next time the route is hit.

        **Note**

        Changes to decorator arguments (eg. `timeout`, `gpu`, `shared_volumes`) will not propogate on live updates,
        just web handle function bodies. Stop and restart your webhook serving process to propogate these changes.
        """
        from ._watcher import AppChange, watch

        if not is_local():
            raise InvalidError(
                "Can not run an app from within a container. You might need to do something like this: \n"
                'if __name__ == "__main__":\n'
                "    stub.serve()\n"
            )

        if self._app_id is not None:
            raise InvalidError(
                f"Found existing app '{self._app_id}'. You may have nested stub.serve() inside a running app like this:\n"
                'if __name__ == "__main__":\n'
                "    with stub.run():\n"
                "        stub.serve() # ❌\n\n"
                "You might need to do something like this: \n"
                'if __name__ == "__main__":\n'
                "    stub.serve()\n"
            )

        if client is None:
            client = await _Client.from_env()

        if timeout is None:
            timeout = config["serve_timeout"]

        output_mgr = OutputManager(stdout, show_progress)

        if MODAL_AUTORELOAD_ENV in os.environ:
            existing_app_id = os.environ[MODAL_AUTORELOAD_ENV]
            output_mgr.print_if_visible(f"⚡️ Updating app {existing_app_id}...")
            try:
                async with self._run(client, output_mgr, existing_app_id, mode=StubRunMode.SERVE) as app:
                    await asyncio.sleep(1e10)  # never awake except for exceptions
            except asyncio.exceptions.CancelledError:
                return
        else:
            event_agen = watch(self, output_mgr, timeout)
            event = await event_agen.__anext__()

            curr_proc = None
            try:
                async with self._run(client, output_mgr, None, mode=StubRunMode.SERVE) as app:
                    client.set_pre_stop(app.disconnect)
                    existing_app_id = app.app_id
                    event = await event_agen.__anext__()  # wait for 1st modification before restarting

                while event != AppChange.TIMEOUT:
                    curr_proc = await restart_serve(
                        existing_app_id=app.app_id, prev_proc=curr_proc, output_mgr=output_mgr
                    )
                    event = await event_agen.__anext__()
            finally:
                if curr_proc:
                    try:
                        curr_proc.send_signal(signal.SIGINT)
                    except ProcessLookupError:
                        logger.warning("Could not interrupt app serve. Supervised process already terminated.")
                await event_agen.aclose()

    async def deploy(
        self,
        name: str = None,  # Unique name of the deployment. Subsequent deploys with the same name overwrites previous ones. Falls back to the app name
        namespace=api_pb2.DEPLOYMENT_NAMESPACE_ACCOUNT,
        client=None,
        stdout=None,
        show_progress=None,
    ):
        """Deploy an app and export its objects persistently.

        Typically, using the command-line tool `modal deploy <module or script>`
        should be used, instead of this method.

        **Usage:**

        ```python
        if __name__ == "__main__":
            stub.deploy()
        ```

        Deployment has two primary purposes:

        * Persists all of the objects in the app, allowing them to live past the
          current app run. For schedules this enables headless "cron"-like
          functionality where scheduled functions continue to be invoked after
          the client has disconnected.
        * Allows for certain kinds of these objects, _deployment objects_, to be
          referred to and used by other apps.
        """
        if not is_local():
            raise InvalidError("Cannot run a deploy from within a container.")
        if name is None:
            name = self.name
        if name is None:
            raise InvalidError(
                "You need to either supply an explicit deployment name to the deploy command, or have a name set on the app.\n"
                "\n"
                "Examples:\n"
                'stub.deploy("some_name")\n\n'
                "or\n"
                'stub = Stub("some-name")'
            )

        if not is_valid_app_name(name):
            raise InvalidError(
                f"Invalid app name {name}. App names may only contain alphanumeric characters, dashes, periods, and underscores, and must be less than 64 characters in length. "
            )

        if client is None:
            client = await _Client.from_env()

        # Look up any existing deployment
        app_req = api_pb2.AppGetByDeploymentNameRequest(name=name, namespace=namespace)
        app_resp = await client.stub.AppGetByDeploymentName(app_req)
        existing_app_id = app_resp.app_id or None
        last_log_entry_id = app_resp.last_log_entry_id

        # The `_run` method contains the logic for starting and running an app
        output_mgr = OutputManager(stdout, show_progress)
        async with self._run(
            client, output_mgr, existing_app_id, last_log_entry_id, name=name, mode=StubRunMode.DEPLOY
        ) as app:
            deploy_req = api_pb2.AppDeployRequest(
                app_id=app._app_id,
                name=name,
                namespace=namespace,
            )
            deploy_response = await client.stub.AppDeploy(deploy_req)
        output_mgr.print_if_visible(f"\nView Deployment: [magenta]{deploy_response.url}[/magenta]")
        return app

    def _get_default_image(self):
        if "image" in self._blueprint:
            return self._blueprint["image"]
        else:
            return _default_image

    @property
    def _pty_input_stream(self):
        return self._blueprint.get("_pty_input_stream", None)

    def _get_function_mounts(self, function_info: FunctionInfo):
        # Get the common mounts for the stub.
        mounts = list(self._mounts)

        # Create client mount
        if self._client_mount is None:
            self._client_mount = _get_client_mount()
        mounts.append(self._client_mount)

        # Create function mounts
        for key, mount in function_info.get_mounts().items():
            if key not in self._function_mounts:
                self._function_mounts[key] = mount
            mounts.append(self._function_mounts[key])

        return mounts

    def _add_function(self, function: _Function, mounts: List[_Mount]) -> _FunctionHandle:
        if function.tag in self._blueprint:
            old_function = self._blueprint[function.tag]
            if isinstance(old_function, _Function):
                if not is_notebook():
                    logger.warning(
                        f"Warning: Tag '{function.tag}' collision!"
                        f" Overriding existing function [{old_function._info.module_name}].{old_function._info.function_name}"
                        f" with new function [{function._info.module_name}].{function._info.function_name}"
                    )
            else:
                logger.warning(f"Warning: tag {function.tag} exists but is overridden by function")
        self._blueprint[function.tag] = function

        # Track all mounts. This is needed for file watching
        for mount in mounts:
            if mount.is_local():
                self._local_mounts.append(mount)

        function_handle = function._precreated_function_handle
        self._function_handles[function.tag] = function_handle
        return function_handle

    @property
<<<<<<< HEAD
    def registered_functions(self) -> Dict[str, _FunctionHandle]:
        return self._function_handles

    @property
    def registered_entrypoints(self) -> Dict[str, LocalEntrypoint]:
=======
    def registered_functions(self) -> List[str]:
        """Names of modal.Function objects registered on the stub."""
        return list(self._function_handles.keys())

    @property
    def registered_entrypoints(self) -> Dict[str, Callable]:
        """Names of local CLI entrypoints registered on the stub."""
>>>>>>> 5a6b1f88
        return self._local_entrypoints

    @property
    def registered_web_endpoints(self) -> List[str]:
        """Names of web endpoint (ie. webhook) functions registered on the stub."""
        return [tag for tag, handle in self._function_handles.items() if handle.is_web_endpoint]

    @decorator_with_options
    def local_entrypoint(self, raw_f=None, name: Optional[str] = None):
        """Decorate a function to be used as a CLI entrypoint for a Modal App.

        These functions can be used to do initialization of apps using local
        assets. Note that regular Modal functions can also be used as CLI entrypoints,
        but unlike `local_entrypoint` Modal function are executed remotely.

        E.g.
        @stub.local_entrypoint
        def main():
            some_modal_function()

        You can call the entrypoint function within a Modal run context
        directly from the CLI:
        ```
        modal run stub_module.py
        ```

        If you have multiple `local_entrypoint` functions, you can qualify the name of your stub and function:
        ```
        modal run stub_module.py::stub.some_other_function
        ```

        """
        info = FunctionInfo(raw_f, False, name_override=name)
        entrypoint = self._local_entrypoints[info.get_tag()] = LocalEntrypoint(raw_f, self)
        return entrypoint

    @decorator_with_options
    def function(
        self,
        raw_f=None,  # The decorated function
        *,
        image: _Image = None,  # The image to run as the container for the function
        schedule: Optional[Schedule] = None,  # An optional Modal Schedule for the function
        secret: Optional[_Secret] = None,  # An optional Modal Secret with environment variables for the container
        secrets: Collection[_Secret] = (),  # Plural version of `secret` when multiple secrets are needed
        gpu: GPU_T = None,  # GPU specification as string ("any", "T4", "A10G", ...) or object (`modal.GPU.A100()`, ...)
        rate_limit: Optional[RateLimit] = None,  # Optional RateLimit for the function
        serialized: bool = False,  # Whether to send the function over using cloudpickle.
        mounts: Collection[_Mount] = (),
        shared_volumes: Dict[str, _SharedVolume] = {},
        cpu: Optional[float] = None,  # How many CPU cores to request. This is a soft limit.
        memory: Optional[int] = None,  # How much memory to request, in MB. This is a soft limit.
        proxy: Optional[_Proxy] = None,  # Reference to a Modal Proxy to use in front of this function.
        retries: Optional[int] = None,  # Number of times to retry each input in case of failure.
        concurrency_limit: Optional[int] = None,  # Limit for max concurrent containers running the function.
        container_idle_timeout: Optional[int] = None,  # Timeout for idle containers waiting for inputs to shut down.
        timeout: Optional[int] = None,  # Maximum execution time of the function in seconds.
        interactive: bool = False,  # Whether to run the function in interactive mode.
        keep_warm: Union[bool, int] = False,  # Toggles an adaptively-sized warm pool for latency-sensitive apps.
        name: Optional[str] = None,  # Sets the Modal name of the function within the stub
        is_generator: Optional[bool] = None,  # If not set, it's inferred from the function signature
        cloud: Optional[str] = None,  # Cloud provider to run the function on. Possible values are aws, gcp, auto.
    ) -> _FunctionHandle:  # Function object - callable as a regular function within a Modal app
        """Decorator to register a new Modal function with this stub."""
        if image is None:
            image = self._get_default_image()
        info = FunctionInfo(raw_f, serialized=serialized, name_override=name)
        base_mounts = self._get_function_mounts(info)
        secrets = [*self._secrets, *secrets]

        if interactive:
            if self._pty_input_stream:
                warnings.warn(
                    "Running multiple interactive functions at the same time is not fully supported, and could lead to unexpected behavior."
                )
            else:
                self._blueprint["_pty_input_stream"] = _Queue()

        if is_generator is None:
            is_generator = inspect.isgeneratorfunction(raw_f) or inspect.isasyncgenfunction(raw_f)

        function = _Function(
            info,
            _stub=self,
            image=image,
            secret=secret,
            secrets=secrets,
            schedule=schedule,
            is_generator=is_generator,
            gpu=gpu,
            rate_limit=rate_limit,
            serialized=serialized,
            base_mounts=base_mounts,
            mounts=mounts,
            shared_volumes=shared_volumes,
            memory=memory,
            proxy=proxy,
            retries=retries,
            concurrency_limit=concurrency_limit,
            container_idle_timeout=container_idle_timeout,
            timeout=timeout,
            cpu=cpu,
            interactive=interactive,
            keep_warm=keep_warm,
            name=name,
            cloud_provider=cloud,
        )

        return self._add_function(function, [*base_mounts, *mounts])

    @decorator_with_options
    def generator(self, raw_f=None, **kwargs):
        """Stub.generator is no longer supported. Use .function() instead."""
        deprecation_error(date(2022, 12, 1), "Stub.generator is no longer supported. Use .function() instead.")

    @decorator_with_options
    def webhook(
        self,
        raw_f,
        *,
        method: str = "GET",  # REST method for the created endpoint.
        label: str = None,  # Label for created endpoint. Final subdomain will be <workspace>--<label>.modal.run.
        wait_for_response: bool = True,  # Whether requests should wait for and return the function response.
        image: _Image = None,  # The image to run as the container for the function
        secret: Optional[_Secret] = None,  # An optional Modal Secret with environment variables for the container
        secrets: Collection[_Secret] = (),  # Plural version of `secret` when multiple secrets are needed
        gpu: GPU_T = None,  # GPU specification as string ("any", "T4", "A10G", ...) or object (`modal.GPU.A100()`, ...)
        mounts: Collection[_Mount] = (),
        shared_volumes: Dict[str, _SharedVolume] = {},
        cpu: Optional[float] = None,  # How many CPU cores to request. This is a soft limit.
        memory: Optional[int] = None,  # How much memory to request, in MB. This is a soft limit.
        proxy: Optional[_Proxy] = None,  # Reference to a Modal Proxy to use in front of this function.
        retries: Optional[int] = None,  # Number of times to retry each input in case of failure.
        concurrency_limit: Optional[int] = None,  # Limit for max concurrent containers running the function.
        container_idle_timeout: Optional[int] = None,  # Timeout for idle containers waiting for inputs to shut down.
        timeout: Optional[int] = None,  # Maximum execution time of the function in seconds.
        keep_warm: Union[bool, int] = False,  # Toggles an adaptively-sized warm pool for latency-sensitive apps.
        cloud: Optional[str] = None,  # Cloud provider to run the function on. Possible values are aws, gcp, auto.
    ):
        """Register a basic web endpoint with this application.

        This is the simple way to create a web endpoint on Modal. The function
        behaves as a [FastAPI](https://fastapi.tiangolo.com/) handler and should
        return a response object to the caller.

        Endpoints created with `@stub.webhook` are meant to be simple, single
        request handlers and automatically have
        [CORS](https://developer.mozilla.org/en-US/docs/Web/HTTP/CORS) enabled.
        For more flexibility, use `@stub.asgi`.

        To learn how to use Modal with popular web frameworks, see the
        [guide on web endpoints](https://modal.com/docs/guide/webhooks).

        All webhook requests have a 150s maximum request time for the HTTP request itself. However, the underlying functions can
        run for longer and return results to the caller on completion.

        The two `wait_for_response` modes for webhooks are as follows:
        * wait_for_response=True - tries to fulfill the request on the original URL, but returns a 302 rediect after ~150s to a result url (original url with an added __modal_function_id=... query parameter)
        * wait_for_response=False - immediately returns a 202 ACCEPTED response with a json payload: `{"result_url": "..."}` containing the result "redirect" url from above (which in turn redirects to itself every 150s)
        """
        if image is None:
            image = self._get_default_image()
        info = FunctionInfo(raw_f)
        base_mounts = self._get_function_mounts(info)
        secrets = [*self._secrets, *secrets]

        if not wait_for_response:
            _response_mode = api_pb2.WEBHOOK_ASYNC_MODE_TRIGGER
        else:
            _response_mode = api_pb2.WEBHOOK_ASYNC_MODE_AUTO  # the default

        function = _Function(
            info,
            _stub=self,
            image=image,
            secret=secret,
            secrets=secrets,
            is_generator=True,
            gpu=gpu,
            base_mounts=base_mounts,
            mounts=mounts,
            shared_volumes=shared_volumes,
            webhook_config=api_pb2.WebhookConfig(
                type=api_pb2.WEBHOOK_TYPE_FUNCTION,
                method=method,
                requested_suffix=label,
                async_mode=_response_mode,
            ),
            cpu=cpu,
            memory=memory,
            proxy=proxy,
            retries=retries,
            concurrency_limit=concurrency_limit,
            container_idle_timeout=container_idle_timeout,
            timeout=timeout,
            keep_warm=keep_warm,
            cloud_provider=cloud,
        )
        return self._add_function(function, [*base_mounts, *mounts])

    @decorator_with_options
    def asgi(
        self,
        asgi_app,  # The asgi app
        *,
        label: str = None,  # Label for created endpoint. Final subdomain will be <workspace>--<label>.modal.run.
        wait_for_response: bool = True,  # Whether requests should wait for and return the function response.
        image: _Image = None,  # The image to run as the container for the function
        secret: Optional[_Secret] = None,  # An optional Modal Secret with environment variables for the container
        secrets: Collection[_Secret] = (),  # Plural version of `secret` when multiple secrets are needed
        gpu: GPU_T = None,  # GPU specification as string ("any", "T4", "A10G", ...) or object (`modal.GPU.A100()`, ...)
        mounts: Collection[_Mount] = (),
        shared_volumes: Dict[str, _SharedVolume] = {},
        cpu: Optional[float] = None,  # How many CPU cores to request. This is a soft limit.
        memory: Optional[int] = None,  # How much memory to request, in MB. This is a soft limit.
        proxy: Optional[_Proxy] = None,  # Reference to a Modal Proxy to use in front of this function.
        retries: Optional[int] = None,  # Number of times to retry each input in case of failure.
        concurrency_limit: Optional[int] = None,  # Limit for max concurrent containers running the function.
        container_idle_timeout: Optional[int] = None,  # Timeout for idle containers waiting for inputs to shut down.
        timeout: Optional[int] = None,  # Maximum execution time of the function in seconds.
        keep_warm: Union[bool, int] = False,  # Toggles an adaptively-sized warm pool for latency-sensitive apps.
        cloud: Optional[str] = None,  # Cloud provider to run the function on. Possible values are aws, gcp, auto.
        _webhook_type=api_pb2.WEBHOOK_TYPE_ASGI_APP,
    ):
        """Register an ASGI app with this application.

        Asynchronous Server Gateway Interface (ASGI) is a standard for Python
        synchronous and asynchronous apps, supported by all popular Python web
        libraries. This is an advanced decorator that gives full flexibility in
        defining one or more web endpoints on Modal.

        To learn how to use Modal with popular web frameworks, see the
        [guide on web endpoints](https://modal.com/docs/guide/webhooks).

        The two `wait_for_response` modes for webhooks are as follows:
        * wait_for_response=True - tries to fulfill the request on the original URL, but returns a 302 redirect after ~150s to a result URL (original URL with an added `__modal_function_id=fc-1234abcd` query parameter)
        * wait_for_response=False - immediately returns a 202 ACCEPTED response with a json payload: `{"result_url": "..."}` containing the result "redirect" url from above (which in turn redirects to itself every 150s)
        """
        if image is None:
            image = self._get_default_image()
        info = FunctionInfo(asgi_app)
        base_mounts = self._get_function_mounts(info)
        secrets = [*self._secrets, *secrets]

        if not wait_for_response:
            _response_mode = api_pb2.WEBHOOK_ASYNC_MODE_TRIGGER
        else:
            _response_mode = api_pb2.WEBHOOK_ASYNC_MODE_AUTO  # the default

        function = _Function(
            info,
            _stub=self,
            image=image,
            secret=secret,
            secrets=secrets,
            is_generator=True,
            gpu=gpu,
            base_mounts=base_mounts,
            mounts=mounts,
            shared_volumes=shared_volumes,
            webhook_config=api_pb2.WebhookConfig(type=_webhook_type, requested_suffix=label, async_mode=_response_mode),
            cpu=cpu,
            memory=memory,
            proxy=proxy,
            retries=retries,
            concurrency_limit=concurrency_limit,
            container_idle_timeout=container_idle_timeout,
            timeout=timeout,
            keep_warm=keep_warm,
            cloud_provider=cloud,
        )
        return self._add_function(function, [*base_mounts, *mounts])

    @decorator_with_options
    def wsgi(
        self,
        wsgi_app,
        **kwargs,
    ):
        """Exposes a WSGI app. For a list of arguments, see the documentation for `asgi`."""
        asgi_decorator = self.asgi(_webhook_type=api_pb2.WEBHOOK_TYPE_WSGI_APP, **kwargs)
        return asgi_decorator(wsgi_app)

    async def interactive_shell(self, cmd=None, image=None, **kwargs):
        """Run an interactive shell (like `bash`) within the image for this app.

        This is useful for online debugging and interactive exploration of the
        contents of this image. If `cmd` is optionally provided, it will be run
        instead of the default shell inside this image.

        **Example**

        ```python
        import modal

        stub = modal.Stub(image=modal.Image.debian_slim().apt_install("vim"))

        if __name__ == "__main__":
            stub.interactive_shell("/bin/bash")
        ```

        Or alternatively:

        ```python
        import modal

        stub = modal.Stub()
        app_image = modal.Image.debian_slim().apt_install("vim")

        if __name__ == "__main__":
            stub.interactive_shell(cmd="/bin/bash", image=app_image)
        ```
        """
        wrapped_fn = self.function(interactive=True, timeout=86400, image=image or self._get_default_image(), **kwargs)(
            exec_cmd
        )

        async with self.run():
            await wrapped_fn.call(cmd)


Stub, AioStub = synchronize_apis(_Stub)<|MERGE_RESOLUTION|>--- conflicted
+++ resolved
@@ -542,21 +542,13 @@
         return function_handle
 
     @property
-<<<<<<< HEAD
     def registered_functions(self) -> Dict[str, _FunctionHandle]:
+        """All modal.Function objects registered on the stub."""
         return self._function_handles
 
     @property
     def registered_entrypoints(self) -> Dict[str, LocalEntrypoint]:
-=======
-    def registered_functions(self) -> List[str]:
-        """Names of modal.Function objects registered on the stub."""
-        return list(self._function_handles.keys())
-
-    @property
-    def registered_entrypoints(self) -> Dict[str, Callable]:
-        """Names of local CLI entrypoints registered on the stub."""
->>>>>>> 5a6b1f88
+        """All local CLI entrypoints registered on the stub."""
         return self._local_entrypoints
 
     @property
