--- conflicted
+++ resolved
@@ -311,12 +311,7 @@
                 " Are you calling stub.serve() directly?"
                 " Consider using the `modal serve` shell command."
             )
-<<<<<<< HEAD
-
-        async with run_stub(self, client=client, stdout=stdout, show_progress=show_progress):
-=======
         async with _run_stub(self, client=client, stdout=stdout, show_progress=show_progress):
->>>>>>> eb92b171
             await asyncio.sleep(timeout)
 
     @typechecked
@@ -351,13 +346,13 @@
     def _pty_input_stream(self):
         return self._blueprint.get("_pty_input_stream", None)
 
-    def _get_local_mounts(self):
+    def _get_watch_mounts(self):
         all_mounts = [
             *self._mounts,
         ]
         for function_handle in self.registered_functions.values():
             function = self[function_handle._info.get_tag()]
-            all_mounts.extend(function._all_mounts())
+            all_mounts.extend(function._all_mounts)
 
         return [m for m in all_mounts if m.is_local()]
 
