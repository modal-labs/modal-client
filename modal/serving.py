# Copyright Modal Labs 2023
import io
import multiprocessing
import platform
import sys
from multiprocessing.context import SpawnProcess
from multiprocessing.synchronize import Event
from typing import TYPE_CHECKING, AsyncGenerator, Optional, Set, TypeVar

from synchronicity import Interface
from synchronicity.async_wrap import asynccontextmanager

from ._output import OutputManager
from ._utils.async_utils import TaskContext, asyncify, synchronize_api, synchronizer
from ._utils.logger import logger
from ._watcher import watch
from .cli.import_refs import import_app
from .client import _Client
from .config import config
from .exception import deprecation_warning
from .runner import _disconnect, _run_app, serve_update

if TYPE_CHECKING:
    from .app import _App
else:
    _App = TypeVar("_App")


def _run_serve(app_ref: str, existing_app_id: str, is_ready: Event, environment_name: str):
    # subprocess entrypoint
    _app = import_app(app_ref)
    blocking_app = synchronizer._translate_out(_app, Interface.BLOCKING)
    serve_update(blocking_app, existing_app_id, is_ready, environment_name)


async def _restart_serve(
    app_ref: str, existing_app_id: str, environment_name: str, timeout: float = 5.0
) -> SpawnProcess:
    ctx = multiprocessing.get_context("spawn")  # Needed to reload the interpreter
    is_ready = ctx.Event()
    p = ctx.Process(target=_run_serve, args=(app_ref, existing_app_id, is_ready, environment_name))
    p.start()
    await asyncify(is_ready.wait)(timeout)
    # TODO(erikbern): we don't fail if the above times out, but that's somewhat intentional, since
    # the child process might build a huge image or similar
    return p


async def _terminate(proc: Optional[SpawnProcess], output_mgr: OutputManager, timeout: float = 5.0):
    if proc is None:
        return
    try:
        proc.terminate()
        await asyncify(proc.join)(timeout)
        if proc.exitcode is not None:
            output_mgr.print_if_visible(f"Serve process {proc.pid} terminated")
        else:
            output_mgr.print_if_visible(
                f"[red]Serve process {proc.pid} didn't terminate after {timeout}s, killing it[/red]"
            )
            proc.kill()
    except ProcessLookupError:
        pass  # Child process already finished


async def _run_watch_loop(
    app_ref: str,
    app_id: str,
    output_mgr: OutputManager,
    watcher: AsyncGenerator[Set[str], None],
    environment_name: str,
):
    unsupported_msg = None
    if platform.system() == "Windows":
        unsupported_msg = "Live-reload skipped. This feature is currently unsupported on Windows"
        " This can hopefully be fixed in a future version of Modal."

    if unsupported_msg:
        async for _ in watcher:
            output_mgr.print_if_visible(unsupported_msg)
    else:
        curr_proc = None
        try:
            async for trigger_files in watcher:
                logger.debug(f"The following files triggered an app update: {', '.join(trigger_files)}")
                await _terminate(curr_proc, output_mgr)
                curr_proc = await _restart_serve(app_ref, existing_app_id=app_id, environment_name=environment_name)
        finally:
            await _terminate(curr_proc, output_mgr)


def _get_clean_app_description(app_ref: str) -> str:
    # If possible, consider the 'ref' argument the start of the app's args. Everything
    # before it Modal CLI cruft (eg. `modal serve --timeout 1.0`).
    try:
        func_ref_arg_idx = sys.argv.index(app_ref)
        return " ".join(sys.argv[func_ref_arg_idx:])
    except ValueError:
        return " ".join(sys.argv)


@asynccontextmanager
async def _serve_app(
    app: "_App",
    app_ref: str,
    stdout: Optional[io.TextIOWrapper] = None,
    show_progress: bool = True,
    _watcher: Optional[AsyncGenerator[Set[str], None]] = None,  # for testing
    environment_name: Optional[str] = None,
) -> AsyncGenerator["_App", None]:
    if environment_name is None:
        environment_name = config.get("environment")

    client = await _Client.from_env()

    output_mgr = OutputManager(stdout, show_progress, "Running app...")
    if _watcher is not None:
        watcher = _watcher  # Only used by tests
    else:
        mounts_to_watch = app._get_watch_mounts()
        watcher = watch(mounts_to_watch, output_mgr)

<<<<<<< HEAD
    async with _run_stub(stub, client=client, output_mgr=output_mgr, environment_name=environment_name):
=======
    async with _run_app(app, client=client, output_mgr=output_mgr, environment_name=environment_name):
        app_id: str = app.app_id
        client.set_pre_stop(lambda: _disconnect(client, app_id))
>>>>>>> 37a32abe
        async with TaskContext(grace=0.1) as tc:
            tc.create_task(_run_watch_loop(app_ref, app.app_id, output_mgr, watcher, environment_name))
            yield app


def _serve_stub(*args, **kwargs):
    deprecation_warning((2024, 5, 1), "`serve_stub` is deprecated. Please use `serve_app` instead.", pending=True)
    return _run_app(*args, **kwargs)


serve_app = synchronize_api(_serve_app)
serve_stub = synchronize_api(_serve_stub)<|MERGE_RESOLUTION|>--- conflicted
+++ resolved
@@ -120,16 +120,12 @@
         mounts_to_watch = app._get_watch_mounts()
         watcher = watch(mounts_to_watch, output_mgr)
 
-<<<<<<< HEAD
-    async with _run_stub(stub, client=client, output_mgr=output_mgr, environment_name=environment_name):
-=======
     async with _run_app(app, client=client, output_mgr=output_mgr, environment_name=environment_name):
         app_id: str = app.app_id
-        client.set_pre_stop(lambda: _disconnect(client, app_id))
->>>>>>> 37a32abe
         async with TaskContext(grace=0.1) as tc:
             tc.create_task(_run_watch_loop(app_ref, app.app_id, output_mgr, watcher, environment_name))
             yield app
+            _disconnect(client, app_id)
 
 
 def _serve_stub(*args, **kwargs):
