--- conflicted
+++ resolved
@@ -122,8 +122,6 @@
         return f"GPU(A10G, count={self.count})"
 
 
-<<<<<<< HEAD
-=======
 class H100(_GPUConfig):
     """
     [NVIDIA H100 Tensor Core](https://www.nvidia.com/en-us/data-center/h100/) GPU class.
@@ -142,17 +140,6 @@
         return f"GPU(H100, count={self.count})"
 
 
-class Inferentia2(_GPUConfig):
-    """mdmd:hidden"""
-
-    def __init__(self, *, count: int = 1):
-        super().__init__(api_pb2.GPU_TYPE_INFERENTIA2, count)
-
-    def __repr__(self):
-        return f"GPU(INFERENTIA2, count={self.count})"
-
-
->>>>>>> e4846ff1
 class Any(_GPUConfig):
     """Selects any one of the GPU classes available within Modal, according to availability."""
 
