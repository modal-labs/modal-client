# Copyright Modal Labs 2024
import asyncio
import json
import math
import os
import signal
import sys
import time
import traceback
from dataclasses import dataclass
from pathlib import Path
from typing import Any, AsyncGenerator, AsyncIterator, Callable, ClassVar, Dict, List, Optional, Set, Tuple, Union

from google.protobuf.empty_pb2 import Empty
from google.protobuf.message import Message
from grpclib import Status
from synchronicity.async_wrap import asynccontextmanager

from modal_proto import api_pb2

from ._serialization import deserialize, deserialize_data_format, serialize, serialize_data_format
from ._traceback import extract_traceback
from ._utils.async_utils import TaskContext, asyncify, synchronize_api, synchronizer
from ._utils.blob_utils import MAX_OBJECT_SIZE_BYTES, blob_download, blob_upload
from ._utils.function_utils import _stream_function_call_data
from ._utils.grpc_utils import get_proto_oneof, retry_transient_errors
from .client import HEARTBEAT_INTERVAL, HEARTBEAT_TIMEOUT, _Client
from .config import config, logger
from .exception import InputCancellation, InvalidError
from .running_app import RunningApp

MAX_OUTPUT_BATCH_SIZE: int = 49

RTT_S: float = 0.5  # conservative estimate of RTT in seconds.


class UserException(Exception):
    """Used to shut down the task gracefully."""


class Sentinel:
    """Used to get type-stubs to work with this object."""


@dataclass
class LocalInput:
    input_id: str
    function_call_id: str
    method_name: str
    args: Tuple[Any, ...]
    kwargs: Dict[str, Any]

    def __init__(
        self,
        container_io_manager: "_ContainerIOManager",
        input_id: str,
        function_call_id: str,
        input_pb: api_pb2.FunctionInput,
    ):
        self.input_id = input_id
        self.function_call_id = function_call_id
        self.method_name = input_pb.method_name
        self.args, self.kwargs = container_io_manager.deserialize(input_pb.args) if input_pb.args else ((), {})

        container_io_manager.current_input_id = input_id
        container_io_manager.current_input_started_at = time.time()


class _ContainerIOManager:
    """Synchronizes all RPC calls and network operations for a running container.

    TODO: maybe we shouldn't synchronize the whole class.
    Then we could potentially move a bunch of the global functions onto it.
    """

    cancelled_input_ids: Set[str]
    task_id: str
    function_id: str
    app_id: str
    function_def: api_pb2.Function
    checkpoint_id: Optional[str]

    calls_completed: int
    total_user_time: float
    current_input_id: Optional[str]
    current_input_started_at: Optional[float]

    _input_concurrency: Optional[int]
    _semaphore: Optional[asyncio.Semaphore]
    _environment_name: str
    _heartbeat_loop: Optional[asyncio.Task]
    _heartbeat_condition: asyncio.Condition
    _waiting_for_memory_snapshot: bool

    _is_interactivity_enabled: bool
    _fetching_inputs: bool

    _client: _Client

    _GENERATOR_STOP_SENTINEL: ClassVar[Sentinel] = Sentinel()
    _singleton: ClassVar[Optional["_ContainerIOManager"]] = None

    def _init(self, container_args: api_pb2.ContainerArguments, client: _Client):
        self.cancelled_input_ids = set()
        self.task_id = container_args.task_id
        self.function_id = container_args.function_id
        self.app_id = container_args.app_id
        self.function_def = container_args.function_def
        self.checkpoint_id = container_args.checkpoint_id or None

        self.calls_completed = 0
        self.total_user_time = 0.0
        self.current_input_id = None
        self.current_input_started_at = None

        self._input_concurrency = None

        self._semaphore = None
        self._environment_name = container_args.environment_name
        self._heartbeat_loop = None
        self._heartbeat_condition = asyncio.Condition()
        self._waiting_for_memory_snapshot = False

        self._is_interactivity_enabled = False
        self._fetching_inputs = True

        self._client = client
        assert isinstance(self._client, _Client)

    def __new__(cls, container_args: api_pb2.ContainerArguments, client: _Client) -> "_ContainerIOManager":
        cls._singleton = super().__new__(cls)
        cls._singleton._init(container_args, client)
        return cls._singleton

    @classmethod
    def _reset_singleton(cls):
        """Only used for tests."""
        cls._singleton = None

    async def _run_heartbeat_loop(self):
        while 1:
            t0 = time.monotonic()
            try:
                if await self._heartbeat_handle_cancellations():
                    # got a cancellation event, fine to start another heartbeat immediately
                    # since the cancellation queue should be empty on the worker server
                    # however, we wait at least 1s to prevent short-circuiting the heartbeat loop
                    # in case there is ever a bug. This means it will take at least 1s between
                    # two subsequent cancellations on the same task at the moment
                    await asyncio.sleep(1.0)
                    continue
            except Exception as exc:
                # don't stop heartbeat loop if there are transient exceptions!
                time_elapsed = time.monotonic() - t0
                error = exc
                logger.warning(f"Heartbeat attempt failed ({time_elapsed=}, {error=})")

            heartbeat_duration = time.monotonic() - t0
            time_until_next_hearbeat = max(0.0, HEARTBEAT_INTERVAL - heartbeat_duration)
            await asyncio.sleep(time_until_next_hearbeat)

    async def _heartbeat_handle_cancellations(self) -> bool:
        # Return True if a cancellation event was received, in that case
        # we shouldn't wait too long for another heartbeat

        request = api_pb2.ContainerHeartbeatRequest(supports_graceful_input_cancellation=True)
        if self.current_input_id is not None:
            request.current_input_id = self.current_input_id
        if self.current_input_started_at is not None:
            request.current_input_started_at = self.current_input_started_at

        async with self._heartbeat_condition:
            # Continuously wait until `waiting_for_memory_snapshot` is false.
            # TODO(matt): Verify that a `while` is necessary over an `if`. Spurious
            # wakeups could allow execution to continue despite `_waiting_for_memory_snapshot`
            # being true.
            while self._waiting_for_memory_snapshot:
                await self._heartbeat_condition.wait()

            # TODO(erikbern): capture exceptions?
            response = await retry_transient_errors(
                self._client.stub.ContainerHeartbeat, request, attempt_timeout=HEARTBEAT_TIMEOUT
            )

        if response.HasField("cancel_input_event"):
            # Pause processing of the current input by signaling self a SIGUSR1.
            input_ids_to_cancel = response.cancel_input_event.input_ids
            if input_ids_to_cancel:
                if self._input_concurrency > 1:
                    logger.info(
                        "Shutting down task to stop some subset of inputs "
                        "(concurrent functions don't support fine-grained cancellation)"
                    )
                    # This is equivalent to a task cancellation or preemption from worker code,
                    # except we do not send a SIGKILL to forcefully exit after 30 seconds.
                    #
                    # SIGINT always interrupts the main thread, but not any auxiliary threads. On a
                    # sync function without concurrent inputs, this raises a KeyboardInterrupt. When
                    # there are concurrent inputs, we cannot interrupt the thread pool, but the
                    # interpreter stops waiting for daemon threads and exits. On async functions,
                    # this signal lands outside the event loop, stopping `run_until_complete()`.
                    os.kill(os.getpid(), signal.SIGINT)

                elif self.current_input_id in input_ids_to_cancel:
                    # This goes to a registered signal handler for sync Modal functions, or to the
                    # `SignalHandlingEventLoop` for async functions.
                    #
                    # We only send this signal on functions that do not have concurrent inputs enabled.
                    # This allows us to do fine-grained input cancellation. On sync functions, the
                    # SIGUSR1 signal should interrupt the main thread where user code is running,
                    # raising an InputCancellation() exception. On async functions, the signal should
                    # reach a handler in SignalHandlingEventLoop, which cancels the task.
                    os.kill(os.getpid(), signal.SIGUSR1)
            return True
        return False

    @asynccontextmanager
    async def heartbeats(self, wait_for_mem_snap: bool) -> AsyncGenerator[None, None]:
        async with TaskContext() as tc:
            self._heartbeat_loop = t = tc.create_task(self._run_heartbeat_loop())
            t.set_name("heartbeat loop")
            self._waiting_for_memory_snapshot = wait_for_mem_snap
            try:
                yield
            finally:
                t.cancel()

    def stop_heartbeat(self):
        if self._heartbeat_loop:
            self._heartbeat_loop.cancel()

    async def get_app_objects(self) -> RunningApp:
        req = api_pb2.AppGetObjectsRequest(app_id=self.app_id, include_unindexed=True)
        resp = await retry_transient_errors(self._client.stub.AppGetObjects, req)
        logger.debug(f"AppGetObjects received {len(resp.items)} objects for app {self.app_id}")

        tag_to_object_id = {}
        object_handle_metadata = {}
        for item in resp.items:
            handle_metadata: Optional[Message] = get_proto_oneof(item.object, "handle_metadata_oneof")
            object_handle_metadata[item.object.object_id] = handle_metadata
            if item.tag:
                tag_to_object_id[item.tag] = item.object.object_id

        return RunningApp(
            self.app_id,
            environment_name=self._environment_name,
            tag_to_object_id=tag_to_object_id,
            object_handle_metadata=object_handle_metadata,
        )

    async def get_serialized_function(self) -> Tuple[Optional[Any], Callable]:
        # Fetch the serialized function definition
        request = api_pb2.FunctionGetSerializedRequest(function_id=self.function_id)
        response = await self._client.stub.FunctionGetSerialized(request)
        if response.function_serialized:
            fun = self.deserialize(response.function_serialized)
        else:
            fun = None

        if response.class_serialized:
            cls = self.deserialize(response.class_serialized)
        else:
            cls = None

        return cls, fun

    def serialize(self, obj: Any) -> bytes:
        return serialize(obj)

    def deserialize(self, data: bytes) -> Any:
        return deserialize(data, self._client)

    @synchronizer.no_io_translation
    def serialize_data_format(self, obj: Any, data_format: int) -> bytes:
        return serialize_data_format(obj, data_format)

    def deserialize_data_format(self, data: bytes, data_format: int) -> Any:
        return deserialize_data_format(data, data_format, self._client)

    async def get_data_in(self, function_call_id: str) -> AsyncIterator[Any]:
        """Read from the `data_in` stream of a function call."""
        async for data in _stream_function_call_data(self._client, function_call_id, "data_in"):
            yield data

    async def put_data_out(
        self,
        function_call_id: str,
        start_index: int,
        data_format: int,
        messages_bytes: List[Any],
    ) -> None:
        """Put data onto the `data_out` stream of a function call.

        This is used for generator outputs, which includes web endpoint responses. Note that this
        was introduced as a performance optimization in client version 0.57, so older clients will
        still use the previous Postgres-backed system based on `FunctionPutOutputs()`.
        """
        data_chunks: List[api_pb2.DataChunk] = []
        for i, message_bytes in enumerate(messages_bytes):
            chunk = api_pb2.DataChunk(data_format=data_format, index=start_index + i)  # type: ignore
            if len(message_bytes) > MAX_OBJECT_SIZE_BYTES:
                chunk.data_blob_id = await blob_upload(message_bytes, self._client.stub)
            else:
                chunk.data = message_bytes
            data_chunks.append(chunk)

        req = api_pb2.FunctionCallPutDataRequest(function_call_id=function_call_id, data_chunks=data_chunks)
        await retry_transient_errors(self._client.stub.FunctionCallPutDataOut, req)

    async def generator_output_task(self, function_call_id: str, data_format: int, message_rx: asyncio.Queue) -> None:
        """Task that feeds generator outputs into a function call's `data_out` stream."""
        index = 1
        received_sentinel = False
        while not received_sentinel:
            message = await message_rx.get()
            if message is self._GENERATOR_STOP_SENTINEL:
                break
            # ASGI 'http.response.start' and 'http.response.body' msgs are observed to be separated by 1ms.
            # If we don't sleep here for 1ms we end up with an extra call to .put_data_out().
            if index == 1:
                await asyncio.sleep(0.001)
            messages_bytes = [serialize_data_format(message, data_format)]
            total_size = len(messages_bytes[0]) + 512
            while total_size < 16 * 1024 * 1024:  # 16 MiB, maximum size in a single message
                try:
                    message = message_rx.get_nowait()
                except asyncio.QueueEmpty:
                    break
                if message is self._GENERATOR_STOP_SENTINEL:
                    received_sentinel = True
                    break
                else:
                    messages_bytes.append(serialize_data_format(message, data_format))
                    total_size += len(messages_bytes[-1]) + 512  # 512 bytes for estimated framing overhead
            await self.put_data_out(function_call_id, index, data_format, messages_bytes)
            index += len(messages_bytes)

    async def _queue_create(self, size: int) -> asyncio.Queue:
        """Create a queue, on the synchronicity event loop (needed on Python 3.8 and 3.9)."""
        return asyncio.Queue(size)

    async def _queue_put(self, queue: asyncio.Queue, value: Any) -> None:
        """Put a value onto a queue, using the synchronicity event loop."""
        await queue.put(value)

    async def populate_input_blobs(self, item: api_pb2.FunctionInput):
        args = await blob_download(item.args_blob_id, self._client.stub)

        # Mutating
        item.ClearField("args_blob_id")
        item.args = args
        return item

    def get_average_call_time(self) -> float:
        if self.calls_completed == 0:
            return 0

        return self.total_user_time / self.calls_completed

    def get_max_inputs_to_fetch(self):
        if self.calls_completed == 0:
            return 1

        return math.ceil(RTT_S / max(self.get_average_call_time(), 1e-6))

    @synchronizer.no_io_translation
    async def _generate_inputs(
        self,
    ) -> AsyncIterator[Union[Tuple[str, str, api_pb2.FunctionInput], List[Tuple[str, str, api_pb2.FunctionInput]]]]:
        request = api_pb2.FunctionGetInputsRequest(function_id=self.function_id)
        eof_received = False
        iteration = 0
        while not eof_received and self._fetching_inputs:
            request.average_call_time = self.get_average_call_time()
            request.max_values = self.get_max_inputs_to_fetch()  # Deprecated; remove.
            request.input_concurrency = self._input_concurrency
            request.batch_max_size = self._batch_max_size
            request.batch_wait_ms = self._batch_wait_ms

            await self._semaphore.acquire()
            yielded = False
            try:
                # If number of active inputs is at max queue size, this will block.
                iteration += 1
                response: api_pb2.FunctionGetInputsResponse = await retry_transient_errors(
                    self._client.stub.FunctionGetInputs, request
                )

                if response.rate_limit_sleep_duration:
                    logger.info(
                        "Task exceeded rate limit, sleeping for %.2fs before trying again."
                        % response.rate_limit_sleep_duration
                    )
                    await asyncio.sleep(response.rate_limit_sleep_duration)
                elif response.inputs:
                    if self._batch_max_size == 0:
                        # for input cancellations and concurrency logic we currently assume
                        # that there is no input buffering in the container
                        assert len(response.inputs) == 1
                        item = response.inputs[0]
                        if item.kill_switch:
                            logger.debug(f"Task {self.task_id} input kill signal input.")
                            eof_received = True
                            break
                        if item.input_id in self.cancelled_input_ids:
                            continue

                        # If we got a pointer to a blob, download it from S3.
                        if item.input.WhichOneof("args_oneof") == "args_blob_id":
                            input_pb = await self.populate_input_blobs(item.input)
                        else:
                            input_pb = item.input

                        # If yielded, allow semaphore to be released via complete_call
                        yield (item.input_id, item.function_call_id, input_pb)
                        yielded = True

                        # We only support max_inputs = 1 at the moment
                        if item.input.final_input or self.function_def.max_inputs == 1:
                            eof_received = True
                            break
                    else:
                        assert len(response.inputs) <= request.batch_max_size

                        inputs_list = []
                        for item in response.inputs:
                            if item.kill_switch:
                                assert len(response.inputs) == 1
                                logger.debug(f"Task {self.task_id} input kill signal input.")
                                eof_received = True
                                break
                            assert item.input_id not in self.cancelled_input_ids

                            # If we got a pointer to a blob, download it from S3.
                            if item.input.WhichOneof("args_oneof") == "args_blob_id":
                                input_pb = await self.populate_input_blobs(item.input)
                            else:
                                input_pb = item.input

                            inputs_list.append((item.input_id, item.function_call_id, input_pb))
                            if item.input.final_input:
                                eof_received = True
                                logger.error("Final input not expected in batched input stream")
                                break

                        if not eof_received:
                            yield inputs_list
                            yielded = True

                            # We only support max_inputs = 1 at the moment
                            if self.function_def.max_inputs == 1:
                                eof_received = True

            finally:
                if not yielded:
                    self._semaphore.release()

    @synchronizer.no_io_translation
    async def run_inputs_outputs(
        self,
        input_concurrency: int = 1,
        batch_max_size: int = 0,
        batch_wait_ms: int = 0,
    ) -> AsyncIterator[Union[LocalInput, List[LocalInput]]]:
        # Ensure we do not fetch new inputs when container is too busy.
        # Before trying to fetch an input, acquire the semaphore:
        # - if no input is fetched, release the semaphore.
        # - or, when the output for the fetched input is sent, release the semaphore.
        self._input_concurrency = input_concurrency
        self._batch_max_size = batch_max_size
        self._batch_wait_ms = batch_wait_ms
        self._semaphore = asyncio.Semaphore(input_concurrency)

        if batch_max_size == 0:
            async for input_id, function_call_id, input_pb in self._generate_inputs():
                yield LocalInput(self, input_id, function_call_id, input_pb)
                self.current_input_id, self.current_input_started_at = (None, None)
        else:
            async for inputs_list in self._generate_inputs():
                local_inputs_list = []
                for input_id, function_call_id, input_pb in inputs_list:
                    local_inputs_list.append(LocalInput(self, input_id, function_call_id, input_pb))
                yield local_inputs_list
                self.current_input_id, self.current_input_started_at = (None, None)

        # collect all active input slots, meaning all inputs have wrapped up.
        for _ in range(input_concurrency):
            await self._semaphore.acquire()

    async def _get_kwargs_process_blob_data(self, data: bytes, kwargs: Dict[str, Any]) -> Dict[str, Any]:
        if len(data) > MAX_OBJECT_SIZE_BYTES:
            kwargs["data_blob_id"] = await blob_upload(data, self._client.stub)
        else:
            kwargs["data"] = data
        return kwargs

    async def _get_kwargs(
        self, kwargs: Dict[str, Any], input_ids: Union[str, List[str]], function_name: str, data_format: int
    ) -> Union[Dict[str, Any], List[Dict[str, Any]]]:
        if "data" not in kwargs or not kwargs["data"]:
            return kwargs if isinstance(input_ids, str) else [kwargs] * len(input_ids)
        # data is not batched, return a single kwargs.
        if isinstance(input_ids, str):
            return await self._get_kwargs_process_blob_data(kwargs.pop("data"), kwargs)
        # data is batched, return a list of kwargs
        # split the list of data in kwargs to respective input_ids and report error for every input_id in batched call.
        if "status" in kwargs and kwargs["status"] == api_pb2.GenericResult.GENERIC_STATUS_FAILURE:
            error_data = kwargs.pop("data")
            return [await self._get_kwargs_process_blob_data(error_data, kwargs) for _ in input_ids]
        else:
            data = self.deserialize_data_format(kwargs.pop("data"), data_format)
            if not isinstance(data, list):
                raise InvalidError(f"Output of batched function {function_name} must be a list.")
            if len(data) != len(input_ids):
                raise InvalidError(
                    f"Output of batched function {function_name} must be a list of the same length as its inputs."
                )
            return await asyncio.gather(
                *[
                    self._get_kwargs_process_blob_data(self.serialize_data_format(d, data_format), kwargs.copy())
                    for d in data
                ]
            )

    async def _push_output(
        self,
        input_ids: Union[str, List[str]],
        started_at: float,
        function_name: str,
        data_format=api_pb2.DATA_FORMAT_UNSPECIFIED,
        **kwargs,
    ):
        kwargs = await self._get_kwargs(kwargs, input_ids, function_name, data_format)
        if isinstance(input_ids, list) and isinstance(kwargs, list):
            outputs = [
                api_pb2.FunctionPutOutputsItem(
                    input_id=input_id,
                    input_started_at=started_at,
                    output_created_at=time.time(),
                    result=api_pb2.GenericResult(**kwargs),
                    data_format=data_format,
                )
                for input_id, kwargs in zip(input_ids, kwargs)
            ]
        else:
            outputs = [
                api_pb2.FunctionPutOutputsItem(
                    input_id=input_ids,
                    input_started_at=started_at,
                    output_created_at=time.time(),
                    result=api_pb2.GenericResult(**kwargs),
                    data_format=data_format,
                )
            ]
        await retry_transient_errors(
            self._client.stub.FunctionPutOutputs,
            api_pb2.FunctionPutOutputsRequest(outputs=outputs),
            additional_status_codes=[Status.RESOURCE_EXHAUSTED],
            max_retries=None,  # Retry indefinitely, trying every 1s.
        )

    def serialize_exception(self, exc: BaseException) -> Optional[bytes]:
        try:
            return self.serialize(exc)
        except Exception as serialization_exc:
            logger.info(f"Failed to serialize exception {exc}: {serialization_exc}")
            # We can't always serialize exceptions.
            return None

    def serialize_traceback(self, exc: BaseException) -> Tuple[Optional[bytes], Optional[bytes]]:
        serialized_tb, tb_line_cache = None, None

        try:
            tb_dict, line_cache = extract_traceback(exc, self.task_id)
            serialized_tb = self.serialize(tb_dict)
            tb_line_cache = self.serialize(line_cache)
        except Exception:
            logger.info("Failed to serialize exception traceback.")

        return serialized_tb, tb_line_cache

    @asynccontextmanager
    async def handle_user_exception(self) -> AsyncGenerator[None, None]:
        """Sets the task as failed in a way where it's not retried.

        Used for handling exceptions from container lifecycle methods at the moment, which should
        trigger a task failure state.
        """
        try:
            yield
        except KeyboardInterrupt:
            # Send no task result in case we get sigint:ed by the runner
            # The status of the input should have been handled externally already in that case
            raise
        except BaseException as exc:
            # Since this is on a different thread, sys.exc_info() can't find the exception in the stack.
            traceback.print_exception(type(exc), exc, exc.__traceback__)

            serialized_tb, tb_line_cache = self.serialize_traceback(exc)

            result = api_pb2.GenericResult(
                status=api_pb2.GenericResult.GENERIC_STATUS_FAILURE,
                data=self.serialize_exception(exc),
                exception=repr(exc),
                traceback="".join(traceback.format_exception(type(exc), exc, exc.__traceback__)),
                serialized_tb=serialized_tb,
                tb_line_cache=tb_line_cache,
            )

            req = api_pb2.TaskResultRequest(result=result)
            await retry_transient_errors(self._client.stub.TaskResult, req)

            # Shut down the task gracefully
            raise UserException()

    @asynccontextmanager
    async def handle_input_exception(
        self, input_ids: Union[str, List[str]], started_at: float, function_name: str
    ) -> AsyncGenerator[None, None]:
        """Handle an exception while processing a function input."""
        try:
            yield
        except (KeyboardInterrupt, GeneratorExit):
            # We need to explicitly reraise these BaseExceptions to not handle them in the catch-all:
            # 1. KeyboardInterrupt can end up here even though this runs on non-main thread, since the
            #    code block yielded to could be sending back a main thread exception
            # 2. GeneratorExit - raised if this (async) generator is garbage collected while waiting
            #    for the yield. Typically on event loop shutdown
            raise
        except (InputCancellation, asyncio.CancelledError):
            # just skip creating any output for this input and keep going with the next instead
            # it should have been marked as cancelled already in the backend at this point so it
            # won't be retried
<<<<<<< HEAD
            logger.warning(f"The current input ({input_ids=}) was cancelled by a user request")
=======
            logger.warning(f"Received a cancellation signal while processing input {input_id}")
>>>>>>> 3a6816cf
            await self.complete_call(started_at)
            return
        except InvalidError as exc:
            # If there is an error in batched function output, we need to explicitly raise it
            if "Output of batched function" in exc.args[0]:
                raise
        except BaseException as exc:
            # print exception so it's logged
            traceback.print_exc()
            serialized_tb, tb_line_cache = self.serialize_traceback(exc)

            # Note: we're not serializing the traceback since it contains
            # local references that means we can't unpickle it. We *are*
            # serializing the exception, which may have some issues (there
            # was an earlier note about it that it might not be possible
            # to unpickle it in some cases). Let's watch out for issues.

            repr_exc = repr(exc)
            if len(repr_exc) >= MAX_OBJECT_SIZE_BYTES:
                # We prevent large exception messages to avoid
                # unhandled exceptions causing inf loops
                # and just send backa trimmed version
                trimmed_bytes = len(repr_exc) - MAX_OBJECT_SIZE_BYTES - 1000
                repr_exc = repr_exc[: MAX_OBJECT_SIZE_BYTES - 1000]
                repr_exc = f"{repr_exc}...\nTrimmed {trimmed_bytes} bytes from original exception"

            await self._push_output(
                input_ids,
                started_at=started_at,
                function_name=function_name,
                data_format=api_pb2.DATA_FORMAT_PICKLE,
                status=api_pb2.GenericResult.GENERIC_STATUS_FAILURE,
                data=self.serialize_exception(exc),
                exception=repr_exc,
                traceback=traceback.format_exc(),
                serialized_tb=serialized_tb,
                tb_line_cache=tb_line_cache,
            )
            await self.complete_call(started_at)

    async def complete_call(self, started_at):
        self.total_user_time += time.time() - started_at
        self.calls_completed += 1
        self._semaphore.release()

    @synchronizer.no_io_translation
    async def push_output(self, input_id, started_at: float, function_name: str, data: Any, data_format: int) -> None:
        await self._push_output(
            input_id,
            started_at=started_at,
            function_name=function_name,
            data_format=data_format,
            status=api_pb2.GenericResult.GENERIC_STATUS_SUCCESS,
            data=self.serialize_data_format(data, data_format),
        )
        await self.complete_call(started_at)

    async def memory_restore(self) -> None:
        # Busy-wait for restore. `/__modal/restore-state.json` is created
        # by the worker process with updates to the container config.
        restored_path = Path(config.get("restore_state_path"))
        start = time.perf_counter()
        while not restored_path.exists():
            logger.debug(f"Waiting for restore (elapsed={time.perf_counter() - start:.3f}s)")
            await asyncio.sleep(0.01)
            continue

        logger.debug("Container: restored")

        # Look for state file and create new client with updated credentials.
        # State data is serialized with key-value pairs, example: {"task_id": "tk-000"}
        with restored_path.open("r") as file:
            restored_state = json.load(file)

        # Start a debugger if the worker tells us to
        if int(restored_state.get("snapshot_debug", 0)):
            logger.debug("Entering snapshot debugger")
            breakpoint()

        # Local ContainerIOManager state.
        for key in ["task_id", "function_id"]:
            if value := restored_state.get(key):
                logger.debug(f"Updating ContainerIOManager.{key} = {value}")
                setattr(self, key, restored_state[key])

        # Env vars and global state.
        for key, value in restored_state.items():
            # Empty string indicates that value does not need to be updated.
            if value != "":
                config.override_locally(key, value)

        # Restore input to default state.
        self.current_input_id = None
        self.current_input_started_at = None

        # Patch torch to ensure it doesn't return CUDA unavailibility due to
        # cached queries that executed during snapshot process. ref: MOD-3257
        #
        # perf: scanning sys.modules keys before import to avoid slow PYTHONPATH scanning.
        if "torch" in sys.modules:
            try:
                sys.modules["torch"].cuda.device_count = sys.modules["torch"].cuda._device_count_nvml
            # Wide-open except to catch anything. We don't want to crash here.
            except Exception as exc:
                logger.warning(
                    f"failed to patch 'torch.cuda.device_count' during snapshot restore: {exc}. "
                    "CUDA device availability may be inaccurate."
                )

        self._client = await _Client.from_env()

    async def memory_snapshot(self) -> None:
        """Message server indicating that function is ready to be checkpointed."""
        if self.checkpoint_id:
            logger.debug(f"Checkpoint ID: {self.checkpoint_id} (Memory Snapshot ID)")

        # Pause heartbeats since they keep the client connection open which causes the snapshotter to crash
        async with self._heartbeat_condition:
            # Notify the heartbeat loop that the snapshot phase has begun in order to
            # prevent it from sending heartbeat RPCs
            self._waiting_for_memory_snapshot = True
            self._heartbeat_condition.notify_all()

            await self._client.stub.ContainerCheckpoint(
                api_pb2.ContainerCheckpointRequest(checkpoint_id=self.checkpoint_id)
            )

            await self._client._close(forget_credentials=True)

            logger.debug("Memory snapshot request sent. Connection closed.")
            await self.memory_restore()

            # Turn heartbeats back on. This is safe since the snapshot RPC
            # and the restore phase has finished.
            self._waiting_for_memory_snapshot = False
            self._heartbeat_condition.notify_all()

    async def volume_commit(self, volume_ids: List[str]) -> None:
        """
        Perform volume commit for given `volume_ids`.
        Only used on container exit to persist uncommitted changes on behalf of user.
        """
        if not volume_ids:
            return
        await asyncify(os.sync)()
        results = await asyncio.gather(
            *[
                retry_transient_errors(
                    self._client.stub.VolumeCommit,
                    api_pb2.VolumeCommitRequest(volume_id=v_id),
                    max_retries=9,
                    base_delay=0.25,
                    max_delay=256,
                    delay_factor=2,
                )
                for v_id in volume_ids
            ],
            return_exceptions=True,
        )
        for volume_id, res in zip(volume_ids, results):
            if isinstance(res, Exception):
                logger.error(f"modal.Volume background commit failed for {volume_id}. Exception: {res}")
            else:
                logger.debug(f"modal.Volume background commit success for {volume_id}.")

    async def interact(self):
        if self._is_interactivity_enabled:
            # Currently, interactivity is enabled forever
            return
        self._is_interactivity_enabled = True

        if not self.function_def.pty_info:
            raise InvalidError(
                "Interactivity is not enabled in this function. "
                "Use MODAL_INTERACTIVE_FUNCTIONS=1 to enable interactivity."
            )

        if self.function_def.concurrency_limit > 1:
            print(
                "Warning: Interactivity is not supported on functions with concurrency > 1. "
                "You may experience unexpected behavior."
            )

        # todo(nathan): add warning if concurrency limit > 1. but idk how to check this here
        # todo(nathan): check if function interactivity is enabled
        try:
            await self._client.stub.FunctionStartPtyShell(Empty())
        except Exception as e:
            print("Error: Failed to start PTY shell.")
            raise e

    @classmethod
    def stop_fetching_inputs(cls):
        assert cls._singleton
        cls._singleton._fetching_inputs = False


ContainerIOManager = synchronize_api(_ContainerIOManager)<|MERGE_RESOLUTION|>--- conflicted
+++ resolved
@@ -632,11 +632,7 @@
             # just skip creating any output for this input and keep going with the next instead
             # it should have been marked as cancelled already in the backend at this point so it
             # won't be retried
-<<<<<<< HEAD
-            logger.warning(f"The current input ({input_ids=}) was cancelled by a user request")
-=======
-            logger.warning(f"Received a cancellation signal while processing input {input_id}")
->>>>>>> 3a6816cf
+            logger.warning(f"Received a cancellation signal while processing input {input_ids}")
             await self.complete_call(started_at)
             return
         except InvalidError as exc:
