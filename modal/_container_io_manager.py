# Copyright Modal Labs 2024
import asyncio
import inspect
import json
import math
import os
import signal
import sys
import time
import traceback
from dataclasses import dataclass
from pathlib import Path
<<<<<<< HEAD
from typing import Any, AsyncGenerator, AsyncIterator, Callable, ClassVar, Dict, List, Literal, Optional, Set, Tuple
=======
from typing import Any, AsyncGenerator, AsyncIterator, Callable, ClassVar, Dict, List, Optional, Tuple
>>>>>>> 40797565

from google.protobuf.empty_pb2 import Empty
from google.protobuf.message import Message
from grpclib import Status
from synchronicity.async_wrap import asynccontextmanager

from modal_proto import api_pb2

from ._serialization import deserialize, serialize, serialize_data_format
from ._traceback import extract_traceback
from ._utils.async_utils import TaskContext, asyncify, synchronize_api, synchronizer
from ._utils.blob_utils import MAX_OBJECT_SIZE_BYTES, blob_download, blob_upload
from ._utils.function_utils import _stream_function_call_data
from ._utils.grpc_utils import get_proto_oneof, retry_transient_errors
from .client import HEARTBEAT_INTERVAL, HEARTBEAT_TIMEOUT, _Client
from .config import config, logger
from .exception import InputCancellation, InvalidError
from .running_app import RunningApp

MAX_OUTPUT_BATCH_SIZE: int = 49

RTT_S: float = 0.5  # conservative estimate of RTT in seconds.


class UserException(Exception):
    """Used to shut down the task gracefully."""


class Sentinel:
    """Used to get type-stubs to work with this object."""


@dataclass
class FinalizedFunction:
    callable: Callable[..., Any]
    is_async: bool
    is_generator: bool
    data_format: int  # api_pb2.DataFormat


class IOContext:
    """Context object for managing input, function calls, and function executions
    in a batched or single input context.
    """

    input_ids: List[str]
    function_call_ids: List[str]
    finalized_function: FinalizedFunction

    _cancel_callback: Optional[Callable[[], None]] = None

    def __init__(
        self,
        input_ids: List[str],
        function_call_ids: List[str],
        finalized_function: FinalizedFunction,
        deserialized_args: List[Any],
        is_batched: bool,
    ):
        self.input_ids = input_ids
        self.function_call_ids = function_call_ids
        self.finalized_function = finalized_function
        self._deserialized_args = deserialized_args
        self._is_batched = is_batched

    @classmethod
    async def create(
        cls,
        client: _Client,
        finalized_functions: Dict[str, FinalizedFunction],
        inputs: List[Tuple[str, str, api_pb2.FunctionInput]],
        is_batched: bool,
    ) -> "IOContext":
        assert len(inputs) >= 1 if is_batched else len(inputs) == 1
        input_ids, function_call_ids, inputs = zip(*inputs)

        async def _populate_input_blobs(client: _Client, input: api_pb2.FunctionInput) -> api_pb2.FunctionInput:
            # If we got a pointer to a blob, download it from S3.
            if input.WhichOneof("args_oneof") == "args_blob_id":
                args = await blob_download(input.args_blob_id, client.stub)
                # Mutating
                input.ClearField("args_blob_id")
                input.args = args

            return input

        inputs = await asyncio.gather(*[_populate_input_blobs(client, input) for input in inputs])
        # check every input in batch executes the same function
        method_name = inputs[0].method_name
        assert all(method_name == input.method_name for input in inputs)
        finalized_function = finalized_functions[method_name]
        # TODO(cathy) Performance decrease if we deserialize inputs later
        deserialized_args = [deserialize(input.args, client) if input.args else ((), {}) for input in inputs]
        return cls(input_ids, function_call_ids, finalized_function, deserialized_args, is_batched)

    def set_cancel_callback(self, cb: Callable[[], None]):
        self._cancel_callback = cb

    def cancel(self):
        if self._cancel_callback:
            cb = self._cancel_callback
            self._cancel_callback = None
            cb()
        else:
            # TODO (elias): This should not normally happen but there is a small chance of a race
            #  between creating a new task for an input and attaching the cancellation callback
            logger.warning("Unexpected: Could not cancel input")

    def _args_and_kwargs(self) -> Tuple[Tuple[Any, ...], Dict[str, List[Any]]]:
        if not self._is_batched:
            return self._deserialized_args[0]

        func_name = self.finalized_function.callable.__name__

        param_names = []
        for param in inspect.signature(self.finalized_function.callable).parameters.values():
            param_names.append(param.name)

        # aggregate args and kwargs of all inputs into a kwarg dict
        kwargs_by_inputs: List[Dict[str, Any]] = [{} for _ in range(len(self.input_ids))]
        for i, (args, kwargs) in enumerate(self._deserialized_args):
            # check that all batched inputs should have the same number of args and kwargs
            if (num_params := len(args) + len(kwargs)) != len(param_names):
                raise InvalidError(
                    f"Modal batched function {func_name} takes {len(param_names)} positional arguments, but one invocation in the batch has {num_params}."  # noqa
                )

            for j, arg in enumerate(args):
                kwargs_by_inputs[i][param_names[j]] = arg
            for k, v in kwargs.items():
                if k not in param_names:
                    raise InvalidError(
                        f"Modal batched function {func_name} got unexpected keyword argument {k} in one invocation in the batch."  # noqa
                    )
                if k in kwargs_by_inputs[i]:
                    raise InvalidError(
                        f"Modal batched function {func_name} got multiple values for argument {k} in one invocation in the batch."  # noqa
                    )
                kwargs_by_inputs[i][k] = v

        formatted_kwargs = {
            param_name: [kwargs[param_name] for kwargs in kwargs_by_inputs] for param_name in param_names
        }
        return (), formatted_kwargs

    def call_finalized_function(self) -> Any:
        args, kwargs = self._args_and_kwargs()
        logger.debug(f"Starting input {self.input_ids} (async)")
        res = self.finalized_function.callable(*args, **kwargs)
        logger.debug(f"Finished input {self.input_ids} (async)")
        return res

    def validate_output_data(self, data: Any) -> List[Any]:
        if not self._is_batched:
            return [data]

        function_name = self.finalized_function.callable.__name__
        if not isinstance(data, list):
            raise InvalidError(f"Output of batched function {function_name} must be a list.")
        if len(data) != len(self.input_ids):
            raise InvalidError(
                f"Output of batched function {function_name} must be a list of equal length as its inputs."
            )
        return data


class ConcurrencyManager(asyncio.Semaphore):
    _target_concurrency: Optional[int]
    _concurrency: Optional[int]
    _intialized: bool
    _owed_releases: int
    _closed: bool

    def __init__(self, input_concurrency) -> None:
        self._target_concurrency = input_concurrency
        self._concurrency = input_concurrency
        self._intialized = False
        self._owed_releases = 0
        self._closed = False

    def initialize(self) -> None:
        # Initialize the semaphore with the number of concurrent inputs
        assert self._concurrency and not self._intialized
        super().__init__(self._concurrency)
        self._intialized = True

    async def acquire(self) -> Literal[True]:
        assert self._intialized and not self._closed
        return await super().acquire()

    def _try_acquire(self) -> bool:
        assert self._intialized and not self._closed
        if not self.locked():
            self._value -= 1
            return True
        return False

    async def close(self) -> None:
        assert self._intialized
        if self._closed:
            return
        closing_concurrency = self._concurrency + self._owed_releases
        for _ in range(closing_concurrency):
            await self.acquire()
        self._closed = True

    def release(self) -> None:
        assert self._intialized and not self._closed
        if self._owed_releases > 0:
            self._owed_releases -= 1
        else:
            super().release()

    def get_concurrency(self) -> int:
        # Return 0 if concurrency manager not initialized
        return self._concurrency or 0

    def set_concurrency(self, new_concurrency: int) -> None:
        if self._closed:
            return
        if not self._intialized:
            self._concurrency = new_concurrency
            return

        if new_concurrency > self._concurrency:
            for _ in range(new_concurrency - self._concurrency):
                self.release()

        elif new_concurrency < self._concurrency:
            for _ in range(self._concurrency - new_concurrency):
                if not self._try_acquire():
                    self._owed_releases += 1

        self._concurrency = new_concurrency


class _ContainerIOManager:
    """Synchronizes all RPC calls and network operations for a running container.

    TODO: maybe we shouldn't synchronize the whole class.
    Then we could potentially move a bunch of the global functions onto it.
    """

    task_id: str
    function_id: str
    app_id: str
    function_def: api_pb2.Function
    checkpoint_id: Optional[str]

    calls_completed: int
    total_user_time: float
    current_input_id: Optional[str]
    current_inputs: Dict[str, IOContext]  # input_id -> IOContext
    current_input_started_at: Optional[float]

    _concurrency_manager: ConcurrencyManager

    _environment_name: str
    _heartbeat_loop: Optional[asyncio.Task]
    _heartbeat_condition: asyncio.Condition
    _waiting_for_memory_snapshot: bool

    _is_interactivity_enabled: bool
    _fetching_inputs: bool

    _client: _Client

    _GENERATOR_STOP_SENTINEL: ClassVar[Sentinel] = Sentinel()
    _singleton: ClassVar[Optional["_ContainerIOManager"]] = None

<<<<<<< HEAD
    def _init(self, container_args: api_pb2.ContainerArguments, client: _Client, input_concurrency) -> None:
        self.cancelled_input_ids = set()
=======
    def _init(self, container_args: api_pb2.ContainerArguments, client: _Client):
>>>>>>> 40797565
        self.task_id = container_args.task_id
        self.function_id = container_args.function_id
        self.app_id = container_args.app_id
        self.function_def = container_args.function_def
        self.checkpoint_id = container_args.checkpoint_id or None

        self.calls_completed = 0
        self.total_user_time = 0.0
        self.current_input_id = None
        self.current_inputs = {}
        self.current_input_started_at = None

        self._concurrency_manager = ConcurrencyManager(input_concurrency)

        self._environment_name = container_args.environment_name
        self._heartbeat_loop = None
        self._heartbeat_condition = asyncio.Condition()
        self._waiting_for_memory_snapshot = False

        self._is_interactivity_enabled = False
        self._fetching_inputs = True

        self._client = client
        assert isinstance(self._client, _Client)

    def __new__(
        cls, container_args: api_pb2.ContainerArguments, client: _Client, input_concurrency: int
    ) -> "_ContainerIOManager":
        cls._singleton = super().__new__(cls)
        cls._singleton._init(container_args, client, input_concurrency)
        return cls._singleton

    @classmethod
    def _reset_singleton(cls):
        """Only used for tests."""
        cls._singleton = None

    async def _run_heartbeat_loop(self):
        while 1:
            t0 = time.monotonic()
            try:
                if await self._heartbeat_handle_cancellations():
                    # got a cancellation event, fine to start another heartbeat immediately
                    # since the cancellation queue should be empty on the worker server
                    # however, we wait at least 1s to prevent short-circuiting the heartbeat loop
                    # in case there is ever a bug. This means it will take at least 1s between
                    # two subsequent cancellations on the same task at the moment
                    await asyncio.sleep(1.0)
                    continue
            except Exception as exc:
                # don't stop heartbeat loop if there are transient exceptions!
                time_elapsed = time.monotonic() - t0
                error = exc
                logger.warning(f"Heartbeat attempt failed ({time_elapsed=}, {error=})")

            heartbeat_duration = time.monotonic() - t0
            time_until_next_hearbeat = max(0.0, HEARTBEAT_INTERVAL - heartbeat_duration)
            await asyncio.sleep(time_until_next_hearbeat)

    async def _heartbeat_handle_cancellations(self) -> bool:
        # Return True if a cancellation event was received, in that case
        # we shouldn't wait too long for another heartbeat

        request = api_pb2.ContainerHeartbeatRequest(supports_graceful_input_cancellation=True)
        if self.current_input_id is not None:
            request.current_input_id = self.current_input_id
        if self.current_input_started_at is not None:
            request.current_input_started_at = self.current_input_started_at

        async with self._heartbeat_condition:
            # Continuously wait until `waiting_for_memory_snapshot` is false.
            # TODO(matt): Verify that a `while` is necessary over an `if`. Spurious
            # wakeups could allow execution to continue despite `_waiting_for_memory_snapshot`
            # being true.
            while self._waiting_for_memory_snapshot:
                await self._heartbeat_condition.wait()

            # TODO(erikbern): capture exceptions?
            response = await retry_transient_errors(
                self._client.stub.ContainerHeartbeat, request, attempt_timeout=HEARTBEAT_TIMEOUT
            )

        if response.HasField("cancel_input_event"):
            # Pause processing of the current input by signaling self a SIGUSR1.
            input_ids_to_cancel = response.cancel_input_event.input_ids
            if input_ids_to_cancel:
<<<<<<< HEAD
                if self.get_input_concurrency() > 1:
                    logger.info(
                        "Shutting down task to stop some subset of inputs "
                        "(concurrent functions don't support fine-grained cancellation)"
                    )
                    # This is equivalent to a task cancellation or preemption from worker code,
                    # except we do not send a SIGKILL to forcefully exit after 30 seconds.
                    #
                    # SIGINT always interrupts the main thread, but not any auxiliary threads. On a
                    # sync function without concurrent inputs, this raises a KeyboardInterrupt. When
                    # there are concurrent inputs, we cannot interrupt the thread pool, but the
                    # interpreter stops waiting for daemon threads and exits. On async functions,
                    # this signal lands outside the event loop, stopping `run_until_complete()`.
                    os.kill(os.getpid(), signal.SIGINT)
=======
                if self._input_concurrency > 1:
                    for input_id in input_ids_to_cancel:
                        if input_id in self.current_inputs:
                            self.current_inputs[input_id].cancel()
>>>>>>> 40797565

                elif self.current_input_id in input_ids_to_cancel:
                    # This goes to a registered signal handler for sync Modal functions, or to the
                    # `SignalHandlingEventLoop` for async functions.
                    #
                    # We only send this signal on functions that do not have concurrent inputs enabled.
                    # This allows us to do fine-grained input cancellation. On sync functions, the
                    # SIGUSR1 signal should interrupt the main thread where user code is running,
                    # raising an InputCancellation() exception. On async functions, the signal should
                    # reach a handler in SignalHandlingEventLoop, which cancels the task.
                    os.kill(os.getpid(), signal.SIGUSR1)
            return True
        return False

    @asynccontextmanager
    async def heartbeats(self, wait_for_mem_snap: bool) -> AsyncGenerator[None, None]:
        async with TaskContext() as tc:
            self._heartbeat_loop = t = tc.create_task(self._run_heartbeat_loop())
            t.set_name("heartbeat loop")
            self._waiting_for_memory_snapshot = wait_for_mem_snap
            try:
                yield
            finally:
                t.cancel()

    def stop_heartbeat(self):
        if self._heartbeat_loop:
            self._heartbeat_loop.cancel()

    async def get_app_objects(self) -> RunningApp:
        req = api_pb2.AppGetObjectsRequest(app_id=self.app_id, include_unindexed=True)
        resp = await retry_transient_errors(self._client.stub.AppGetObjects, req)
        logger.debug(f"AppGetObjects received {len(resp.items)} objects for app {self.app_id}")

        tag_to_object_id = {}
        object_handle_metadata = {}
        for item in resp.items:
            handle_metadata: Optional[Message] = get_proto_oneof(item.object, "handle_metadata_oneof")
            object_handle_metadata[item.object.object_id] = handle_metadata
            if item.tag:
                tag_to_object_id[item.tag] = item.object.object_id

        return RunningApp(
            self.app_id,
            environment_name=self._environment_name,
            tag_to_object_id=tag_to_object_id,
            object_handle_metadata=object_handle_metadata,
        )

    async def get_serialized_function(self) -> Tuple[Optional[Any], Callable[..., Any]]:
        # Fetch the serialized function definition
        request = api_pb2.FunctionGetSerializedRequest(function_id=self.function_id)
        response = await self._client.stub.FunctionGetSerialized(request)
        if response.function_serialized:
            fun = self.deserialize(response.function_serialized)
        else:
            fun = None

        if response.class_serialized:
            cls = self.deserialize(response.class_serialized)
        else:
            cls = None

        return cls, fun

    def serialize(self, obj: Any) -> bytes:
        return serialize(obj)

    def deserialize(self, data: bytes) -> Any:
        return deserialize(data, self._client)

    @synchronizer.no_io_translation
    def serialize_data_format(self, obj: Any, data_format: int) -> bytes:
        return serialize_data_format(obj, data_format)

    async def format_blob_data(self, data: bytes) -> Dict[str, Any]:
        return (
            {"data_blob_id": await blob_upload(data, self._client.stub)}
            if len(data) > MAX_OBJECT_SIZE_BYTES
            else {"data": data}
        )

    async def get_data_in(self, function_call_id: str) -> AsyncIterator[Any]:
        """Read from the `data_in` stream of a function call."""
        async for data in _stream_function_call_data(self._client, function_call_id, "data_in"):
            yield data

    async def put_data_out(
        self,
        function_call_id: str,
        start_index: int,
        data_format: int,
        messages_bytes: List[Any],
    ) -> None:
        """Put data onto the `data_out` stream of a function call.

        This is used for generator outputs, which includes web endpoint responses. Note that this
        was introduced as a performance optimization in client version 0.57, so older clients will
        still use the previous Postgres-backed system based on `FunctionPutOutputs()`.
        """
        data_chunks: List[api_pb2.DataChunk] = []
        for i, message_bytes in enumerate(messages_bytes):
            chunk = api_pb2.DataChunk(data_format=data_format, index=start_index + i)  # type: ignore
            if len(message_bytes) > MAX_OBJECT_SIZE_BYTES:
                chunk.data_blob_id = await blob_upload(message_bytes, self._client.stub)
            else:
                chunk.data = message_bytes
            data_chunks.append(chunk)

        req = api_pb2.FunctionCallPutDataRequest(function_call_id=function_call_id, data_chunks=data_chunks)
        await retry_transient_errors(self._client.stub.FunctionCallPutDataOut, req)

    async def generator_output_task(self, function_call_id: str, data_format: int, message_rx: asyncio.Queue) -> None:
        """Task that feeds generator outputs into a function call's `data_out` stream."""
        index = 1
        received_sentinel = False
        while not received_sentinel:
            message = await message_rx.get()
            if message is self._GENERATOR_STOP_SENTINEL:
                break
            # ASGI 'http.response.start' and 'http.response.body' msgs are observed to be separated by 1ms.
            # If we don't sleep here for 1ms we end up with an extra call to .put_data_out().
            if index == 1:
                await asyncio.sleep(0.001)
            messages_bytes = [serialize_data_format(message, data_format)]
            total_size = len(messages_bytes[0]) + 512
            while total_size < 16 * 1024 * 1024:  # 16 MiB, maximum size in a single message
                try:
                    message = message_rx.get_nowait()
                except asyncio.QueueEmpty:
                    break
                if message is self._GENERATOR_STOP_SENTINEL:
                    received_sentinel = True
                    break
                else:
                    messages_bytes.append(serialize_data_format(message, data_format))
                    total_size += len(messages_bytes[-1]) + 512  # 512 bytes for estimated framing overhead
            await self.put_data_out(function_call_id, index, data_format, messages_bytes)
            index += len(messages_bytes)

    async def _queue_create(self, size: int) -> asyncio.Queue:
        """Create a queue, on the synchronicity event loop (needed on Python 3.8 and 3.9)."""
        return asyncio.Queue(size)

    async def _queue_put(self, queue: asyncio.Queue, value: Any) -> None:
        """Put a value onto a queue, using the synchronicity event loop."""
        await queue.put(value)

    def get_average_call_time(self) -> float:
        if self.calls_completed == 0:
            return 0

        return self.total_user_time / self.calls_completed

    def get_max_inputs_to_fetch(self):
        if self.calls_completed == 0:
            return 1

        return math.ceil(RTT_S / max(self.get_average_call_time(), 1e-6))

    @synchronizer.no_io_translation
    async def _generate_inputs(
        self,
        batch_max_size: int,
        batch_wait_ms: int,
    ) -> AsyncIterator[List[Tuple[str, str, api_pb2.FunctionInput]]]:
        request = api_pb2.FunctionGetInputsRequest(function_id=self.function_id)
        iteration = 0
        while self._fetching_inputs:
            await self._concurrency_manager.acquire()

            request.average_call_time = self.get_average_call_time()
            request.max_values = self.get_max_inputs_to_fetch()  # Deprecated; remove.
            request.input_concurrency = self.get_input_concurrency()
            request.batch_max_size, request.batch_linger_ms = batch_max_size, batch_wait_ms

            yielded = False
            try:
                # If number of active inputs is at max queue size, this will block.
                iteration += 1
                response: api_pb2.FunctionGetInputsResponse = await retry_transient_errors(
                    self._client.stub.FunctionGetInputs, request
                )

                if response.rate_limit_sleep_duration:
                    logger.info(
                        "Task exceeded rate limit, sleeping for %.2fs before trying again."
                        % response.rate_limit_sleep_duration
                    )
                    await asyncio.sleep(response.rate_limit_sleep_duration)
                elif response.inputs:
                    # for input cancellations and concurrency logic we currently assume
                    # that there is no input buffering in the container
                    assert 0 < len(response.inputs) <= max(1, request.batch_max_size)
                    inputs = []
                    final_input_received = False
                    for item in response.inputs:
                        if item.kill_switch:
                            logger.debug(f"Task {self.task_id} input kill signal input.")
                            return

                        inputs.append((item.input_id, item.function_call_id, item.input))
                        if item.input.final_input:
                            if request.batch_max_size > 0:
                                logger.debug(f"Task {self.task_id} Final input not expected in batch input stream")
                            final_input_received = True
                            break

                    # If yielded, allow semaphore to be released via exit_context
                    yield inputs
                    yielded = True

                    # We only support max_inputs = 1 at the moment
                    if final_input_received or self.function_def.max_inputs == 1:
                        return
            finally:
                if not yielded:
                    self._concurrency_manager.release()

    @synchronizer.no_io_translation
    async def run_inputs_outputs(
        self,
        finalized_functions: Dict[str, FinalizedFunction],
        batch_max_size: int = 0,
        batch_wait_ms: int = 0,
    ) -> AsyncIterator[IOContext]:
        # Ensure we do not fetch new inputs when container is too busy.
        # Before trying to fetch an input, acquire the semaphore:
        # - if no input is fetched, release the semaphore.
        # - or, when the output for the fetched input is sent, release the semaphore.
        self._concurrency_manager.initialize()

        async for inputs in self._generate_inputs(batch_max_size, batch_wait_ms):
            io_context = await IOContext.create(self._client, finalized_functions, inputs, batch_max_size > 0)
            for input_id in io_context.input_ids:
                self.current_inputs[input_id] = io_context

            self.current_input_id, self.current_input_started_at = io_context.input_ids[0], time.time()
            yield io_context
            self.current_input_id, self.current_input_started_at = (None, None)

        # collect all active input slots, meaning all inputs have wrapped up.
        await self._concurrency_manager.close()

    @synchronizer.no_io_translation
    async def _push_outputs(
        self, io_context: IOContext, started_at: float, data_format: int, results: List[api_pb2.GenericResult]
    ) -> None:
        output_created_at = time.time()
        outputs = [
            api_pb2.FunctionPutOutputsItem(
                input_id=input_id,
                input_started_at=started_at,
                output_created_at=output_created_at,
                result=result,
                data_format=data_format,
            )
            for input_id, result in zip(io_context.input_ids, results)
        ]
        await retry_transient_errors(
            self._client.stub.FunctionPutOutputs,
            api_pb2.FunctionPutOutputsRequest(outputs=outputs),
            additional_status_codes=[Status.RESOURCE_EXHAUSTED],
            max_retries=None,  # Retry indefinitely, trying every 1s.
        )

    def serialize_exception(self, exc: BaseException) -> Optional[bytes]:
        try:
            return self.serialize(exc)
        except Exception as serialization_exc:
            logger.info(f"Failed to serialize exception {exc}: {serialization_exc}")
            # We can't always serialize exceptions.
            return None

    def serialize_traceback(self, exc: BaseException) -> Tuple[Optional[bytes], Optional[bytes]]:
        serialized_tb, tb_line_cache = None, None

        try:
            tb_dict, line_cache = extract_traceback(exc, self.task_id)
            serialized_tb = self.serialize(tb_dict)
            tb_line_cache = self.serialize(line_cache)
        except Exception:
            logger.info("Failed to serialize exception traceback.")

        return serialized_tb, tb_line_cache

    @asynccontextmanager
    async def handle_user_exception(self) -> AsyncGenerator[None, None]:
        """Sets the task as failed in a way where it's not retried.

        Used for handling exceptions from container lifecycle methods at the moment, which should
        trigger a task failure state.
        """
        try:
            yield
        except KeyboardInterrupt:
            # Send no task result in case we get sigint:ed by the runner
            # The status of the input should have been handled externally already in that case
            raise
        except BaseException as exc:
            # Since this is on a different thread, sys.exc_info() can't find the exception in the stack.
            traceback.print_exception(type(exc), exc, exc.__traceback__)

            serialized_tb, tb_line_cache = self.serialize_traceback(exc)

            result = api_pb2.GenericResult(
                status=api_pb2.GenericResult.GENERIC_STATUS_FAILURE,
                data=self.serialize_exception(exc),
                exception=repr(exc),
                traceback="".join(traceback.format_exception(type(exc), exc, exc.__traceback__)),
                serialized_tb=serialized_tb,
                tb_line_cache=tb_line_cache,
            )

            req = api_pb2.TaskResultRequest(result=result)
            await retry_transient_errors(self._client.stub.TaskResult, req)

            # Shut down the task gracefully
            raise UserException()

    @asynccontextmanager
    async def handle_input_exception(
        self,
        io_context: IOContext,
        started_at: float,
    ) -> AsyncGenerator[None, None]:
        """Handle an exception while processing a function input."""
        try:
            yield
        except (KeyboardInterrupt, GeneratorExit):
            # We need to explicitly reraise these BaseExceptions to not handle them in the catch-all:
            # 1. KeyboardInterrupt can end up here even though this runs on non-main thread, since the
            #    code block yielded to could be sending back a main thread exception
            # 2. GeneratorExit - raised if this (async) generator is garbage collected while waiting
            #    for the yield. Typically on event loop shutdown
            raise
        except (InputCancellation, asyncio.CancelledError):
            # just skip creating any output for this input and keep going with the next instead
            # it should have been marked as cancelled already in the backend at this point so it
            # won't be retried
            logger.warning(f"Received a cancellation signal while processing input {io_context.input_ids}")
            await self.exit_context(started_at, io_context.input_ids)
            return
        except BaseException as exc:
            # print exception so it's logged
            traceback.print_exc()
            serialized_tb, tb_line_cache = self.serialize_traceback(exc)

            # Note: we're not serializing the traceback since it contains
            # local references that means we can't unpickle it. We *are*
            # serializing the exception, which may have some issues (there
            # was an earlier note about it that it might not be possible
            # to unpickle it in some cases). Let's watch out for issues.

            repr_exc = repr(exc)
            if len(repr_exc) >= MAX_OBJECT_SIZE_BYTES:
                # We prevent large exception messages to avoid
                # unhandled exceptions causing inf loops
                # and just send backa trimmed version
                trimmed_bytes = len(repr_exc) - MAX_OBJECT_SIZE_BYTES - 1000
                repr_exc = repr_exc[: MAX_OBJECT_SIZE_BYTES - 1000]
                repr_exc = f"{repr_exc}...\nTrimmed {trimmed_bytes} bytes from original exception"

            results = [
                api_pb2.GenericResult(
                    status=api_pb2.GenericResult.GENERIC_STATUS_FAILURE,
                    exception=repr_exc,
                    traceback=traceback.format_exc(),
                    serialized_tb=serialized_tb,
                    tb_line_cache=tb_line_cache,
                    **await self.format_blob_data(self.serialize_exception(exc)),
                )
                for _ in io_context.input_ids
            ]
            await self._push_outputs(
                io_context=io_context,
                started_at=started_at,
                data_format=api_pb2.DATA_FORMAT_PICKLE,
                results=results,
            )
            await self.exit_context(started_at, io_context.input_ids)

    async def exit_context(self, started_at, input_ids: List[str]):
        self.total_user_time += time.time() - started_at
        self.calls_completed += 1
<<<<<<< HEAD
        self._concurrency_manager.release()
=======

        for input_id in input_ids:
            self.current_inputs.pop(input_id)

        self._semaphore.release()
>>>>>>> 40797565

    @synchronizer.no_io_translation
    async def push_outputs(self, io_context: IOContext, started_at: float, data: Any, data_format: int) -> None:
        data = io_context.validate_output_data(data)
        formatted_data = await asyncio.gather(
            *[self.format_blob_data(self.serialize_data_format(d, data_format)) for d in data]
        )
        results = [
            api_pb2.GenericResult(
                status=api_pb2.GenericResult.GENERIC_STATUS_SUCCESS,
                **d,
            )
            for d in formatted_data
        ]
        await self._push_outputs(
            io_context=io_context,
            started_at=started_at,
            data_format=data_format,
            results=results,
        )
        await self.exit_context(started_at, io_context.input_ids)

    async def memory_restore(self) -> None:
        # Busy-wait for restore. `/__modal/restore-state.json` is created
        # by the worker process with updates to the container config.
        restored_path = Path(config.get("restore_state_path"))
        start = time.perf_counter()
        while not restored_path.exists():
            logger.debug(f"Waiting for restore (elapsed={time.perf_counter() - start:.3f}s)")
            await asyncio.sleep(0.01)
            continue

        logger.debug("Container: restored")

        # Look for state file and create new client with updated credentials.
        # State data is serialized with key-value pairs, example: {"task_id": "tk-000"}
        with restored_path.open("r") as file:
            restored_state = json.load(file)

        # Start a debugger if the worker tells us to
        if int(restored_state.get("snapshot_debug", 0)):
            logger.debug("Entering snapshot debugger")
            breakpoint()

        # Local ContainerIOManager state.
        for key in ["task_id", "function_id"]:
            if value := restored_state.get(key):
                logger.debug(f"Updating ContainerIOManager.{key} = {value}")
                setattr(self, key, restored_state[key])

        # Env vars and global state.
        for key, value in restored_state.items():
            # Empty string indicates that value does not need to be updated.
            if value != "":
                config.override_locally(key, value)

        # Restore input to default state.
        self.current_input_id = None
        self.current_inputs = {}
        self.current_input_started_at = None

        # Patch torch to ensure it doesn't return CUDA unavailibility due to
        # cached queries that executed during snapshot process. ref: MOD-3257
        #
        # perf: scanning sys.modules keys before import to avoid slow PYTHONPATH scanning.
        if "torch" in sys.modules:
            try:
                sys.modules["torch"].cuda.device_count = sys.modules["torch"].cuda._device_count_nvml
            # Wide-open except to catch anything. We don't want to crash here.
            except Exception as exc:
                logger.warning(
                    f"failed to patch 'torch.cuda.device_count' during snapshot restore: {exc}. "
                    "CUDA device availability may be inaccurate."
                )

        self._client = await _Client.from_env()

    async def memory_snapshot(self) -> None:
        """Message server indicating that function is ready to be checkpointed."""
        if self.checkpoint_id:
            logger.debug(f"Checkpoint ID: {self.checkpoint_id} (Memory Snapshot ID)")

        # Pause heartbeats since they keep the client connection open which causes the snapshotter to crash
        async with self._heartbeat_condition:
            # Notify the heartbeat loop that the snapshot phase has begun in order to
            # prevent it from sending heartbeat RPCs
            self._waiting_for_memory_snapshot = True
            self._heartbeat_condition.notify_all()

            await self._client.stub.ContainerCheckpoint(
                api_pb2.ContainerCheckpointRequest(checkpoint_id=self.checkpoint_id)
            )

            await self._client._close(forget_credentials=True)

            logger.debug("Memory snapshot request sent. Connection closed.")
            await self.memory_restore()

            # Turn heartbeats back on. This is safe since the snapshot RPC
            # and the restore phase has finished.
            self._waiting_for_memory_snapshot = False
            self._heartbeat_condition.notify_all()

    async def volume_commit(self, volume_ids: List[str]) -> None:
        """
        Perform volume commit for given `volume_ids`.
        Only used on container exit to persist uncommitted changes on behalf of user.
        """
        if not volume_ids:
            return
        await asyncify(os.sync)()
        results = await asyncio.gather(
            *[
                retry_transient_errors(
                    self._client.stub.VolumeCommit,
                    api_pb2.VolumeCommitRequest(volume_id=v_id),
                    max_retries=9,
                    base_delay=0.25,
                    max_delay=256,
                    delay_factor=2,
                )
                for v_id in volume_ids
            ],
            return_exceptions=True,
        )
        for volume_id, res in zip(volume_ids, results):
            if isinstance(res, Exception):
                logger.error(f"modal.Volume background commit failed for {volume_id}. Exception: {res}")
            else:
                logger.debug(f"modal.Volume background commit success for {volume_id}.")

    async def interact(self, from_breakpoint: bool = False):
        if self._is_interactivity_enabled:
            # Currently, interactivity is enabled forever
            return
        self._is_interactivity_enabled = True

        if not self.function_def.pty_info.pty_type:
            trigger = "breakpoint()" if from_breakpoint else "modal.interact()"
            raise InvalidError(f"Cannot use {trigger} without running Modal in interactive mode.")

        try:
            await self._client.stub.FunctionStartPtyShell(Empty())
        except Exception as e:
            print("Error: Failed to start PTY shell.")
            raise e

    def set_target_concurrency(self, concurrency: int) -> None:
        self._concurrency_manager.set_target_concurrency(concurrency)

    @classmethod
    def stop_fetching_inputs(cls):
        assert cls._singleton
        cls._singleton._fetching_inputs = False

    @classmethod
    def set_input_concurrency(cls, concurrency: int) -> None:
        assert cls._singleton
        container_io_manager = cls._singleton
        if container_io_manager._concurrency_manager._target_concurrency == 1 and concurrency != 1:
            raise InvalidError(
                f"Cannot set local input concurrency to {concurrency} on a function or class with allow_concurrent_inputs=1."  # noqa
            )
        container_io_manager._concurrency_manager.set_concurrency(concurrency)

    @classmethod
    def get_input_concurrency(cls) -> int:
        assert cls._singleton
        return cls._singleton._concurrency_manager.get_concurrency()


ContainerIOManager = synchronize_api(_ContainerIOManager)<|MERGE_RESOLUTION|>--- conflicted
+++ resolved
@@ -10,11 +10,7 @@
 import traceback
 from dataclasses import dataclass
 from pathlib import Path
-<<<<<<< HEAD
-from typing import Any, AsyncGenerator, AsyncIterator, Callable, ClassVar, Dict, List, Literal, Optional, Set, Tuple
-=======
-from typing import Any, AsyncGenerator, AsyncIterator, Callable, ClassVar, Dict, List, Optional, Tuple
->>>>>>> 40797565
+from typing import Any, AsyncGenerator, AsyncIterator, Callable, ClassVar, Dict, List, Literal, Optional, Tuple
 
 from google.protobuf.empty_pb2 import Empty
 from google.protobuf.message import Message
@@ -285,12 +281,7 @@
     _GENERATOR_STOP_SENTINEL: ClassVar[Sentinel] = Sentinel()
     _singleton: ClassVar[Optional["_ContainerIOManager"]] = None
 
-<<<<<<< HEAD
     def _init(self, container_args: api_pb2.ContainerArguments, client: _Client, input_concurrency) -> None:
-        self.cancelled_input_ids = set()
-=======
-    def _init(self, container_args: api_pb2.ContainerArguments, client: _Client):
->>>>>>> 40797565
         self.task_id = container_args.task_id
         self.function_id = container_args.function_id
         self.app_id = container_args.app_id
@@ -377,27 +368,10 @@
             # Pause processing of the current input by signaling self a SIGUSR1.
             input_ids_to_cancel = response.cancel_input_event.input_ids
             if input_ids_to_cancel:
-<<<<<<< HEAD
-                if self.get_input_concurrency() > 1:
-                    logger.info(
-                        "Shutting down task to stop some subset of inputs "
-                        "(concurrent functions don't support fine-grained cancellation)"
-                    )
-                    # This is equivalent to a task cancellation or preemption from worker code,
-                    # except we do not send a SIGKILL to forcefully exit after 30 seconds.
-                    #
-                    # SIGINT always interrupts the main thread, but not any auxiliary threads. On a
-                    # sync function without concurrent inputs, this raises a KeyboardInterrupt. When
-                    # there are concurrent inputs, we cannot interrupt the thread pool, but the
-                    # interpreter stops waiting for daemon threads and exits. On async functions,
-                    # this signal lands outside the event loop, stopping `run_until_complete()`.
-                    os.kill(os.getpid(), signal.SIGINT)
-=======
                 if self._input_concurrency > 1:
                     for input_id in input_ids_to_cancel:
                         if input_id in self.current_inputs:
                             self.current_inputs[input_id].cancel()
->>>>>>> 40797565
 
                 elif self.current_input_id in input_ids_to_cancel:
                     # This goes to a registered signal handler for sync Modal functions, or to the
@@ -783,15 +757,11 @@
     async def exit_context(self, started_at, input_ids: List[str]):
         self.total_user_time += time.time() - started_at
         self.calls_completed += 1
-<<<<<<< HEAD
-        self._concurrency_manager.release()
-=======
 
         for input_id in input_ids:
             self.current_inputs.pop(input_id)
 
-        self._semaphore.release()
->>>>>>> 40797565
+        self._concurrency_manager.release()
 
     @synchronizer.no_io_translation
     async def push_outputs(self, io_context: IOContext, started_at: float, data: Any, data_format: int) -> None:
