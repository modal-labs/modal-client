--- conflicted
+++ resolved
@@ -10,11 +10,7 @@
 import traceback
 from dataclasses import dataclass
 from pathlib import Path
-<<<<<<< HEAD
-from typing import Any, AsyncGenerator, AsyncIterator, Callable, ClassVar, Dict, List, Optional, Set, Tuple, Union
-=======
 from typing import Any, AsyncGenerator, AsyncIterator, Callable, ClassVar, Dict, List, Optional, Set, Tuple
->>>>>>> fbe6b5b4
 
 from google.protobuf.empty_pb2 import Empty
 from google.protobuf.message import Message
@@ -48,29 +44,6 @@
 
 
 @dataclass
-<<<<<<< HEAD
-class LocalInput:
-    input_id: str
-    function_call_id: str
-    method_name: str
-    args: Tuple[Any, ...]
-    kwargs: Dict[str, Any]
-
-    def __init__(
-        self,
-        container_io_manager: "_ContainerIOManager",
-        input_id: str,
-        function_call_id: str,
-        input_pb: api_pb2.FunctionInput,
-    ):
-        self.input_id = input_id
-        self.function_call_id = function_call_id
-        self.method_name = input_pb.method_name
-        self.args, self.kwargs = container_io_manager.deserialize(input_pb.args) if input_pb.args else ((), {})
-
-        container_io_manager.current_input_id = input_id
-        container_io_manager.current_input_started_at = time.time()
-=======
 class FinalizedFunction:
     callable: Callable[..., Any]
     is_async: bool
@@ -188,7 +161,6 @@
                 f"Output of batched function {function_name} must be a list of equal length as its inputs."
             )
         return data
->>>>>>> fbe6b5b4
 
 
 class _ContainerIOManager:
@@ -488,25 +460,16 @@
     @synchronizer.no_io_translation
     async def _generate_inputs(
         self,
-<<<<<<< HEAD
-    ) -> AsyncIterator[Union[Tuple[str, str, api_pb2.FunctionInput], List[Tuple[str, str, api_pb2.FunctionInput]]]]:
-=======
         batch_max_size: int,
-        batch_linger_ms: int,
+        batch_wait_ms: int,
     ) -> AsyncIterator[List[Tuple[str, str, api_pb2.FunctionInput]]]:
->>>>>>> fbe6b5b4
         request = api_pb2.FunctionGetInputsRequest(function_id=self.function_id)
         iteration = 0
         while self._fetching_inputs:
             request.average_call_time = self.get_average_call_time()
             request.max_values = self.get_max_inputs_to_fetch()  # Deprecated; remove.
             request.input_concurrency = self._input_concurrency
-<<<<<<< HEAD
-            request.batch_max_size = self._batch_max_size
-            request.batch_wait_ms = self._batch_wait_ms
-=======
-            request.batch_max_size, request.batch_linger_ms = batch_max_size, batch_linger_ms
->>>>>>> fbe6b5b4
+            request.batch_max_size, request.batch_linger_ms = batch_max_size, batch_wait_ms
 
             await self._semaphore.acquire()
             yielded = False
@@ -524,20 +487,12 @@
                     )
                     await asyncio.sleep(response.rate_limit_sleep_duration)
                 elif response.inputs:
-<<<<<<< HEAD
-                    if self._batch_max_size == 0:
-                        # for input cancellations and concurrency logic we currently assume
-                        # that there is no input buffering in the container
-                        assert len(response.inputs) == 1
-                        item = response.inputs[0]
-=======
                     # for input cancellations and concurrency logic we currently assume
                     # that there is no input buffering in the container
                     assert 0 < len(response.inputs) <= max(1, request.batch_max_size)
                     inputs = []
                     final_input_received = False
                     for item in response.inputs:
->>>>>>> fbe6b5b4
                         if item.kill_switch:
                             logger.debug(f"Task {self.task_id} input kill signal input.")
                             return
@@ -555,48 +510,9 @@
                     yield inputs
                     yielded = True
 
-<<<<<<< HEAD
-                        # We only support max_inputs = 1 at the moment
-                        if item.input.final_input or self.function_def.max_inputs == 1:
-                            eof_received = True
-                            break
-                    else:
-                        assert len(response.inputs) <= request.batch_max_size
-
-                        inputs_list = []
-                        for item in response.inputs:
-                            if item.kill_switch:
-                                assert len(response.inputs) == 1
-                                logger.debug(f"Task {self.task_id} input kill signal input.")
-                                eof_received = True
-                                break
-                            assert item.input_id not in self.cancelled_input_ids
-
-                            # If we got a pointer to a blob, download it from S3.
-                            if item.input.WhichOneof("args_oneof") == "args_blob_id":
-                                input_pb = await self.populate_input_blobs(item.input)
-                            else:
-                                input_pb = item.input
-
-                            inputs_list.append((item.input_id, item.function_call_id, input_pb))
-                            if item.input.final_input:
-                                eof_received = True
-                                logger.error("Final input not expected in batched input stream")
-                                break
-
-                        if not eof_received:
-                            yield inputs_list
-                            yielded = True
-
-                            # We only support max_inputs = 1 at the moment
-                            if self.function_def.max_inputs == 1:
-                                eof_received = True
-
-=======
                     # We only support max_inputs = 1 at the moment
                     if final_input_received or self.function_def.max_inputs == 1:
                         return
->>>>>>> fbe6b5b4
             finally:
                 if not yielded:
                     self._semaphore.release()
@@ -604,118 +520,28 @@
     @synchronizer.no_io_translation
     async def run_inputs_outputs(
         self,
-<<<<<<< HEAD
+        finalized_functions: Dict[str, FinalizedFunction],
         input_concurrency: int = 1,
         batch_max_size: int = 0,
         batch_wait_ms: int = 0,
-    ) -> AsyncIterator[Union[LocalInput, List[LocalInput]]]:
-=======
-        finalized_functions: Dict[str, FinalizedFunction],
-        input_concurrency: int = 1,
-        batch_max_size: int = 0,
-        batch_linger_ms: int = 0,
     ) -> AsyncIterator[IOContext]:
->>>>>>> fbe6b5b4
         # Ensure we do not fetch new inputs when container is too busy.
         # Before trying to fetch an input, acquire the semaphore:
         # - if no input is fetched, release the semaphore.
         # - or, when the output for the fetched input is sent, release the semaphore.
         self._input_concurrency = input_concurrency
-        self._batch_max_size = batch_max_size
-        self._batch_wait_ms = batch_wait_ms
         self._semaphore = asyncio.Semaphore(input_concurrency)
 
-<<<<<<< HEAD
-        if batch_max_size == 0:
-            async for input_id, function_call_id, input_pb in self._generate_inputs():
-                yield LocalInput(self, input_id, function_call_id, input_pb)
-                self.current_input_id, self.current_input_started_at = (None, None)
-        else:
-            async for inputs_list in self._generate_inputs():
-                local_inputs_list = []
-                for input_id, function_call_id, input_pb in inputs_list:
-                    local_inputs_list.append(LocalInput(self, input_id, function_call_id, input_pb))
-                yield local_inputs_list
-                self.current_input_id, self.current_input_started_at = (None, None)
-=======
-        async for inputs in self._generate_inputs(batch_max_size, batch_linger_ms):
+        async for inputs in self._generate_inputs(batch_max_size, batch_wait_ms):
             io_context = await IOContext.create(self._client, finalized_functions, inputs, batch_max_size > 0)
             self.current_input_id, self.current_input_started_at = io_context.input_ids[0], time.time()
             yield io_context
             self.current_input_id, self.current_input_started_at = (None, None)
->>>>>>> fbe6b5b4
 
         # collect all active input slots, meaning all inputs have wrapped up.
         for _ in range(input_concurrency):
             await self._semaphore.acquire()
 
-<<<<<<< HEAD
-    async def _get_kwargs_process_blob_data(self, data: bytes, kwargs: Dict[str, Any]) -> Dict[str, Any]:
-        if len(data) > MAX_OBJECT_SIZE_BYTES:
-            kwargs["data_blob_id"] = await blob_upload(data, self._client.stub)
-        else:
-            kwargs["data"] = data
-        return kwargs
-
-    async def _get_kwargs(
-        self, kwargs: Dict[str, Any], input_ids: Union[str, List[str]], function_name: str, data_format: int
-    ) -> Union[Dict[str, Any], List[Dict[str, Any]]]:
-        if "data" not in kwargs or not kwargs["data"]:
-            return kwargs if isinstance(input_ids, str) else [kwargs] * len(input_ids)
-        # data is not batched, return a single kwargs.
-        if isinstance(input_ids, str):
-            return await self._get_kwargs_process_blob_data(kwargs.pop("data"), kwargs)
-        # data is batched, return a list of kwargs
-        # split the list of data in kwargs to respective input_ids and report error for every input_id in batched call.
-        if "status" in kwargs and kwargs["status"] == api_pb2.GenericResult.GENERIC_STATUS_FAILURE:
-            error_data = kwargs.pop("data")
-            return [await self._get_kwargs_process_blob_data(error_data, kwargs) for _ in input_ids]
-        else:
-            data = self.deserialize_data_format(kwargs.pop("data"), data_format)
-            if not isinstance(data, list):
-                raise InvalidError(f"Output of batched function {function_name} must be a list.")
-            if len(data) != len(input_ids):
-                raise InvalidError(
-                    f"Output of batched function {function_name} must be a list of the same length as its inputs."
-                )
-            return await asyncio.gather(
-                *[
-                    self._get_kwargs_process_blob_data(self.serialize_data_format(d, data_format), kwargs.copy())
-                    for d in data
-                ]
-            )
-
-    async def _push_output(
-        self,
-        input_ids: Union[str, List[str]],
-        started_at: float,
-        function_name: str,
-        data_format=api_pb2.DATA_FORMAT_UNSPECIFIED,
-        **kwargs,
-    ):
-        kwargs = await self._get_kwargs(kwargs, input_ids, function_name, data_format)
-        if isinstance(input_ids, list) and isinstance(kwargs, list):
-            outputs = [
-                api_pb2.FunctionPutOutputsItem(
-                    input_id=input_id,
-                    input_started_at=started_at,
-                    output_created_at=time.time(),
-                    result=api_pb2.GenericResult(**kwargs),
-                    data_format=data_format,
-                )
-                for input_id, kwargs in zip(input_ids, kwargs)
-            ]
-        else:
-            outputs = [
-                api_pb2.FunctionPutOutputsItem(
-                    input_id=input_ids,
-                    input_started_at=started_at,
-                    output_created_at=time.time(),
-                    result=api_pb2.GenericResult(**kwargs),
-                    data_format=data_format,
-                )
-            ]
-=======
     @synchronizer.no_io_translation
     async def _push_outputs(
         self, io_context: IOContext, started_at: float, data_format: int, results: List[api_pb2.GenericResult]
@@ -731,7 +557,6 @@
             )
             for input_id, result in zip(io_context.input_ids, results)
         ]
->>>>>>> fbe6b5b4
         await retry_transient_errors(
             self._client.stub.FunctionPutOutputs,
             api_pb2.FunctionPutOutputsRequest(outputs=outputs),
@@ -795,13 +620,9 @@
 
     @asynccontextmanager
     async def handle_input_exception(
-<<<<<<< HEAD
-        self, input_ids: Union[str, List[str]], started_at: float, function_name: str
-=======
         self,
         io_context: IOContext,
         started_at: float,
->>>>>>> fbe6b5b4
     ) -> AsyncGenerator[None, None]:
         """Handle an exception while processing a function input."""
         try:
@@ -817,18 +638,9 @@
             # just skip creating any output for this input and keep going with the next instead
             # it should have been marked as cancelled already in the backend at this point so it
             # won't be retried
-<<<<<<< HEAD
-            logger.warning(f"Received a cancellation signal while processing input {input_ids}")
-            await self.complete_call(started_at)
-=======
             logger.warning(f"Received a cancellation signal while processing input {io_context.input_ids}")
             await self.exit_context(started_at)
->>>>>>> fbe6b5b4
             return
-        except InvalidError as exc:
-            # If there is an error in batched function output, we need to explicitly raise it
-            if "Output of batched function" in exc.args[0]:
-                raise
         except BaseException as exc:
             # print exception so it's logged
             traceback.print_exc()
@@ -849,10 +661,6 @@
                 repr_exc = repr_exc[: MAX_OBJECT_SIZE_BYTES - 1000]
                 repr_exc = f"{repr_exc}...\nTrimmed {trimmed_bytes} bytes from original exception"
 
-<<<<<<< HEAD
-            await self._push_output(
-                input_ids,
-=======
             results = [
                 api_pb2.GenericResult(
                     status=api_pb2.GenericResult.GENERIC_STATUS_FAILURE,
@@ -866,9 +674,7 @@
             ]
             await self._push_outputs(
                 io_context=io_context,
->>>>>>> fbe6b5b4
                 started_at=started_at,
-                function_name=function_name,
                 data_format=api_pb2.DATA_FORMAT_PICKLE,
                 results=results,
             )
@@ -880,11 +686,6 @@
         self._semaphore.release()
 
     @synchronizer.no_io_translation
-<<<<<<< HEAD
-    async def push_output(self, input_id, started_at: float, function_name: str, data: Any, data_format: int) -> None:
-        await self._push_output(
-            input_id,
-=======
     async def push_outputs(self, io_context: IOContext, started_at: float, data: Any, data_format: int) -> None:
         data = io_context.validate_output_data(data)
         formatted_data = await asyncio.gather(
@@ -899,9 +700,7 @@
         ]
         await self._push_outputs(
             io_context=io_context,
->>>>>>> fbe6b5b4
             started_at=started_at,
-            function_name=function_name,
             data_format=data_format,
             results=results,
         )
