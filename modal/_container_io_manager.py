# Copyright Modal Labs 2024
import asyncio
import json
import math
import os
import signal
import time
import traceback
from pathlib import Path
from typing import Any, AsyncGenerator, AsyncIterator, Callable, ClassVar, List, Optional, Set, Tuple

from google.protobuf.empty_pb2 import Empty
from google.protobuf.message import Message
from grpclib import Status
from synchronicity.async_wrap import asynccontextmanager

from modal_proto import api_pb2

from ._serialization import deserialize, deserialize_data_format, serialize, serialize_data_format
from ._traceback import extract_traceback
from ._utils.async_utils import TaskContext, asyncify, synchronize_api, synchronizer
from ._utils.blob_utils import MAX_OBJECT_SIZE_BYTES, blob_download, blob_upload
from ._utils.function_utils import _stream_function_call_data
from ._utils.grpc_utils import get_proto_oneof, retry_transient_errors
from .client import HEARTBEAT_INTERVAL, HEARTBEAT_TIMEOUT, _Client
from .config import config, logger
from .exception import InputCancellation, InvalidError
from .running_app import RunningApp

MAX_OUTPUT_BATCH_SIZE: int = 49

RTT_S: float = 0.5  # conservative estimate of RTT in seconds.


class UserException(Exception):
    """Used to shut down the task gracefully."""


class Sentinel:
    """Used to get type-stubs to work with this object."""


class _ContainerIOManager:
    """Synchronizes all RPC calls and network operations for a running container.

    TODO: maybe we shouldn't synchronize the whole class.
    Then we could potentially move a bunch of the global functions onto it.
    """

    cancelled_input_ids: Set[str]
    task_id: str
    function_id: str
    app_id: str
    function_def: api_pb2.Function
    checkpoint_id: Optional[str]

    calls_completed: int
    total_user_time: float
    current_input_id: Optional[str]
    current_input_started_at: Optional[float]

    _input_concurrency: Optional[int]
    _semaphore: Optional[asyncio.Semaphore]
    _environment_name: str
    _waiting_for_memory_snapshot: bool
    _heartbeat_loop: Optional[asyncio.Task]

    _is_interactivity_enabled: bool
    _fetching_inputs: bool

    _client: _Client

    _GENERATOR_STOP_SENTINEL: ClassVar[Sentinel] = Sentinel()
    _singleton: ClassVar[Optional["_ContainerIOManager"]] = None

    def _init(self, container_args: api_pb2.ContainerArguments, client: _Client):
        self.cancelled_input_ids = set()
        self.task_id = container_args.task_id
        self.function_id = container_args.function_id
        self.app_id = container_args.app_id
        self.function_def = container_args.function_def
        self.checkpoint_id = container_args.checkpoint_id or None

        self.calls_completed = 0
        self.total_user_time = 0.0
        self.current_input_id = None
        self.current_input_started_at = None

        self._input_concurrency = None

        self._semaphore = None
        self._environment_name = container_args.environment_name
        self._waiting_for_memory_snapshot = False
        self._heartbeat_loop = None

        self._is_interactivity_enabled = False
        self._fetching_inputs = True

        self._client = client
        assert isinstance(self._client, _Client)

    def __new__(cls, container_args: api_pb2.ContainerArguments, client: _Client) -> "_ContainerIOManager":
        cls._singleton = super().__new__(cls)
        cls._singleton._init(container_args, client)
        return cls._singleton

    @classmethod
    def _reset_singleton(cls):
        """Only used for tests."""
        cls._singleton = None

    async def _run_heartbeat_loop(self):
        while 1:
            t0 = time.monotonic()
            try:
                if await self._heartbeat_handle_cancellations():
                    # got a cancellation event, fine to start another heartbeat immediately
                    # since the cancellation queue should be empty on the worker server
                    # however, we wait at least 1s to prevent short-circuiting the heartbeat loop
                    # in case there is ever a bug. This means it will take at least 1s between
                    # two subsequent cancellations on the same task at the moment
                    await asyncio.sleep(1.0)
                    continue
            except Exception as exc:
                # don't stop heartbeat loop if there are transient exceptions!
                time_elapsed = time.monotonic() - t0
                error = exc
                logger.warning(f"Heartbeat attempt failed ({time_elapsed=}, {error=})")

            heartbeat_duration = time.monotonic() - t0
            time_until_next_hearbeat = max(0.0, HEARTBEAT_INTERVAL - heartbeat_duration)
            await asyncio.sleep(time_until_next_hearbeat)

    async def _heartbeat_handle_cancellations(self) -> bool:
        # Return True if a cancellation event was received, in that case
        # we shouldn't wait too long for another heartbeat

        # Don't send heartbeats for tasks waiting to be checkpointed.
        # Calling gRPC methods open new connections which block the
        # checkpointing process.
        if self._waiting_for_memory_snapshot:
            return False

        request = api_pb2.ContainerHeartbeatRequest(supports_graceful_input_cancellation=True)
        if self.current_input_id is not None:
            request.current_input_id = self.current_input_id
        if self.current_input_started_at is not None:
            request.current_input_started_at = self.current_input_started_at

        # TODO(erikbern): capture exceptions?
        response = await retry_transient_errors(
            self._client.stub.ContainerHeartbeat, request, attempt_timeout=HEARTBEAT_TIMEOUT
        )

        if response.HasField("cancel_input_event"):
            # Pause processing of the current input by signaling self a SIGUSR1.
            input_ids_to_cancel = response.cancel_input_event.input_ids
            if input_ids_to_cancel:
                if self._input_concurrency > 1:
                    logger.info(
                        "Shutting down task to stop some subset of inputs "
                        "(concurrent functions don't support fine-grained cancellation)"
                    )
                    # This is equivalent to a task cancellation or preemption from worker code,
                    # except we do not send a SIGKILL to forcefully exit after 30 seconds.
                    #
                    # SIGINT always interrupts the main thread, but not any auxiliary threads. On a
                    # sync function without concurrent inputs, this raises a KeyboardInterrupt. When
                    # there are concurrent inputs, we cannot interrupt the thread pool, but the
                    # interpreter stops waiting for daemon threads and exits. On async functions,
                    # this signal lands outside the event loop, stopping `run_until_complete()`.
                    os.kill(os.getpid(), signal.SIGINT)

                elif self.current_input_id in input_ids_to_cancel:
                    # This goes to a registered signal handler for sync Modal functions, or to the
                    # `SignalHandlingEventLoop` for async functions.
                    #
                    # We only send this signal on functions that do not have concurrent inputs enabled.
                    # This allows us to do fine-grained input cancellation. On sync functions, the
                    # SIGUSR1 signal should interrupt the main thread where user code is running,
                    # raising an InputCancellation() exception. On async functions, the signal should
                    # reach a handler in SignalHandlingEventLoop, which cancels the task.
                    os.kill(os.getpid(), signal.SIGUSR1)
            return True
        return False

    @asynccontextmanager
    async def heartbeats(self) -> AsyncGenerator[None, None]:
        async with TaskContext() as tc:
            self._heartbeat_loop = t = tc.create_task(self._run_heartbeat_loop())
            t.set_name("heartbeat loop")
            try:
                yield
            finally:
                t.cancel()

    def stop_heartbeat(self):
        if self._heartbeat_loop:
            self._heartbeat_loop.cancel()

    async def get_app_objects(self) -> RunningApp:
        req = api_pb2.AppGetObjectsRequest(app_id=self.app_id, include_unindexed=True)
        resp = await retry_transient_errors(self._client.stub.AppGetObjects, req)
        logger.debug(f"AppGetObjects received {len(resp.items)} objects for app {self.app_id}")

        tag_to_object_id = {}
        object_handle_metadata = {}
        for item in resp.items:
            handle_metadata: Optional[Message] = get_proto_oneof(item.object, "handle_metadata_oneof")
            object_handle_metadata[item.object.object_id] = handle_metadata
            if item.tag:
                tag_to_object_id[item.tag] = item.object.object_id

        return RunningApp(
            self.app_id,
            environment_name=self._environment_name,
            tag_to_object_id=tag_to_object_id,
            object_handle_metadata=object_handle_metadata,
        )

    async def get_serialized_function(self) -> Tuple[Optional[Any], Callable]:
        # Fetch the serialized function definition
        request = api_pb2.FunctionGetSerializedRequest(function_id=self.function_id)
        response = await self._client.stub.FunctionGetSerialized(request)
        if response.function_serialized:
            fun = self.deserialize(response.function_serialized)
        else:
            fun = None

        if response.class_serialized:
            cls = self.deserialize(response.class_serialized)
        else:
            cls = None

        return cls, fun

    def serialize(self, obj: Any) -> bytes:
        return serialize(obj)

    def deserialize(self, data: bytes) -> Any:
        return deserialize(data, self._client)

    @synchronizer.no_io_translation
    def serialize_data_format(self, obj: Any, data_format: int) -> bytes:
        return serialize_data_format(obj, data_format)

    def deserialize_data_format(self, data: bytes, data_format: int) -> Any:
        return deserialize_data_format(data, data_format, self._client)

    async def get_data_in(self, function_call_id: str) -> AsyncIterator[Any]:
        """Read from the `data_in` stream of a function call."""
        async for data in _stream_function_call_data(self._client, function_call_id, "data_in"):
            yield data

    async def put_data_out(
        self,
        function_call_id: str,
        start_index: int,
        data_format: int,
        messages_bytes: List[Any],
    ) -> None:
        """Put data onto the `data_out` stream of a function call.

        This is used for generator outputs, which includes web endpoint responses. Note that this
        was introduced as a performance optimization in client version 0.57, so older clients will
        still use the previous Postgres-backed system based on `FunctionPutOutputs()`.
        """
        data_chunks: List[api_pb2.DataChunk] = []
        for i, message_bytes in enumerate(messages_bytes):
            chunk = api_pb2.DataChunk(data_format=data_format, index=start_index + i)  # type: ignore
            if len(message_bytes) > MAX_OBJECT_SIZE_BYTES:
                chunk.data_blob_id = await blob_upload(message_bytes, self._client.stub)
            else:
                chunk.data = message_bytes
            data_chunks.append(chunk)

        req = api_pb2.FunctionCallPutDataRequest(function_call_id=function_call_id, data_chunks=data_chunks)
        await retry_transient_errors(self._client.stub.FunctionCallPutDataOut, req)

    async def generator_output_task(self, function_call_id: str, data_format: int, message_rx: asyncio.Queue) -> None:
        """Task that feeds generator outputs into a function call's `data_out` stream."""
        index = 1
        received_sentinel = False
        while not received_sentinel:
            message = await message_rx.get()
            if message is self._GENERATOR_STOP_SENTINEL:
                break
            # ASGI 'http.response.start' and 'http.response.body' msgs are observed to be separated by 1ms.
            # If we don't sleep here for 1ms we end up with an extra call to .put_data_out().
            if index == 1:
                await asyncio.sleep(0.001)
            messages_bytes = [serialize_data_format(message, data_format)]
            total_size = len(messages_bytes[0]) + 512
            while total_size < 16 * 1024 * 1024:  # 16 MiB, maximum size in a single message
                try:
                    message = message_rx.get_nowait()
                except asyncio.QueueEmpty:
                    break
                if message is self._GENERATOR_STOP_SENTINEL:
                    received_sentinel = True
                    break
                else:
                    messages_bytes.append(serialize_data_format(message, data_format))
                    total_size += len(messages_bytes[-1]) + 512  # 512 bytes for estimated framing overhead
            await self.put_data_out(function_call_id, index, data_format, messages_bytes)
            index += len(messages_bytes)

    async def _queue_create(self, size: int) -> asyncio.Queue:
        """Create a queue, on the synchronicity event loop (needed on Python 3.8 and 3.9)."""
        return asyncio.Queue(size)

    async def _queue_put(self, queue: asyncio.Queue, value: Any) -> None:
        """Put a value onto a queue, using the synchronicity event loop."""
        await queue.put(value)

    async def populate_input_blobs(self, item: api_pb2.FunctionInput):
        args = await blob_download(item.args_blob_id, self._client.stub)

        # Mutating
        item.ClearField("args_blob_id")
        item.args = args
        return item

    def get_average_call_time(self) -> float:
        if self.calls_completed == 0:
            return 0

        return self.total_user_time / self.calls_completed

    def get_max_inputs_to_fetch(self):
        if self.calls_completed == 0:
            return 1

        return math.ceil(RTT_S / max(self.get_average_call_time(), 1e-6))

    @synchronizer.no_io_translation
    async def _generate_inputs(self) -> AsyncIterator[Tuple[str, str, api_pb2.FunctionInput]]:
        request = api_pb2.FunctionGetInputsRequest(function_id=self.function_id)
        eof_received = False
        iteration = 0
        while not eof_received and self._fetching_inputs:
            request.average_call_time = self.get_average_call_time()
            request.max_values = self.get_max_inputs_to_fetch()  # Deprecated; remove.
            request.input_concurrency = self._input_concurrency

            await self._semaphore.acquire()
            yielded = False
            try:
                # If number of active inputs is at max queue size, this will block.
                iteration += 1
                response: api_pb2.FunctionGetInputsResponse = await retry_transient_errors(
                    self._client.stub.FunctionGetInputs, request
                )

                if response.rate_limit_sleep_duration:
                    logger.info(
                        "Task exceeded rate limit, sleeping for %.2fs before trying again."
                        % response.rate_limit_sleep_duration
                    )
                    await asyncio.sleep(response.rate_limit_sleep_duration)
                elif response.inputs:
                    # for input cancellations and concurrency logic we currently assume
                    # that there is no input buffering in the container
                    assert len(response.inputs) == 1

                    for item in response.inputs:
                        if item.kill_switch:
                            logger.debug(f"Task {self.task_id} input kill signal input.")
                            eof_received = True
                            break
                        if item.input_id in self.cancelled_input_ids:
                            continue

                        # If we got a pointer to a blob, download it from S3.
                        if item.input.WhichOneof("args_oneof") == "args_blob_id":
                            input_pb = await self.populate_input_blobs(item.input)
                        else:
                            input_pb = item.input

                        # If yielded, allow semaphore to be released via complete_call
                        yield (item.input_id, item.function_call_id, input_pb)
                        yielded = True

                        # We only support max_inputs = 1 at the moment
                        if item.input.final_input or self.function_def.max_inputs == 1:
                            eof_received = True
                            break
            finally:
                if not yielded:
                    self._semaphore.release()

    @synchronizer.no_io_translation
<<<<<<< HEAD
    async def run_inputs_outputs(self, input_concurrency: int = 1) -> AsyncIterator[Tuple[str, str, Any, Any, str]]:
=======
    async def run_inputs_outputs(self, input_concurrency: int = 1) -> AsyncIterator[Tuple[str, str, str, Any, Any]]:
>>>>>>> 946cc004
        # Ensure we do not fetch new inputs when container is too busy.
        # Before trying to fetch an input, acquire the semaphore:
        # - if no input is fetched, release the semaphore.
        # - or, when the output for the fetched input is sent, release the semaphore.
        self._input_concurrency = input_concurrency
        self._semaphore = asyncio.Semaphore(input_concurrency)

        async for input_id, function_call_id, input_pb in self._generate_inputs():
            args, kwargs = self.deserialize(input_pb.args) if input_pb.args else ((), {})
            self.current_input_id, self.current_input_started_at = (input_id, time.time())
<<<<<<< HEAD
            yield input_id, function_call_id, args, kwargs, input_pb.method_name
=======
            yield input_id, function_call_id, input_pb.method_name, args, kwargs
>>>>>>> 946cc004
            self.current_input_id, self.current_input_started_at = (None, None)

        # collect all active input slots, meaning all inputs have wrapped up.
        for _ in range(input_concurrency):
            await self._semaphore.acquire()

    async def _push_output(self, input_id, started_at: float, data_format=api_pb2.DATA_FORMAT_UNSPECIFIED, **kwargs):
        # upload data to S3 if too big.
        if "data" in kwargs and kwargs["data"] and len(kwargs["data"]) > MAX_OBJECT_SIZE_BYTES:
            data_blob_id = await blob_upload(kwargs["data"], self._client.stub)
            # mutating kwargs.
            del kwargs["data"]
            kwargs["data_blob_id"] = data_blob_id

        output = api_pb2.FunctionPutOutputsItem(
            input_id=input_id,
            input_started_at=started_at,
            output_created_at=time.time(),
            result=api_pb2.GenericResult(**kwargs),
            data_format=data_format,
        )

        await retry_transient_errors(
            self._client.stub.FunctionPutOutputs,
            api_pb2.FunctionPutOutputsRequest(outputs=[output]),
            additional_status_codes=[Status.RESOURCE_EXHAUSTED],
            max_retries=None,  # Retry indefinitely, trying every 1s.
        )

    def serialize_exception(self, exc: BaseException) -> Optional[bytes]:
        try:
            return self.serialize(exc)
        except Exception as serialization_exc:
            logger.info(f"Failed to serialize exception {exc}: {serialization_exc}")
            # We can't always serialize exceptions.
            return None

    def serialize_traceback(self, exc: BaseException) -> Tuple[Optional[bytes], Optional[bytes]]:
        serialized_tb, tb_line_cache = None, None

        try:
            tb_dict, line_cache = extract_traceback(exc, self.task_id)
            serialized_tb = self.serialize(tb_dict)
            tb_line_cache = self.serialize(line_cache)
        except Exception:
            logger.info("Failed to serialize exception traceback.")

        return serialized_tb, tb_line_cache

    @asynccontextmanager
    async def handle_user_exception(self) -> AsyncGenerator[None, None]:
        """Sets the task as failed in a way where it's not retried.

        Used for handling exceptions from container lifecycle methods at the moment, which should
        trigger a task failure state.
        """
        try:
            yield
        except KeyboardInterrupt:
            # Send no task result in case we get sigint:ed by the runner
            # The status of the input should have been handled externally already in that case
            raise
        except BaseException as exc:
            # Since this is on a different thread, sys.exc_info() can't find the exception in the stack.
            traceback.print_exception(type(exc), exc, exc.__traceback__)

            serialized_tb, tb_line_cache = self.serialize_traceback(exc)

            result = api_pb2.GenericResult(
                status=api_pb2.GenericResult.GENERIC_STATUS_FAILURE,
                data=self.serialize_exception(exc),
                exception=repr(exc),
                traceback="".join(traceback.format_exception(type(exc), exc, exc.__traceback__)),
                serialized_tb=serialized_tb,
                tb_line_cache=tb_line_cache,
            )

            req = api_pb2.TaskResultRequest(result=result)
            await retry_transient_errors(self._client.stub.TaskResult, req)

            # Shut down the task gracefully
            raise UserException()

    @asynccontextmanager
    async def handle_input_exception(self, input_id, started_at: float) -> AsyncGenerator[None, None]:
        """Handle an exception while processing a function input."""
        try:
            yield
        except (KeyboardInterrupt, GeneratorExit):
            # We need to explicitly reraise these BaseExceptions to not handle them in the catch-all:
            # 1. KeyboardInterrupt can end up here even though this runs on non-main thread, since the
            #    code block yielded to could be sending back a main thread exception
            # 2. GeneratorExit - raised if this (async) generator is garbage collected while waiting
            #    for the yield. Typically on event loop shutdown
            raise
        except (InputCancellation, asyncio.CancelledError):
            # just skip creating any output for this input and keep going with the next instead
            # it should have been marked as cancelled already in the backend at this point so it
            # won't be retried
            logger.warning(f"The current input ({input_id=}) was cancelled by a user request")
            await self.complete_call(started_at)
            return
        except BaseException as exc:
            # print exception so it's logged
            traceback.print_exc()
            serialized_tb, tb_line_cache = self.serialize_traceback(exc)

            # Note: we're not serializing the traceback since it contains
            # local references that means we can't unpickle it. We *are*
            # serializing the exception, which may have some issues (there
            # was an earlier note about it that it might not be possible
            # to unpickle it in some cases). Let's watch out for issues.
            await self._push_output(
                input_id,
                started_at=started_at,
                data_format=api_pb2.DATA_FORMAT_PICKLE,
                status=api_pb2.GenericResult.GENERIC_STATUS_FAILURE,
                data=self.serialize_exception(exc),
                exception=repr(exc),
                traceback=traceback.format_exc(),
                serialized_tb=serialized_tb,
                tb_line_cache=tb_line_cache,
            )
            await self.complete_call(started_at)

    async def complete_call(self, started_at):
        self.total_user_time += time.time() - started_at
        self.calls_completed += 1
        self._semaphore.release()

    @synchronizer.no_io_translation
    async def push_output(self, input_id, started_at: float, data: Any, data_format: int) -> None:
        await self._push_output(
            input_id,
            started_at=started_at,
            data_format=data_format,
            status=api_pb2.GenericResult.GENERIC_STATUS_SUCCESS,
            data=self.serialize_data_format(data, data_format),
        )
        await self.complete_call(started_at)

    async def memory_restore(self) -> None:
        # Busy-wait for restore. `/__modal/restore-state.json` is created
        # by the worker process with updates to the container config.
        restored_path = Path(config.get("restore_state_path"))
        start = time.perf_counter()
        while not restored_path.exists():
            logger.debug(f"Waiting for restore (elapsed={time.perf_counter() - start:.3f}s)")
            await asyncio.sleep(0.01)
            continue

        logger.debug("Container: restored")

        # Look for state file and create new client with updated credentials.
        # State data is serialized with key-value pairs, example: {"task_id": "tk-000"}
        with restored_path.open("r") as file:
            restored_state = json.load(file)

        # Local ContainerIOManager state.
        for key in ["task_id", "function_id"]:
            if value := restored_state.get(key):
                logger.debug(f"Updating ContainerIOManager.{key} = {value}")
                setattr(self, key, restored_state[key])

        # Env vars and global state.
        for key, value in restored_state.items():
            # Empty string indicates that value does not need to be updated.
            if value != "":
                config.override_locally(key, value)

        # Restore input to default state.
        self.current_input_id = None
        self.current_input_started_at = None

        self._client = await _Client.from_env()
        self._waiting_for_memory_snapshot = False

    async def memory_snapshot(self) -> None:
        """Message server indicating that function is ready to be checkpointed."""
        if self.checkpoint_id:
            logger.debug(f"Checkpoint ID: {self.checkpoint_id} (Memory Snapshot ID)")

        await self._client.stub.ContainerCheckpoint(
            api_pb2.ContainerCheckpointRequest(checkpoint_id=self.checkpoint_id)
        )

        self._waiting_for_memory_snapshot = True
        await self._client._close(forget_credentials=True)

        logger.debug("Memory snapshot request sent. Connection closed.")
        await self.memory_restore()

    async def volume_commit(self, volume_ids: List[str]) -> None:
        """
        Perform volume commit for given `volume_ids`.
        Only used on container exit to persist uncommitted changes on behalf of user.
        """
        if not volume_ids:
            return
        await asyncify(os.sync)()
        results = await asyncio.gather(
            *[
                retry_transient_errors(
                    self._client.stub.VolumeCommit,
                    api_pb2.VolumeCommitRequest(volume_id=v_id),
                    max_retries=9,
                    base_delay=0.25,
                    max_delay=256,
                    delay_factor=2,
                )
                for v_id in volume_ids
            ],
            return_exceptions=True,
        )
        for volume_id, res in zip(volume_ids, results):
            if isinstance(res, Exception):
                logger.error(f"modal.Volume background commit failed for {volume_id}. Exception: {res}")
            else:
                logger.debug(f"modal.Volume background commit success for {volume_id}.")

    async def interact(self):
        if self._is_interactivity_enabled:
            # Currently, interactivity is enabled forever
            return
        self._is_interactivity_enabled = True

        if not self.function_def.pty_info:
            raise InvalidError(
                "Interactivity is not enabled in this function. "
                "Use MODAL_INTERACTIVE_FUNCTIONS=1 to enable interactivity."
            )

        if self.function_def.concurrency_limit > 1:
            print(
                "Warning: Interactivity is not supported on functions with concurrency > 1. "
                "You may experience unexpected behavior."
            )

        # todo(nathan): add warning if concurrency limit > 1. but idk how to check this here
        # todo(nathan): check if function interactivity is enabled
        try:
            await self._client.stub.FunctionStartPtyShell(Empty())
        except Exception as e:
            print("Error: Failed to start PTY shell.")
            raise e

    @classmethod
    def stop_fetching_inputs(cls):
        assert cls._singleton
        cls._singleton._fetching_inputs = False


ContainerIOManager = synchronize_api(_ContainerIOManager)<|MERGE_RESOLUTION|>--- conflicted
+++ resolved
@@ -390,11 +390,7 @@
                     self._semaphore.release()
 
     @synchronizer.no_io_translation
-<<<<<<< HEAD
-    async def run_inputs_outputs(self, input_concurrency: int = 1) -> AsyncIterator[Tuple[str, str, Any, Any, str]]:
-=======
     async def run_inputs_outputs(self, input_concurrency: int = 1) -> AsyncIterator[Tuple[str, str, str, Any, Any]]:
->>>>>>> 946cc004
         # Ensure we do not fetch new inputs when container is too busy.
         # Before trying to fetch an input, acquire the semaphore:
         # - if no input is fetched, release the semaphore.
@@ -405,11 +401,7 @@
         async for input_id, function_call_id, input_pb in self._generate_inputs():
             args, kwargs = self.deserialize(input_pb.args) if input_pb.args else ((), {})
             self.current_input_id, self.current_input_started_at = (input_id, time.time())
-<<<<<<< HEAD
-            yield input_id, function_call_id, args, kwargs, input_pb.method_name
-=======
             yield input_id, function_call_id, input_pb.method_name, args, kwargs
->>>>>>> 946cc004
             self.current_input_id, self.current_input_started_at = (None, None)
 
         # collect all active input slots, meaning all inputs have wrapped up.
