--- conflicted
+++ resolved
@@ -47,10 +47,10 @@
             raise typer.Exit(code=1)
         raise
 
-    await connect_to_exec(res.exec_id, tty, connecting_status)
-
-
-async def connect_to_exec(exec_id: str, tty: bool = False, connecting_status: Optional[rich.status.Status] = None):
+    await connect_to_exec(res.exec_id, pty, connecting_status)
+
+
+async def connect_to_exec(exec_id: str, pty: bool = False, connecting_status: Optional[rich.status.Status] = None):
     """
     Connects the current terminal to the given exec id.
 
@@ -71,11 +71,7 @@
             await asyncio.wait_for(on_connect.wait(), timeout=15)
             stop_connecting_status()
 
-<<<<<<< HEAD
-            async with handle_exec_input(client, exec_id, use_raw_terminal=tty):
-=======
-            async with handle_exec_input(client, res.exec_id, use_raw_terminal=pty):
->>>>>>> 5292e19a
+            async with handle_exec_input(client, exec_id, use_raw_terminal=pty):
                 exit_status = await exec_output_task
 
             if exit_status != 0:
