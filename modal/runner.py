--- conflicted
+++ resolved
@@ -18,11 +18,8 @@
 
 import modal._runtime.execution_context
 import modal_proto.api_pb2
-<<<<<<< HEAD
 from modal._load_context import LoadContext
-=======
 from modal._utils.grpc_utils import Retry
->>>>>>> 8feb3f03
 from modal_proto import api_pb2
 
 from ._functions import _Function
@@ -301,12 +298,8 @@
     running_app: RunningApp = await _init_local_app_new(
         load_context.client,
         app.description or "",
-<<<<<<< HEAD
+        local_app_state.tags,
         environment_name=load_context.environment_name,
-=======
-        local_app_state.tags,
-        environment_name=environment_name or "",
->>>>>>> 8feb3f03
         app_state=app_state,
         interactive=interactive,
     )
@@ -529,7 +522,6 @@
     # Get git information to track deployment history
     commit_info_task = asyncio.create_task(get_git_commit_info())
 
-<<<<<<< HEAD
     # We need to do in-place replacement of fields in self._root_load_context in case it has already "spread"
     # to with_options() instances or similar before load
     root_load_context = await app._root_load_context.reset().in_place_upgrade(
@@ -537,15 +529,11 @@
         environment_name=environment_name,
     )
     running_app: RunningApp = await _init_local_app_from_name(
-        root_load_context.client, name, environment_name=root_load_context.environment_name
+        root_load_context.client, name, local_app_state.tags, environment_name=root_load_context.environment_name
     )
 
     await root_load_context.in_place_upgrade(
         app_id=running_app.app_id,
-=======
-    running_app: RunningApp = await _init_local_app_from_name(
-        client, name, local_app_state.tags, environment_name=environment_name
->>>>>>> 8feb3f03
     )
 
     async with TaskContext(0) as tc:
@@ -557,16 +545,7 @@
 
         try:
             # Create all members
-<<<<<<< HEAD
-            await _create_all_objects(running_app, app._local_state, root_load_context)
-=======
-            await _create_all_objects(
-                client,
-                running_app,
-                local_app_state,
-                environment_name=environment_name,
-            )
->>>>>>> 8feb3f03
+            await _create_all_objects(running_app, local_app_state, root_load_context)
 
             commit_info = None
             try:
