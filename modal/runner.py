# Copyright Modal Labs 2025
"""Internal module for building and running Apps."""
# Note: While this is mostly internal code, the `modal.runner.deploy_app` function was
# the only way to programmatically deploy Apps for some time, so users have reached into here.
# We may eventually deprecate it from the public API, but for now we should keep that in mind.

import asyncio
import dataclasses
import os
import time
import typing
from collections.abc import AsyncGenerator
from contextlib import nullcontext
from multiprocessing.synchronize import Event
from typing import TYPE_CHECKING, Any, Optional, TypeVar

from grpclib import GRPCError, Status
from synchronicity.async_wrap import asynccontextmanager

import modal._runtime.execution_context
import modal_proto.api_pb2
from modal_proto import api_pb2

from ._functions import _Function
from ._object import _get_environment_name, _Object
from ._pty import get_pty_info
from ._resolver import Resolver
from ._traceback import print_server_warnings, traceback_contains_remote_call
from ._utils.async_utils import TaskContext, gather_cancel_on_exc, synchronize_api
from ._utils.deprecation import warn_if_passing_namespace
from ._utils.git_utils import get_git_commit_info
from ._utils.grpc_utils import retry_transient_errors
from ._utils.name_utils import check_object_name, is_valid_tag
from .client import HEARTBEAT_INTERVAL, HEARTBEAT_TIMEOUT, _Client
from .cls import _Cls
from .config import config, logger
from .environments import _get_environment_cached
from .exception import ConnectionError, InteractiveTimeoutError, InvalidError, RemoteError, _CliUserExecutionError
from .output import _get_output_manager, enable_output
from .running_app import RunningApp, running_app_from_layout
from .sandbox import _Sandbox
from .secret import _Secret
from .stream_type import StreamType

if TYPE_CHECKING:
    import modal.app


V = TypeVar("V")


async def _heartbeat(client: _Client, app_id: str) -> None:
    request = api_pb2.AppHeartbeatRequest(app_id=app_id)
    # TODO(erikbern): we should capture exceptions here
    # * if request fails: destroy the client
    # * if server says the app is gone: print a helpful warning about detaching
    await retry_transient_errors(client.stub.AppHeartbeat, request, attempt_timeout=HEARTBEAT_TIMEOUT)


async def _init_local_app_existing(client: _Client, existing_app_id: str, environment_name: str) -> RunningApp:
    # Get all the objects first
    obj_req = api_pb2.AppGetLayoutRequest(app_id=existing_app_id)
    obj_resp, _ = await gather_cancel_on_exc(
        retry_transient_errors(client.stub.AppGetLayout, obj_req),
        # Cache the environment associated with the app now as we will use it later
        _get_environment_cached(environment_name, client),
    )
    app_page_url = f"https://modal.com/apps/{existing_app_id}"  # TODO (elias): this should come from the backend
    return running_app_from_layout(
        existing_app_id,
        obj_resp.app_layout,
        app_page_url=app_page_url,
    )


async def _init_local_app_new(
    client: _Client,
    description: str,
    app_state: int,  # ValueType
    environment_name: str = "",
    interactive: bool = False,
) -> RunningApp:
    app_req = api_pb2.AppCreateRequest(
        description=description,
        environment_name=environment_name,
        app_state=app_state,  # type: ignore
    )
    app_resp, _ = await gather_cancel_on_exc(  # TODO: use TaskGroup?
        retry_transient_errors(client.stub.AppCreate, app_req),
        # Cache the environment associated with the app now as we will use it later
        _get_environment_cached(environment_name, client),
    )
    logger.debug(f"Created new app with id {app_resp.app_id}")
    return RunningApp(
        app_resp.app_id,
        app_page_url=app_resp.app_page_url,
        app_logs_url=app_resp.app_logs_url,
        interactive=interactive,
    )


async def _init_local_app_from_name(
    client: _Client,
    name: str,
    environment_name: str = "",
) -> RunningApp:
    # Look up any existing deployment
    app_req = api_pb2.AppGetByDeploymentNameRequest(
        name=name,
        environment_name=environment_name,
    )
    app_resp = await retry_transient_errors(client.stub.AppGetByDeploymentName, app_req)
    existing_app_id = app_resp.app_id or None

    # Grab the app
    if existing_app_id is not None:
        return await _init_local_app_existing(client, existing_app_id, environment_name)
    else:
        return await _init_local_app_new(
            client, name, api_pb2.APP_STATE_INITIALIZING, environment_name=environment_name
        )


async def _create_all_objects(
    client: _Client,
    running_app: RunningApp,
    local_app_state: "modal.app._LocalAppState",
    environment_name: str,
    app: Optional["modal.app._App"] = None,
) -> None:
    """Create objects that have been defined but not created on the server."""
<<<<<<< HEAD
    # Set the App's LoadMetadata before resolving objects
    if app:
        app._load_metadata.client = client
        app._load_metadata.environment_name = environment_name
        app._load_metadata.app_id = running_app.app_id

    indexed_objects: dict[str, _Object] = {**functions, **classes}
    resolver = Resolver()
    # Get the app's LoadMetadata to pass to resolver.load() for all top-level objects
    parent_load_metadata = app._load_metadata if app else None

=======
    indexed_objects: dict[str, _Object] = {**local_app_state.functions, **local_app_state.classes}
    resolver = Resolver(
        client,
        environment_name=environment_name,
        app_id=running_app.app_id,
    )
>>>>>>> 82a4c50f
    with resolver.display():
        # Get current objects, and reset all objects
        tag_to_object_id = {**running_app.function_ids, **running_app.class_ids}
        running_app.function_ids = {}
        running_app.class_ids = {}

        # Assign all objects
        for tag, obj in indexed_objects.items():
            # Reset object_id in case the app runs twice
            # TODO(erikbern): clean up the interface
            obj._unhydrate()

        # Preload all functions to make sure they have ids assigned before they are loaded.
        # This is important to make sure any enclosed function handle references in serialized
        # functions have ids assigned to them when the function is serialized.
        # Note: when handles/objs are merged, all objects will need to get ids pre-assigned
        # like this in order to be referrable within serialized functions
        async def _preload(tag, obj):
            existing_object_id = tag_to_object_id.get(tag)
            # Note: preload only currently implemented for Functions, returns None otherwise
            # this is to ensure that directly referenced functions from the global scope has
            # ids associated with them when they are serialized into other functions
            await resolver.preload(obj, parent_load_metadata, existing_object_id)
            if obj.is_hydrated:
                tag_to_object_id[tag] = obj.object_id

        await TaskContext.gather(*(_preload(tag, obj) for tag, obj in indexed_objects.items()))

        async def _load(tag, obj):
            existing_object_id = tag_to_object_id.get(tag)
            # Pass parent_load_metadata so dependencies can inherit app_id, client, etc.
            await resolver.load(obj, parent_load_metadata, existing_object_id=existing_object_id)
            if _Function._is_id_type(obj.object_id):
                running_app.function_ids[tag] = obj.object_id
            elif _Cls._is_id_type(obj.object_id):
                running_app.class_ids[tag] = obj.object_id
            else:
                raise RuntimeError(f"Unexpected object {obj.object_id}")

        await TaskContext.gather(*(_load(tag, obj) for tag, obj in indexed_objects.items()))


async def _publish_app(
    client: _Client,
    running_app: RunningApp,
    app_state: int,  # api_pb2.AppState.value
    app_local_state: "modal.app._LocalAppState",
    name: str = "",
    deployment_tag: str = "",  # Only relevant for deployments
    commit_info: Optional[api_pb2.CommitInfo] = None,  # Git commit information
) -> tuple[str, list[api_pb2.Warning]]:
    """Wrapper for AppPublish RPC."""
    functions = app_local_state.functions
    definition_ids = {obj.object_id: obj._get_metadata().definition_id for obj in functions.values()}  # type: ignore

    request = api_pb2.AppPublishRequest(
        app_id=running_app.app_id,
        name=name,
        tags=app_local_state.tags,
        deployment_tag=deployment_tag,
        commit_info=commit_info,
        app_state=app_state,  # type: ignore  : should be a api_pb2.AppState.value
        function_ids=running_app.function_ids,
        class_ids=running_app.class_ids,
        definition_ids=definition_ids,
    )

    try:
        response = await retry_transient_errors(client.stub.AppPublish, request)
    except GRPCError as exc:
        if exc.status == Status.INVALID_ARGUMENT or exc.status == Status.FAILED_PRECONDITION:
            raise InvalidError(exc.message)
        raise

    print_server_warnings(response.server_warnings)
    return response.url, response.server_warnings


async def _disconnect(
    client: _Client,
    app_id: str,
    reason: "modal_proto.api_pb2.AppDisconnectReason.ValueType",
    exc_str: str = "",
) -> None:
    """Tell the server the client has disconnected for this app. Terminates all running tasks
    for ephemeral apps."""

    if exc_str:
        exc_str = exc_str[:1000]  # Truncate to 1000 chars

    logger.debug("Sending app disconnect/stop request")
    req_disconnect = api_pb2.AppClientDisconnectRequest(app_id=app_id, reason=reason, exception=exc_str)
    await retry_transient_errors(client.stub.AppClientDisconnect, req_disconnect)
    logger.debug("App disconnected")


async def _status_based_disconnect(client: _Client, app_id: str, exc_info: Optional[BaseException] = None):
    """Disconnect local session of a running app, sending relevant metadata

    exc_info: Exception if an exception caused the disconnect
    """
    if isinstance(exc_info, (KeyboardInterrupt, asyncio.CancelledError)):
        reason = api_pb2.APP_DISCONNECT_REASON_KEYBOARD_INTERRUPT
    elif exc_info is not None:
        if traceback_contains_remote_call(exc_info.__traceback__):
            reason = api_pb2.APP_DISCONNECT_REASON_REMOTE_EXCEPTION
        else:
            reason = api_pb2.APP_DISCONNECT_REASON_LOCAL_EXCEPTION
    else:
        reason = api_pb2.APP_DISCONNECT_REASON_ENTRYPOINT_COMPLETED
    if isinstance(exc_info, _CliUserExecutionError):
        exc_str = repr(exc_info.__cause__)
    elif exc_info:
        exc_str = repr(exc_info)
    else:
        exc_str = ""

    await _disconnect(client, app_id, reason, exc_str)


@asynccontextmanager
async def _run_app(
    app: "modal.app._App",
    *,
    client: Optional[_Client] = None,
    detach: bool = False,
    environment_name: Optional[str] = None,
    interactive: bool = False,
) -> AsyncGenerator["modal.app._App", None]:
    """mdmd:hidden"""
    if environment_name is None:
        environment_name = typing.cast(str, config.get("environment"))

    if modal._runtime.execution_context._is_currently_importing:
        raise InvalidError("Can not run an app in global scope within a container")

    if app._running_app:
        raise InvalidError(
            "App is already running and can't be started again.\n"
            "You should not use `app.run` or `run_app` within a Modal `local_entrypoint`"
        )

    if app.description is None:
        import __main__

        if "__file__" in dir(__main__):
            app.set_description(os.path.basename(__main__.__file__))
        else:
            # Interactive mode does not have __file__.
            # https://docs.python.org/3/library/__main__.html#import-main
            app.set_description(__main__.__name__)

    if client is None:
        client = await _Client.from_env()

    app_state = api_pb2.APP_STATE_DETACHED if detach else api_pb2.APP_STATE_EPHEMERAL

    output_mgr = _get_output_manager()
    if interactive and output_mgr is None:
        msg = "Interactive mode requires output to be enabled. (Use the the `modal.enable_output()` context manager.)"
        raise InvalidError(msg)

    running_app: RunningApp = await _init_local_app_new(
        client,
        app.description or "",
        environment_name=environment_name or "",
        app_state=app_state,
        interactive=interactive,
    )

    logs_timeout = config["logs_timeout"]
    async with app._set_local_app(client, running_app), TaskContext(grace=logs_timeout) as tc:
        # Start heartbeats loop to keep the client alive
        # we don't log heartbeat exceptions in detached mode
        # as losing the local connection will not affect the running app
        def heartbeat():
            return _heartbeat(client, running_app.app_id)

        heartbeat_loop = tc.infinite_loop(heartbeat, sleep=HEARTBEAT_INTERVAL, log_exception=not detach)
        logs_loop: Optional[asyncio.Task] = None

        if output_mgr is not None:
            # Defer import so this module is rich-safe
            # TODO(michael): The get_app_logs_loop function is itself rich-safe aside from accepting an OutputManager
            # as an argument, so with some refactoring we could avoid the need for this deferred import.
            from modal._output import get_app_logs_loop

            with output_mgr.make_live(output_mgr.step_progress("Initializing...")):
                initialized_msg = (
                    f"Initialized. [grey70]View run at [underline]{running_app.app_page_url}[/underline][/grey70]"
                )
                output_mgr.print(output_mgr.step_completed(initialized_msg))
                output_mgr.update_app_page_url(running_app.app_page_url or "ERROR:NO_APP_PAGE")

            # Start logs loop

            logs_loop = tc.create_task(
                get_app_logs_loop(client, output_mgr, app_id=running_app.app_id, app_logs_url=running_app.app_logs_url)
            )

        local_app_state = app._local_state
        try:
            # Create all members
<<<<<<< HEAD
            await _create_all_objects(client, running_app, app._functions, app._classes, environment_name, app=app)
=======
            await _create_all_objects(client, running_app, local_app_state, environment_name)
>>>>>>> 82a4c50f

            # Publish the app
            await _publish_app(client, running_app, app_state, local_app_state)
        except asyncio.CancelledError as e:
            # this typically happens on sigint/ctrl-C during setup (the KeyboardInterrupt happens in the main thread)
            if output_mgr := _get_output_manager():
                output_mgr.print("Aborting app initialization...\n")

            await _status_based_disconnect(client, running_app.app_id, e)
            raise
        except BaseException as e:
            await _status_based_disconnect(client, running_app.app_id, e)
            raise

        detached_disconnect_msg = (
            "The detached App will keep running. You can track its progress on the Dashboard: "
            f"[magenta underline]{running_app.app_page_url}[/magenta underline]"
            "\n\nStream App logs:\n"
            f"[green]modal app logs {running_app.app_id}[/green]"
            "\n\nStop the App:\n"
            f"[green]modal app stop {running_app.app_id}[/green]"
        )

        try:
            # Show logs from dynamically created images.
            # TODO: better way to do this
            if output_mgr := _get_output_manager():
                output_mgr.enable_image_logs()

            # Yield to context
            if output_mgr := _get_output_manager():
                # Don't show status spinner in interactive mode to avoid interfering with breakpoints
                spinner_ctx = nullcontext() if interactive else output_mgr.show_status_spinner()
                with spinner_ctx:
                    yield app
            else:
                yield app
            # successful completion!
            heartbeat_loop.cancel()
            await _status_based_disconnect(client, running_app.app_id, exc_info=None)
        except KeyboardInterrupt as e:
            # this happens only if sigint comes in during the yield block above
            if detach:
                if output_mgr := _get_output_manager():
                    output_mgr.print(output_mgr.step_completed("Shutting down Modal client."))
                    output_mgr.print(detached_disconnect_msg)
                if logs_loop:
                    logs_loop.cancel()
                await _status_based_disconnect(client, running_app.app_id, e)
            else:
                if output_mgr := _get_output_manager():
                    output_mgr.print(
                        "Disconnecting from Modal - This will terminate your Modal app in a few seconds.\n"
                    )
                await _status_based_disconnect(client, running_app.app_id, e)
                if logs_loop:
                    try:
                        await asyncio.wait_for(logs_loop, timeout=logs_timeout)
                    except asyncio.TimeoutError:
                        logger.warning("Timed out waiting for final app logs.")

                if output_mgr:
                    output_mgr.print(
                        output_mgr.step_completed(
                            "App aborted. "
                            f"[grey70]View run at [underline]{running_app.app_page_url}[/underline][/grey70]"
                        )
                    )
            return
        except ConnectionError as e:
            # If we lose connection to the server after a detached App has started running, it will continue
            # I think we can only exit "nicely" if we are able to print output though, otherwise we should raise
            if detach and (output_mgr := _get_output_manager()):
                output_mgr.print(":white_exclamation_mark: Connection lost!")
                output_mgr.print(detached_disconnect_msg)
                return
            raise
        except BaseException as e:
            logger.info("Exception during app run")
            await _status_based_disconnect(client, running_app.app_id, e)
            raise

        # wait for logs gracefully, even though the task context would do the same
        # this allows us to log a more specific warning in case the app doesn't
        # provide all logs before exit
        if logs_loop:
            try:
                await asyncio.wait_for(logs_loop, timeout=logs_timeout)
            except asyncio.TimeoutError:
                logger.warning("Timed out waiting for final app logs.")

    if output_mgr := _get_output_manager():
        output_mgr.print(
            output_mgr.step_completed(
                f"App completed. [grey70]View run at [underline]{running_app.app_page_url}[/underline][/grey70]"
            )
        )


async def _serve_update(
    app: "modal.app._App",
    existing_app_id: str,
    is_ready: Event,
    environment_name: str,
) -> None:
    """mdmd:hidden"""
    # Used by child process to reinitialize a served app
    client = await _Client.from_env()
    try:
        running_app: RunningApp = await _init_local_app_existing(client, existing_app_id, environment_name)
        local_app_state = app._local_state
        # Create objects
        await _create_all_objects(
            client,
            running_app,
            local_app_state,
            environment_name,
            app=app,
        )

        # Publish the updated app
        await _publish_app(
            client,
            running_app,
            app_state=api_pb2.APP_STATE_UNSPECIFIED,
            app_local_state=local_app_state,
        )

        # Communicate to the parent process
        is_ready.set()
    except asyncio.exceptions.CancelledError:
        # Stopped by parent process
        pass


@dataclasses.dataclass(frozen=True)
class DeployResult:
    """Dataclass representing the result of deploying an app."""

    app_id: str
    app_page_url: str
    app_logs_url: str
    warnings: list[str]


async def _deploy_app(
    app: "modal.app._App",
    name: Optional[str] = None,
    namespace: Any = None,  # mdmd:line-hidden
    client: Optional[_Client] = None,
    environment_name: Optional[str] = None,
    tag: str = "",
) -> DeployResult:
    """Internal function for deploying an App.

    Users should prefer the `modal deploy` CLI or the `App.deploy` method.
    """
    if environment_name is None:
        environment_name = typing.cast(str, config.get("environment"))

    warn_if_passing_namespace(namespace, "modal.runner.deploy_app")

    name = name or app.name or ""
    if not name:
        raise InvalidError(
            "You need to either supply a deployment name or have a name set on the app.\n"
            "\n"
            "Examples:\n"
            'modal.runner.deploy_app(app, name="some_name")\n\n'
            "or\n"
            'app = modal.App("some-name")'
        )
    else:
        check_object_name(name, "App")

    if tag and not is_valid_tag(tag, max_length=50):
        raise InvalidError(
            f"Deployment tag {tag!r} is invalid."
            "\n\nTags may only contain alphanumeric characters, dashes, periods, and underscores, "
            "and must be 50 characters or less"
        )

    if client is None:
        client = await _Client.from_env()

    t0 = time.time()

    # Get git information to track deployment history
    commit_info_task = asyncio.create_task(get_git_commit_info())

    running_app: RunningApp = await _init_local_app_from_name(client, name, environment_name=environment_name)

    async with TaskContext(0) as tc:
        # Start heartbeats loop to keep the client alive
        def heartbeat():
            return _heartbeat(client, running_app.app_id)

        tc.infinite_loop(heartbeat, sleep=HEARTBEAT_INTERVAL)

        try:
            # Create all members
            await _create_all_objects(
                client,
                running_app,
                app._local_state,
                environment_name=environment_name,
                app=app,
            )

            commit_info = None
            try:
                commit_info = await commit_info_task
            except Exception as e:
                logger.debug("Failed to get git commit info", exc_info=e)

            app_url, warnings = await _publish_app(
                client,
                running_app,
                api_pb2.APP_STATE_DEPLOYED,
                app._local_state,
                name=name,
                deployment_tag=tag,
                commit_info=commit_info,
            )
        except Exception as e:
            # Note that AppClientDisconnect only stops the app if it's still initializing, and is a no-op otherwise.
            await _disconnect(client, running_app.app_id, reason=api_pb2.APP_DISCONNECT_REASON_DEPLOYMENT_EXCEPTION)
            raise e

    if output_mgr := _get_output_manager():
        t = time.time() - t0
        output_mgr.print(output_mgr.step_completed(f"App deployed in {t:.3f}s! 🎉"))
        output_mgr.print(f"\nView Deployment: [magenta]{app_url}[/magenta]")
    return DeployResult(
        app_id=running_app.app_id,
        app_page_url=running_app.app_page_url,
        app_logs_url=running_app.app_logs_url,  # type: ignore
        warnings=[warning.message for warning in warnings],
    )


async def _interactive_shell(
    _app: "modal.app._App", cmds: list[str], environment_name: str = "", pty: bool = True, **kwargs: Any
) -> None:
    """Run an interactive shell (like `bash`) within the image for this app.

    This is useful for online debugging and interactive exploration of the
    contents of this image. If `cmd` is optionally provided, it will be run
    instead of the default shell inside this image.

    **Example**

    ```python
    import modal

    app = modal.App(image=modal.Image.debian_slim().apt_install("vim"))
    ```

    You can now run this using

    ```
    modal shell script.py --cmd /bin/bash
    ```

    When calling programmatically, `kwargs` are passed to `Sandbox.create()`.
    """

    client = await _Client.from_env()
    async with _run_app(_app, client=client, environment_name=environment_name):
        sandbox_cmds = cmds if len(cmds) > 0 else ["/bin/bash"]
        sandbox_env = {
            "MODAL_TOKEN_ID": config["token_id"],
            "MODAL_TOKEN_SECRET": config["token_secret"],
            "MODAL_ENVIRONMENT": _get_environment_name(),
        }
        secrets = kwargs.pop("secrets", []) + [_Secret.from_dict(sandbox_env)]

        with enable_output():  # show any image build logs
            sandbox = await _Sandbox._create(
                "sleep",
                "100000",
                app=_app,
                secrets=secrets,
                **kwargs,
            )

        try:
            if pty:
                container_process = await sandbox._exec(
                    *sandbox_cmds, pty_info=get_pty_info(shell=True) if pty else None
                )
                await container_process.attach()
            else:
                container_process = await sandbox._exec(
                    *sandbox_cmds, stdout=StreamType.STDOUT, stderr=StreamType.STDOUT
                )
                await container_process.wait()
        except InteractiveTimeoutError:
            # Check on status of Sandbox. It may have crashed, causing connection failure.
            req = api_pb2.SandboxWaitRequest(sandbox_id=sandbox._object_id, timeout=0)
            resp = await retry_transient_errors(sandbox._client.stub.SandboxWait, req)
            if resp.result.exception:
                raise RemoteError(resp.result.exception)
            else:
                raise


run_app = synchronize_api(_run_app)
serve_update = synchronize_api(_serve_update)
deploy_app = synchronize_api(_deploy_app)
interactive_shell = synchronize_api(_interactive_shell)<|MERGE_RESOLUTION|>--- conflicted
+++ resolved
@@ -129,26 +129,18 @@
     app: Optional["modal.app._App"] = None,
 ) -> None:
     """Create objects that have been defined but not created on the server."""
-<<<<<<< HEAD
     # Set the App's LoadMetadata before resolving objects
     if app:
         app._load_metadata.client = client
         app._load_metadata.environment_name = environment_name
         app._load_metadata.app_id = running_app.app_id
 
-    indexed_objects: dict[str, _Object] = {**functions, **classes}
+    indexed_objects: dict[str, _Object] = {**local_app_state.functions, **local_app_state.classes}
+
     resolver = Resolver()
     # Get the app's LoadMetadata to pass to resolver.load() for all top-level objects
     parent_load_metadata = app._load_metadata if app else None
 
-=======
-    indexed_objects: dict[str, _Object] = {**local_app_state.functions, **local_app_state.classes}
-    resolver = Resolver(
-        client,
-        environment_name=environment_name,
-        app_id=running_app.app_id,
-    )
->>>>>>> 82a4c50f
     with resolver.display():
         # Get current objects, and reset all objects
         tag_to_object_id = {**running_app.function_ids, **running_app.class_ids}
@@ -352,11 +344,7 @@
         local_app_state = app._local_state
         try:
             # Create all members
-<<<<<<< HEAD
-            await _create_all_objects(client, running_app, app._functions, app._classes, environment_name, app=app)
-=======
-            await _create_all_objects(client, running_app, local_app_state, environment_name)
->>>>>>> 82a4c50f
+            await _create_all_objects(client, running_app, local_app_state, environment_name, app=app)
 
             # Publish the app
             await _publish_app(client, running_app, app_state, local_app_state)
