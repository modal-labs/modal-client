--- conflicted
+++ resolved
@@ -203,11 +203,7 @@
         function_ids=running_app.function_ids,
         class_ids=running_app.class_ids,
         definition_ids=definition_ids,
-<<<<<<< HEAD
-        commit_info=commit_info,
         canary=canary,
-=======
->>>>>>> 1b68388c
     )
 
     try:
@@ -555,15 +551,6 @@
             app_url, warnings = await _publish_app(
                 client,
                 running_app,
-<<<<<<< HEAD
-                api_pb2.APP_STATE_DEPLOYED,
-                app._functions,
-                app._classes,
-                name,
-                tag,
-                commit_info,
-                app._canary,
-=======
                 app_state=api_pb2.APP_STATE_DEPLOYED,
                 functions=app._functions,
                 classes=app._classes,
@@ -571,7 +558,7 @@
                 tags=app._tags,
                 deployment_tag=tag,
                 commit_info=commit_info,
->>>>>>> 1b68388c
+                canary=app._canary,
             )
         except Exception as e:
             # Note that AppClientDisconnect only stops the app if it's still initializing, and is a no-op otherwise.
