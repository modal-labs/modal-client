--- conflicted
+++ resolved
@@ -8,10 +8,6 @@
 if TYPE_CHECKING:
     import _typeshed
 
-<<<<<<< HEAD
-
-=======
->>>>>>> 635d1e3a
 import json
 
 from grpclib.exceptions import GRPCError, StreamTerminatedError
@@ -100,7 +96,7 @@
     await file._wait(resp.exec_id)
 
 
-class WatchEvent(enum.Enum):
+class FileWatchEventType(enum.Enum):
     Unknown = "Unknown"
     Access = "Access"
     Create = "Create"
@@ -111,7 +107,7 @@
 @dataclass
 class FileWatchEvent:
     paths: list[str]
-    event: WatchEvent
+    type: FileWatchEventType
 
 
 # The FileIO class is designed to mimic Python's io.FileIO
@@ -214,7 +210,7 @@
     async def _parse_watch_output(self, event: bytes) -> Optional[FileWatchEvent]:
         try:
             event_json = json.loads(event.decode())
-            return FileWatchEvent(event=WatchEvent(event_json["event_type"]), paths=event_json["paths"])
+            return FileWatchEvent(type=FileWatchEventType(event_json["event_type"]), paths=event_json["paths"])
         except Exception:
             # skip invalid events
             return None
@@ -413,32 +409,13 @@
         await self._wait(resp.exec_id)
 
     @classmethod
-<<<<<<< HEAD
-    async def watch(
-        cls, path: str, client: _Client, task_id: str, timeout: Optional[int] = None, recursive: bool = False
-    ) -> AsyncIterator[FileWatchEvent]:
-=======
     async def ls(cls, path: str, client: _Client, task_id: str) -> list[str]:
         """List the contents of the provided directory."""
->>>>>>> 635d1e3a
         self = cls.__new__(cls)
         self._client = client
         self._task_id = task_id
         resp = await self._make_request(
             api_pb2.ContainerFilesystemExecRequest(
-<<<<<<< HEAD
-                file_watch_request=api_pb2.ContainerFileWatchRequest(
-                    path=path,
-                    recursive=recursive,
-                    timeout_secs=timeout,
-                ),
-                task_id=self._task_id,
-            )
-        )
-        asyncio.create_task(self._consume_watch_output(resp.exec_id))
-        async for event in self._stream_watch_output():
-            yield event
-=======
                 file_ls_request=api_pb2.ContainerFileLsRequest(path=path),
                 task_id=task_id,
             )
@@ -476,7 +453,26 @@
             )
         )
         await self._wait(resp.exec_id)
->>>>>>> 635d1e3a
+
+    async def watch(
+        cls, path: str, client: _Client, task_id: str, timeout: Optional[int] = None, recursive: bool = False
+    ) -> AsyncIterator[FileWatchEvent]:
+        self = cls.__new__(cls)
+        self._client = client
+        self._task_id = task_id
+        resp = await self._make_request(
+            api_pb2.ContainerFilesystemExecRequest(
+                file_watch_request=api_pb2.ContainerFileWatchRequest(
+                    path=path,
+                    recursive=recursive,
+                    timeout_secs=timeout,
+                ),
+                task_id=self._task_id,
+            )
+        )
+        asyncio.create_task(self._consume_watch_output(resp.exec_id))
+        async for event in self._stream_watch_output():
+            yield event
 
     async def _close(self) -> None:
         # Buffer is flushed by the runner on close
