--- conflicted
+++ resolved
@@ -44,13 +44,8 @@
 R = typing_extensions.TypeVar("R", covariant=True)
 
 
-<<<<<<< HEAD
-class _PartialFunction(typing.Generic[P, T]):
-    """Intermediate function, produced by @enter, @build, @method, @web_endpoint, or @batched"""
-=======
 class _PartialFunction(typing.Generic[P, R]):
-    """Intermediate function, produced by @method, @web_endpoint, or @batched"""
->>>>>>> dba986c0
+    """Intermediate function, produced by @enter, @build, @method, @web_endpoint or @batched"""
 
     raw_f: Callable[P, R]
     flags: _PartialFunctionFlags
@@ -131,30 +126,8 @@
 PartialFunction = synchronize_api(_PartialFunction)
 
 
-<<<<<<< HEAD
-def _find_partial_methods_for_user_cls(
-    user_cls: Type[Any], flags: _PartialFunctionFlags
-) -> Dict[str, _PartialFunction]:
+def _find_partial_methods_for_user_cls(user_cls: Type[Any], flags: int) -> Dict[str, _PartialFunction]:
     """Grabs all method on a user class, and returns partials. Includes legacy methods."""
-=======
-def _find_partial_methods_for_user_cls(user_cls: Type[Any], flags: int) -> Dict[str, _PartialFunction]:
-    """Grabs all method on a user class"""
-    partial_functions: Dict[str, PartialFunction] = {}
-    for parent_cls in user_cls.mro():
-        if parent_cls is not object:
-            for k, v in parent_cls.__dict__.items():
-                if isinstance(v, PartialFunction):
-                    partial_function = synchronizer._translate_in(v)  # TODO: remove need for?
-                    if partial_function.flags & flags:
-                        partial_functions[k] = partial_function
-
-    return partial_functions
-
-
-def _find_callables_for_cls(user_cls: Type[Any], flags: int) -> Dict[str, Callable[..., Any]]:
-    """Grabs all method on a user class, and returns callables. Includes legacy methods."""
-    functions: Dict[str, Callable] = {}
->>>>>>> dba986c0
 
     # Build up a list of legacy attributes to check
     check_attrs: List[str] = []
