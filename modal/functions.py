# Copyright Modal Labs 2023
import asyncio
import inspect
import os
import pickle
import time
import warnings
from contextvars import ContextVar
from dataclasses import dataclass
from datetime import date
from pathlib import PurePosixPath
from typing import (
    TYPE_CHECKING,
    Any,
    AsyncGenerator,
    AsyncIterable,
    AsyncIterator,
    Awaitable,
    Callable,
    Collection,
    Dict,
    Iterable,
    List,
    Literal,
    Optional,
    Sequence,
    Set,
    Tuple,
    Type,
    Union,
)

from aiostream import pipe, stream
from google.protobuf.message import Message
from grpclib import GRPCError, Status
from grpclib.exceptions import StreamTerminatedError
from synchronicity.exceptions import UserCodeException

from modal import _pty, is_local
from modal_proto import api_pb2
from modal_utils.async_utils import (
    queue_batch_iterator,
    synchronize_api,
    synchronizer,
    warn_if_generator_is_not_consumed,
)
from modal_utils.grpc_utils import RETRYABLE_GRPC_STATUS_CODES, retry_transient_errors, unary_stream

from ._blob_utils import (
    BLOB_MAX_PARALLELISM,
    MAX_OBJECT_SIZE_BYTES,
    blob_download,
    blob_upload,
)
from ._function_utils import FunctionInfo, get_referred_objects, is_async
from ._location import parse_cloud_provider
from ._mount_utils import validate_mount_points
from ._output import OutputManager
from ._resolver import Resolver
from ._serialization import deserialize, deserialize_data_format, serialize
from ._traceback import append_modal_tb
from .call_graph import InputInfo, _reconstruct_call_graph
from .client import _Client
from .config import config, logger
from .exception import (
    ExecutionError,
    FunctionTimeoutError,
    InvalidError,
    NotFoundError,
    RemoteError,
    deprecation_error,
    deprecation_warning,
)
from .gpu import GPU_T, parse_gpu_config
from .image import _Image
from .mount import _get_client_mount, _Mount, _MountCache
from .network_file_system import _NetworkFileSystem, network_file_system_mount_protos
from .object import Object, _get_environment_name, _Object, live_method, live_method_gen
from .proxy import _Proxy
from .retries import Retries
from .schedule import Schedule
from .secret import _Secret
from .volume import _Volume

OUTPUTS_TIMEOUT = 55  # seconds
ATTEMPT_TIMEOUT_GRACE_PERIOD = 5  # seconds


if TYPE_CHECKING:
    import modal.stub


def exc_with_hints(exc: BaseException):
    """mdmd:hidden"""
    if isinstance(exc, ImportError) and exc.msg == "attempted relative import with no known parent package":
        exc.msg += """\n
HINT: For relative imports to work, you might need to run your modal app as a module. Try:
- `python -m my_pkg.my_app` instead of `python my_pkg/my_app.py`
- `modal deploy my_pkg.my_app` instead of `modal deploy my_pkg/my_app.py`
"""
    elif isinstance(
        exc, RuntimeError
    ) and "CUDA error: no kernel image is available for execution on the device" in str(exc):
        msg = (
            exc.args[0]
            + """\n
HINT: This error usually indicates an outdated CUDA version. Older versions of torch (<=1.12)
come with CUDA 10.2 by default. If pinning to an older torch version, you can specify a CUDA version
manually, for example:
-  image.pip_install("torch==1.12.1+cu116", find_links="https://download.pytorch.org/whl/torch_stable.html")
"""
        )
        exc.args = (msg,)

    return exc


async def _process_result(result: api_pb2.GenericResult, data_format: int, stub, client=None):
    if result.WhichOneof("data_oneof") == "data_blob_id":
        data = await blob_download(result.data_blob_id, stub)
    else:
        data = result.data

    if result.status == api_pb2.GenericResult.GENERIC_STATUS_TIMEOUT:
        raise FunctionTimeoutError(result.exception)
    elif result.status != api_pb2.GenericResult.GENERIC_STATUS_SUCCESS:
        if data:
            try:
                exc = deserialize(data, client)
            except Exception as deser_exc:
                raise ExecutionError(
                    "Could not deserialize remote exception due to local error:\n"
                    + f"{deser_exc}\n"
                    + "This can happen if your local environment does not have the remote exception definitions.\n"
                    + "Here is the remote traceback:\n"
                    + f"{result.traceback}"
                )
            if not isinstance(exc, BaseException):
                raise ExecutionError(f"Got remote exception of incorrect type {type(exc)}")

            if result.serialized_tb:
                try:
                    tb_dict = deserialize(result.serialized_tb, client)
                    line_cache = deserialize(result.tb_line_cache, client)
                    append_modal_tb(exc, tb_dict, line_cache)
                except Exception:
                    pass
            uc_exc = UserCodeException(exc_with_hints(exc))
            raise uc_exc
        raise RemoteError(result.exception)

    try:
        return deserialize_data_format(data, data_format, client)
    except ModuleNotFoundError as deser_exc:
        raise ExecutionError(
            "Could not deserialize result due to error:\n"
            + f"{deser_exc}\n"
            + "This can happen if your local environment does not have a module that was used to construct the result. \n"
        )


async def _create_input(args, kwargs, client, idx=None) -> api_pb2.FunctionPutInputsItem:
    """Serialize function arguments and create a FunctionInput protobuf,
    uploading to blob storage if needed.
    """

    args_serialized = serialize((args, kwargs))

    if len(args_serialized) > MAX_OBJECT_SIZE_BYTES:
        args_blob_id = await blob_upload(args_serialized, client.stub)

        return api_pb2.FunctionPutInputsItem(
            input=api_pb2.FunctionInput(args_blob_id=args_blob_id, data_format=api_pb2.DATA_FORMAT_PICKLE),
            idx=idx,
        )
    else:
        return api_pb2.FunctionPutInputsItem(
            input=api_pb2.FunctionInput(args=args_serialized, data_format=api_pb2.DATA_FORMAT_PICKLE),
            idx=idx,
        )


async def _stream_function_call_data(
    client, function_call_id: str, variant: Literal["data_in", "data_out"]
) -> AsyncIterator[Any]:
    """Read from the `data_in` or `data_out` stream of a function call."""
    last_index = 0
    retries_remaining = 10

    if variant == "data_in":
        stub_fn = client.stub.FunctionCallGetDataIn
    elif variant == "data_out":
        stub_fn = client.stub.FunctionCallGetDataOut
    else:
        raise ValueError(f"Invalid variant {variant}")

    while True:
        req = api_pb2.FunctionCallGetDataRequest(function_call_id=function_call_id, last_index=last_index)
        try:
            async for chunk in unary_stream(stub_fn, req):
                if chunk.index <= last_index:
                    continue
                last_index = chunk.index
                if chunk.data_blob_id:
                    message_bytes = await blob_download(chunk.data_blob_id, client.stub)
                else:
                    message_bytes = chunk.data
                message = deserialize_data_format(message_bytes, chunk.data_format, client)
                yield message
        except (GRPCError, StreamTerminatedError) as exc:
            if retries_remaining > 0:
                retries_remaining -= 1
                if isinstance(exc, GRPCError):
                    if exc.status in RETRYABLE_GRPC_STATUS_CODES:
                        await asyncio.sleep(1.0)
                        continue
                elif isinstance(exc, StreamTerminatedError):
                    continue
            raise


@dataclass
class _OutputValue:
    # box class for distinguishing None results from non-existing/None markers
    value: Any


class _Invocation:
    """Internal client representation of a single-input call to a Modal Function or Generator"""

    def __init__(self, stub, function_call_id, client=None):
        self.stub = stub
        self.client = client  # Used by the deserializer.
        self.function_call_id = function_call_id  # TODO: remove and use only input_id

    @staticmethod
    async def create(function_id: str, args, kwargs, client: _Client):
        request = api_pb2.FunctionMapRequest(
            function_id=function_id,
            parent_input_id=current_input_id(),
            function_call_type=api_pb2.FUNCTION_CALL_TYPE_UNARY,
        )
        response = await retry_transient_errors(client.stub.FunctionMap, request)

        function_call_id = response.function_call_id

        item = await _create_input(args, kwargs, client)
        request_put = api_pb2.FunctionPutInputsRequest(
            function_id=function_id, inputs=[item], function_call_id=function_call_id
        )
        inputs_response: api_pb2.FunctionPutInputsResponse = await retry_transient_errors(
            client.stub.FunctionPutInputs,
            request_put,
        )
        processed_inputs = inputs_response.inputs
        if not processed_inputs:
            raise Exception("Could not create function call - the input queue seems to be full")
        return _Invocation(client.stub, function_call_id, client)

    async def pop_function_call_outputs(
        self, timeout: Optional[float], clear_on_success: bool
    ) -> AsyncIterator[api_pb2.FunctionGetOutputsItem]:
        t0 = time.time()
        if timeout is None:
            backend_timeout = OUTPUTS_TIMEOUT
        else:
            backend_timeout = min(OUTPUTS_TIMEOUT, timeout)  # refresh backend call every 55s

        while True:
            # always execute at least one poll for results, regardless if timeout is 0
            request = api_pb2.FunctionGetOutputsRequest(
                function_call_id=self.function_call_id,
                timeout=backend_timeout,
                last_entry_id="0-0",
                clear_on_success=clear_on_success,
            )
            response: api_pb2.FunctionGetOutputsResponse = await retry_transient_errors(
                self.stub.FunctionGetOutputs,
                request,
                attempt_timeout=backend_timeout + ATTEMPT_TIMEOUT_GRACE_PERIOD,
            )
            if len(response.outputs) > 0:
                for item in response.outputs:
                    yield item
                return

            if timeout is not None:
                # update timeout in retry loop
                backend_timeout = min(OUTPUTS_TIMEOUT, t0 + timeout - time.time())
                if backend_timeout < 0:
                    break

    async def run_function(self):
        # waits indefinitely for a single result for the function, and clear the outputs buffer after
        item: api_pb2.FunctionGetOutputsItem = (
            await stream.list(self.pop_function_call_outputs(timeout=None, clear_on_success=True))
        )[0]
        assert not item.result.gen_status
        return await _process_result(item.result, item.data_format, self.stub, self.client)

    async def poll_function(self, timeout: Optional[float] = None):
        """Waits up to timeout for a result from a function.

        If timeout is `None`, waits indefinitely. This function is not
        cancellation-safe.
        """
        items: List[api_pb2.FunctionGetOutputsItem] = await stream.list(
            self.pop_function_call_outputs(timeout=timeout, clear_on_success=False)
        )

        if len(items) == 0:
            raise TimeoutError()

        return await _process_result(items[0].result, items[0].data_format, self.stub, self.client)

    async def run_generator(self):
        data_stream = _stream_function_call_data(self.client, self.function_call_id, variant="data_out")
        combined_stream = stream.merge(data_stream, stream.call(self.run_function))

        items_received = 0
        items_total: Union[int, None] = None  # populated when self.run_function() completes
        async with combined_stream.stream() as streamer:
            async for item in streamer:
                if isinstance(item, api_pb2.GeneratorDone):
                    items_total = item.items_total
                else:
                    yield item
                    items_received += 1
                if items_received == items_total:
                    break


MAP_INVOCATION_CHUNK_SIZE = 49


async def _map_invocation(
    function_id: str,
    input_stream: AsyncIterable[Any],
    kwargs: Dict[str, Any],
    client: _Client,
    order_outputs: bool,
    return_exceptions: bool,
    count_update_callback: Optional[Callable[[int, int], None]],
):
    request = api_pb2.FunctionMapRequest(
        function_id=function_id,
        parent_input_id=current_input_id(),
        function_call_type=api_pb2.FUNCTION_CALL_TYPE_MAP,
        return_exceptions=return_exceptions,
    )
    response = await retry_transient_errors(client.stub.FunctionMap, request)

    function_call_id = response.function_call_id

    have_all_inputs = False
    num_inputs = 0
    num_outputs = 0
    pending_outputs: Dict[str, int] = {}  # Map input_id -> next expected gen_index value
    completed_outputs: Set[str] = set()  # Set of input_ids whose outputs are complete (expecting no more values)

    input_queue: asyncio.Queue = asyncio.Queue()

    async def create_input(arg):
        nonlocal num_inputs
        idx = num_inputs
        num_inputs += 1
        item = await _create_input(arg, kwargs, client, idx=idx)
        return item

    async def drain_input_generator():
        # Parallelize uploading blobs
        proto_input_stream = input_stream | pipe.map(create_input, ordered=True, task_limit=BLOB_MAX_PARALLELISM)
        async with proto_input_stream.stream() as streamer:
            async for item in streamer:
                await input_queue.put(item)

        # close queue iterator
        await input_queue.put(None)
        yield

    async def pump_inputs():
        nonlocal have_all_inputs
        async for items in queue_batch_iterator(input_queue, MAP_INVOCATION_CHUNK_SIZE):
            request = api_pb2.FunctionPutInputsRequest(
                function_id=function_id, inputs=items, function_call_id=function_call_id
            )
            logger.debug(
                f"Pushing {len(items)} inputs to server. Num queued inputs awaiting push is {input_queue.qsize()}."
            )
            resp = await retry_transient_errors(
                client.stub.FunctionPutInputs,
                request,
                max_retries=None,
                max_delay=10,
                additional_status_codes=[Status.RESOURCE_EXHAUSTED],
            )
            for item in resp.inputs:
                pending_outputs.setdefault(item.input_id, 0)
            logger.debug(
                f"Successfully pushed {len(items)} inputs to server. Num queued inputs awaiting push is {input_queue.qsize()}."
            )

        have_all_inputs = True
        yield

    async def get_all_outputs():
        nonlocal num_inputs, num_outputs, have_all_inputs
        last_entry_id = "0-0"
        while not have_all_inputs or len(pending_outputs) > len(completed_outputs):
            request = api_pb2.FunctionGetOutputsRequest(
                function_call_id=function_call_id,
                timeout=OUTPUTS_TIMEOUT,
                last_entry_id=last_entry_id,
                clear_on_success=False,
            )
            response = await retry_transient_errors(
                client.stub.FunctionGetOutputs,
                request,
                max_retries=20,
                attempt_timeout=OUTPUTS_TIMEOUT + ATTEMPT_TIMEOUT_GRACE_PERIOD,
            )

            if len(response.outputs) == 0:
                continue

            last_entry_id = response.last_entry_id
            for item in response.outputs:
                pending_outputs.setdefault(item.input_id, 0)
                if item.input_id in completed_outputs:
                    # If this input is already completed, it means the output has already been
                    # processed and was received again due to a duplicate.
                    continue
                completed_outputs.add(item.input_id)
                num_outputs += 1
                yield item

    async def get_all_outputs_and_clean_up():
        try:
            async for item in get_all_outputs():
                yield item
        finally:
            # "ack" that we have all outputs we are interested in and let backend clear results
            request = api_pb2.FunctionGetOutputsRequest(
                function_call_id=function_call_id,
                timeout=0,
                last_entry_id="0-0",
                clear_on_success=True,
            )
            await retry_transient_errors(client.stub.FunctionGetOutputs, request)

    async def fetch_output(item: api_pb2.FunctionGetOutputsItem):
        try:
            output = await _process_result(item.result, item.data_format, client.stub, client)
        except Exception as e:
            if return_exceptions:
                output = e
            else:
                raise e
        return (item.idx, output)

    async def poll_outputs():
        outputs = stream.iterate(get_all_outputs_and_clean_up())
        outputs_fetched = outputs | pipe.map(fetch_output, ordered=True, task_limit=BLOB_MAX_PARALLELISM)

        # map to store out-of-order outputs received
        received_outputs = {}
        output_idx = 0

        async with outputs_fetched.stream() as streamer:
            async for idx, output in streamer:
                if count_update_callback is not None:
                    count_update_callback(num_outputs, num_inputs)
                if not order_outputs:
                    yield _OutputValue(output)
                else:
                    # hold on to outputs for function maps, so we can reorder them correctly.
                    received_outputs[idx] = output
                    while output_idx in received_outputs:
                        output = received_outputs.pop(output_idx)
                        yield _OutputValue(output)
                        output_idx += 1

        assert len(received_outputs) == 0

    response_gen = stream.merge(drain_input_generator(), pump_inputs(), poll_outputs())

    async with response_gen.stream() as streamer:
        async for response in streamer:
            if response is not None:
                yield response.value


# Wrapper type for api_pb2.FunctionStats
@dataclass(frozen=True)
class FunctionStats:
    """Simple data structure storing stats for a running function."""

    backlog: int
    num_active_runners: int
    num_total_runners: int


def _parse_retries(
    retries: Optional[Union[int, Retries]],
    raw_f: Optional[Callable] = None,
) -> Optional[api_pb2.FunctionRetryPolicy]:
    if isinstance(retries, int):
        return Retries(
            max_retries=retries,
            initial_delay=1.0,
            backoff_coefficient=1.0,
        )._to_proto()
    elif isinstance(retries, Retries):
        return retries._to_proto()
    elif retries is None:
        return None
    else:
        err_object = f"Function {raw_f}" if raw_f else "Function"
        raise InvalidError(
            f"{err_object} retries must be an integer or instance of modal.Retries. Found: {type(retries)}"
        )


def _validate_volumes(
    volumes: Dict[Union[str, PurePosixPath], _Volume]
) -> List[Tuple[str, Union[_Volume, _NetworkFileSystem]]]:
    if not isinstance(volumes, dict):
        raise InvalidError("volumes must be a dict[str, Volume] where the keys are paths")

    validated_volumes = validate_mount_points("Volume", volumes)
    # We don't support mounting a volume in more than one location
    volume_to_paths: Dict[_Volume, List[str]] = {}
    for path, volume in validated_volumes:
        volume_to_paths.setdefault(volume, []).append(path)
    for paths in volume_to_paths.values():
        if len(paths) > 1:
            conflicting = ", ".join(paths)
            raise InvalidError(
                f"The same Volume cannot be mounted in multiple locations for the same function: {conflicting}"
            )

    return validated_volumes


@dataclass
class FunctionEnv:
    """
    Stores information about the function environment. This is used for `modal shell` to support
    running shells in the same environment as a user-defined function.
    """

    image: Optional[_Image]
    mounts: Sequence[_Mount]
    secrets: Sequence[_Secret]
    network_file_systems: Dict[Union[str, PurePosixPath], _NetworkFileSystem]
    gpu: GPU_T
    cloud: Optional[str]
    cpu: Optional[float]
    memory: Optional[int]


class _Function(_Object, type_prefix="fu"):
    """Functions are the basic units of serverless execution on Modal.

    Generally, you will not construct a `Function` directly. Instead, use the
    `@stub.function()` decorator on the `Stub` object for your application.
    """

    # TODO: more type annotations
    _info: FunctionInfo
    _all_mounts: Collection[_Mount]
    _stub: "modal.stub._Stub"
    _obj: Any
    _web_url: Optional[str]
    _is_remote_cls_method: bool = False  # TODO(erikbern): deprecated
    _function_name: Optional[str]
    _is_method: bool
    _env: FunctionEnv

    @staticmethod
    def from_args(
        info: FunctionInfo,
        stub,
        image=None,
        secret: Optional[_Secret] = None,
        secrets: Collection[_Secret] = (),
        schedule: Optional[Schedule] = None,
        is_generator=False,
        gpu: GPU_T = None,
        # TODO: maybe break this out into a separate decorator for notebooks.
        mounts: Collection[_Mount] = (),
        network_file_systems: Dict[Union[str, os.PathLike], _NetworkFileSystem] = {},
        allow_cross_region_volumes: bool = False,
        volumes: Dict[Union[str, os.PathLike], _Volume] = {},
        webhook_config: Optional[api_pb2.WebhookConfig] = None,
        memory: Optional[int] = None,
        proxy: Optional[_Proxy] = None,
        retries: Optional[Union[int, Retries]] = None,
        timeout: Optional[int] = None,
        concurrency_limit: Optional[int] = None,
        allow_concurrent_inputs: Optional[int] = None,
        container_idle_timeout: Optional[int] = None,
        cpu: Optional[float] = None,
        keep_warm: Optional[int] = None,
        interactive: bool = False,
        cloud: Optional[str] = None,
        is_builder_function: bool = False,
        cls: Optional[type] = None,
        is_auto_snapshot: bool = False,
        checkpointing_enabled: bool = False,
        allow_background_volume_commits: bool = False,
        block_network: bool = False,
        max_inputs: Optional[int] = True,
    ) -> None:
        """mdmd:hidden"""
        tag = info.get_tag()

        raw_f = info.raw_f
        assert callable(raw_f)
        if schedule is not None:
            if not info.is_nullary():
                raise InvalidError(
                    f"Function {raw_f} has a schedule, so it needs to support being called with no arguments"
                )

        # TODO: remove when MOD-2043 is addressed and async debugging works.
        if interactive and is_async(info.raw_f):
            raise InvalidError("Interactive mode not supported for async functions")
        elif interactive and is_generator:
            raise InvalidError("Interactive mode not supported for generator functions")

<<<<<<< HEAD
        mount_cache = stub._mount_cache if stub else _MountCache()
        explicit_mounts = mount_cache.get_many(mounts)

        if is_local():
            entrypoint_mounts = mount_cache.get_many(info.get_entrypoint_mount())
            all_mounts = [
                _get_client_mount(),
                *explicit_mounts,
                *entrypoint_mounts,
            ]

            if config.get("automount"):
                automounts = mount_cache.get_many(info.get_auto_mounts())
                all_mounts += automounts
=======
        if secret is not None:
            deprecation_warning(
                date(2024, 1, 31),
                "The singular `secret` parameter is deprecated. Pass a list to `secrets` instead.",
            )
            secrets = [secret, *secrets]

        all_mounts = [
            _get_client_mount(),  # client
            *mounts,  # explicit mounts
        ]
        # TODO (elias): Clean up mount logic, this is quite messy:
        if stub:
            all_mounts.extend(stub._get_deduplicated_function_mounts(info.get_mounts()))  # implicit mounts
>>>>>>> 885744e1
        else:
            # skip any mount introspection/logic inside containers, since the function
            # should already be hydrated
            # TODO: maybe the entire constructor should be exited early if not local?
            all_mounts = []

        retry_policy = _parse_retries(retries, raw_f)

        gpu_config = parse_gpu_config(gpu)

        if proxy:
            # HACK: remove this once we stop using ssh tunnels for this.
            if image:
                image = image.apt_install("autossh")

        function_env = FunctionEnv(
            mounts=all_mounts,
            secrets=secrets,
            gpu=gpu,
            network_file_systems=network_file_systems,
            image=image,
            cloud=cloud,
            cpu=cpu,
            memory=memory,
        )

        if cls and not is_auto_snapshot:
            # Needed to avoid circular imports
            from .partial_function import _find_callables_for_cls, _PartialFunctionFlags

            build_functions = list(_find_callables_for_cls(info.cls, _PartialFunctionFlags.BUILD).values())
            for build_function in build_functions:
                snapshot_info = FunctionInfo(build_function, cls=info.cls)
                snapshot_function = _Function.from_args(
                    snapshot_info,
                    stub=None,
                    image=image,
                    secrets=secrets,
                    gpu=gpu,
                    mounts=mounts,
                    network_file_systems=network_file_systems,
                    volumes=volumes,
                    memory=memory,
                    timeout=86400,  # TODO: make this an argument to `@build()`
                    cpu=cpu,
                    is_builder_function=True,
                    is_auto_snapshot=True,
                )
                image = image.extend(build_function=snapshot_function, force_build=image.force_build)

        if interactive and concurrency_limit and concurrency_limit > 1:
            warnings.warn(
                "Interactive functions require `concurrency_limit=1`. The concurrency limit will be overridden."
            )
            concurrency_limit = 1

        if keep_warm is not None:
            assert isinstance(keep_warm, int)

        if not cloud and not is_builder_function:
            cloud = config.get("default_cloud")
        if cloud:
            cloud_provider = parse_cloud_provider(cloud)
        else:
            cloud_provider = None

        if is_generator and webhook_config:
            if webhook_config.type == api_pb2.WEBHOOK_TYPE_FUNCTION:
                raise InvalidError(
                    """Webhooks cannot be generators. If you want a streaming response, see https://modal.com/docs/guide/streaming-endpoints
                    """
                )
            else:
                raise InvalidError("Webhooks cannot be generators")

        # Validate volumes
        validated_volumes = _validate_volumes(volumes)

        # Validate NFS
        if not isinstance(network_file_systems, dict):
            raise InvalidError("network_file_systems must be a dict[str, NetworkFileSystem] where the keys are paths")
        validated_network_file_systems = validate_mount_points("Network file system", network_file_systems)

        # Validate image
        if image is not None and not isinstance(image, _Image):
            raise InvalidError(f"Expected modal.Image object. Got {type(image)}.")

        def _deps(only_explicit_mounts=False) -> List[_Object]:
            deps: List[_Object] = list(secrets)
            if only_explicit_mounts:
                # TODO: this is a bit hacky, but all_mounts may differ in the container vs locally
                # We don't want the function dependencies to change, so we have this way to force it to
                # only include its declared dependencies.
                # Only objects that need interaction within a user's container actually need to be
                # included when only_explicit_mounts=True, so omitting auto mounts here
                # wouldn't be a problem as long as Mounts are "passive" and only loaded by the
                # worker runtime
                deps += list(explicit_mounts)
            else:
                deps += list(all_mounts)
            if proxy:
                deps.append(proxy)
            if image:
                deps.append(image)
            for _, nfs in validated_network_file_systems:
                deps.append(nfs)
            for _, vol in validated_volumes:
                deps.append(vol)

            # Add implicit dependencies from the function's code
            objs: list[Object] = get_referred_objects(info.raw_f)
            _objs: list[_Object] = synchronizer._translate_in(objs)
            deps += _objs
            return deps

        async def _preload(provider: _Function, resolver: Resolver, existing_object_id: Optional[str]):
            if is_generator:
                function_type = api_pb2.Function.FUNCTION_TYPE_GENERATOR
            else:
                function_type = api_pb2.Function.FUNCTION_TYPE_FUNCTION

            req = api_pb2.FunctionPrecreateRequest(
                app_id=resolver.app_id,
                function_name=info.function_name,
                function_type=function_type,
                webhook_config=webhook_config,
                existing_function_id=existing_object_id,
            )
            response = await retry_transient_errors(resolver.client.stub.FunctionPrecreate, req)
            # Update the precreated function handle (todo: hack until we merge providers/handles)
            provider._hydrate(response.function_id, resolver.client, response.handle_metadata)

        async def _load(provider: _Function, resolver: Resolver, existing_object_id: Optional[str]):
            status_row = resolver.add_status_row()
            status_row.message(f"Creating {tag}...")

            if is_generator:
                function_type = api_pb2.Function.FUNCTION_TYPE_GENERATOR
            else:
                function_type = api_pb2.Function.FUNCTION_TYPE_FUNCTION

            if cpu is not None and cpu < 0.25:
                raise InvalidError(f"Invalid fractional CPU value {cpu}. Cannot have less than 0.25 CPU resources.")
            milli_cpu = int(1000 * cpu) if cpu is not None else None

            timeout_secs = timeout
            if resolver.shell and not is_builder_function:
                timeout_secs = 86400
                pty_info = _pty.get_pty_info(shell=True)
            elif interactive:
                assert not is_builder_function, "builder functions do not support interactive usage"
                pty_info = _pty.get_pty_info(shell=False)
            else:
                pty_info = None

            if info.is_serialized():
                # Use cloudpickle. Used when working w/ Jupyter notebooks.
                # serialize at _load time, not function decoration time
                # otherwise we can't capture a surrounding class for lifetime methods etc.
                function_serialized = info.serialized_function()
                class_serialized = serialize(cls) if cls is not None else None

                # Ensure that large data in global variables does not blow up the gRPC payload,
                # which has maximum size 100 MiB. We set the limit lower for performance reasons.
                if len(function_serialized) > 16 << 20:  # 16 MiB
                    raise InvalidError(
                        f"Function {info.raw_f} has size {len(function_serialized)} bytes when packaged. "
                        "This is larger than the maximum limit of 16 MiB. "
                        "Try reducing the size of the closure by using parameters or mounts, not large global variables."
                    )
                elif len(function_serialized) > 256 << 10:  # 256 KiB
                    warnings.warn(
                        f"Function {info.raw_f} has size {len(function_serialized)} bytes when packaged. "
                        "This is larger than the recommended limit of 256 KiB. "
                        "Try reducing the size of the closure by using parameters or mounts, not large global variables."
                    )
            else:
                function_serialized = None
                class_serialized = None

            stub_name = ""
            if stub and stub.name:
                stub_name = stub.name

            # Relies on dicts being ordered (true as of Python 3.6).
            volume_mounts = [
                api_pb2.VolumeMount(
                    mount_path=path,
                    volume_id=volume.object_id,
                    allow_background_commits=allow_background_volume_commits,
                )
                for path, volume in validated_volumes
            ]
            # Create function remotely
            function_definition = api_pb2.Function(
                module_name=info.module_name,
                function_name=info.function_name,
                mount_ids=[mount.object_id for mount in all_mounts],
                secret_ids=[secret.object_id for secret in secrets],
                image_id=(image.object_id if image else None),
                definition_type=info.definition_type,
                function_serialized=function_serialized,
                class_serialized=class_serialized,
                function_type=function_type,
                resources=api_pb2.Resources(milli_cpu=milli_cpu, gpu_config=gpu_config, memory_mb=memory),
                webhook_config=webhook_config,
                shared_volume_mounts=network_file_system_mount_protos(
                    validated_network_file_systems, allow_cross_region_volumes
                ),
                volume_mounts=volume_mounts,
                proxy_id=(proxy.object_id if proxy else None),
                retry_policy=retry_policy,
                timeout_secs=timeout_secs,
                task_idle_timeout_secs=container_idle_timeout,
                concurrency_limit=concurrency_limit,
                pty_info=pty_info,
                cloud_provider=cloud_provider,
                warm_pool_size=keep_warm,
                runtime=config.get("function_runtime"),
                runtime_debug=config.get("function_runtime_debug"),
                stub_name=stub_name,
                is_builder_function=is_builder_function,
                allow_concurrent_inputs=allow_concurrent_inputs,
                worker_id=config.get("worker_id"),
                is_auto_snapshot=is_auto_snapshot,
                is_method=bool(cls),
                checkpointing_enabled=checkpointing_enabled,
                is_checkpointing_function=False,
                object_dependencies=[
                    api_pb2.ObjectDependency(object_id=dep.object_id) for dep in _deps(only_explicit_mounts=True)
                ],
                block_network=block_network,
                max_inputs=max_inputs,
            )
            request = api_pb2.FunctionCreateRequest(
                app_id=resolver.app_id,
                function=function_definition,
                schedule=schedule.proto_message if schedule is not None else None,
                existing_function_id=existing_object_id,
            )
            try:
                response: api_pb2.FunctionCreateResponse = await retry_transient_errors(
                    resolver.client.stub.FunctionCreate, request
                )
            except GRPCError as exc:
                if exc.status == Status.INVALID_ARGUMENT:
                    raise InvalidError(exc.message)
                if exc.status == Status.FAILED_PRECONDITION:
                    raise InvalidError(exc.message)
                if "Received :status = '413'" in exc.message:
                    raise InvalidError(f"Function {raw_f} is too large to deploy.")
                raise

            if response.function.web_url:
                # Ensure terms used here match terms used in modal.com/docs/guide/webhook-urls doc.
                if response.function.web_url_info.truncated:
                    suffix = " [grey70](label truncated)[/grey70]"
                elif response.function.web_url_info.has_unique_hash:
                    suffix = " [grey70](label includes conflict-avoidance hash)[/grey70]"
                elif response.function.web_url_info.label_stolen:
                    suffix = " [grey70](label stolen)[/grey70]"
                else:
                    suffix = ""
                # TODO: this is only printed when we're showing progress. Maybe move this somewhere else.
                status_row.finish(f"Created {tag} => [magenta underline]{response.web_url}[/magenta underline]{suffix}")

                # Print custom domain in terminal
                for custom_domain in response.function.custom_domain_info:
                    custom_domain_status_row = resolver.add_status_row()
                    custom_domain_status_row.finish(
                        f"Custom domain for {tag} => [magenta underline]{custom_domain.url}[/magenta underline]{suffix}"
                    )

            else:
                status_row.finish(f"Created {tag}.")

            provider._hydrate(response.function_id, resolver.client, response.handle_metadata)

        rep = f"Function({tag})"
        obj = _Function._from_loader(_load, rep, preload=_preload, deps=_deps)

        obj._raw_f = raw_f
        obj._info = info
        obj._tag = tag
        obj._all_mounts = all_mounts  # needed for modal.serve file watching
        obj._stub = stub  # needed for CLI right now
        obj._obj = None
        obj._is_generator = is_generator
        obj._is_method = bool(cls)
        obj._env = function_env  # needed for modal shell

        # Used to check whether we should rebuild an image using run_function
        # Plaintext source and arg definition for the function, so it's part of the image
        # hash. We can't use the cloudpickle hash because it's not very stable.
        obj._build_args = dict(  # See get_build_def
            secrets=repr(secrets),
            gpu_config=repr(gpu_config),
            mounts=repr(mounts),
            network_file_systems=repr(network_file_systems),
        )

        return obj

    def from_parametrized(
        self,
        obj,
        from_other_workspace: bool,
        options: Optional[api_pb2.FunctionOptions],
        args: Iterable[Any],
        kwargs: Dict[str, Any],
    ) -> "_Function":
        async def _load(provider: _Function, resolver: Resolver, existing_object_id: Optional[str]):
            if not self.is_hydrated:
                raise ExecutionError(
                    "Base function in class has not been hydrated. This might happen if an object is"
                    " defined on a different stub, or if it's on the same stub but it didn't get"
                    " created because it wasn't defined in global scope."
                )
            serialized_params = pickle.dumps((args, kwargs))  # TODO(erikbern): use modal._serialization?
            req = api_pb2.FunctionBindParamsRequest(
                function_id=self._object_id,
                serialized_params=serialized_params,
                function_options=options,
                environment_name=_get_environment_name(None, resolver),
            )
            response = await retry_transient_errors(self._client.stub.FunctionBindParams, req)
            provider._hydrate(response.bound_function_id, self._client, response.handle_metadata)

        provider = _Function._from_loader(_load, "Function(parametrized)", hydrate_lazily=True)
        if len(args) + len(kwargs) == 0 and not from_other_workspace and self.is_hydrated:
            # Edge case that lets us hydrate all objects right away
            provider._hydrate_from_other(self)
        provider._is_remote_cls_method = True  # TODO(erikbern): deprecated
        provider._info = self._info
        provider._obj = obj
        provider._is_generator = self._is_generator
        provider._is_method = True

        return provider

    @classmethod
    def from_name(
        cls: Type["_Function"],
        app_name: str,
        tag: Optional[str] = None,
        namespace=api_pb2.DEPLOYMENT_NAMESPACE_WORKSPACE,
        environment_name: Optional[str] = None,
    ) -> "_Function":
        """Retrieve a function with a given name and tag.

        ```python
        other_function = modal.Function.from_name("other-app", "function")
        ```
        """

        async def _load_remote(obj: _Object, resolver: Resolver, existing_object_id: Optional[str]):
            request = api_pb2.FunctionGetRequest(
                app_name=app_name,
                object_tag=tag,
                namespace=namespace,
                environment_name=_get_environment_name(environment_name, resolver),
            )
            try:
                response = await retry_transient_errors(resolver.client.stub.FunctionGet, request)
            except GRPCError as exc:
                if exc.status == Status.NOT_FOUND:
                    raise NotFoundError(exc.message)
                else:
                    raise

            obj._hydrate(response.function_id, resolver.client, response.handle_metadata)

        rep = f"Ref({app_name})"
        return cls._from_loader(_load_remote, rep, is_another_app=True)

    @staticmethod
    async def lookup(
        app_name: str,
        tag: Optional[str] = None,
        namespace=api_pb2.DEPLOYMENT_NAMESPACE_WORKSPACE,
        client: Optional[_Client] = None,
        environment_name: Optional[str] = None,
    ) -> "_Function":
        """Lookup a function with a given name and tag.

        ```python
        other_function = modal.Function.lookup("other-app", "function")
        ```
        """
        obj = _Function.from_name(app_name, tag, namespace=namespace, environment_name=environment_name)
        if client is None:
            client = await _Client.from_env()
        resolver = Resolver(client=client)
        await resolver.load(obj)
        return obj

    @property
    def tag(self):
        """mdmd:hidden"""
        return self._tag

    @property
    def stub(self) -> "modal.stub._Stub":
        return self._stub

    @property
    def info(self) -> FunctionInfo:
        return self._info

    @property
    def env(self) -> FunctionEnv:
        return self._env

    def get_build_def(self) -> str:
        """mdmd:hidden"""
        return f"{inspect.getsource(self._raw_f)}\n{repr(self._build_args)}"

    # Live handle methods

    def _initialize_from_empty(self):
        # Overridden concrete implementation of base class method
        self._progress = None
        self._is_generator = None
        self._web_url = None
        self._output_mgr: Optional[OutputManager] = None
        self._mute_cancellation = (
            False  # set when a user terminates the app intentionally, to prevent useless traceback spam
        )
        self._function_name = None
        self._info = None

    def _hydrate_metadata(self, metadata: Message):
        # Overridden concrete implementation of base class method
        assert isinstance(metadata, (api_pb2.Function, api_pb2.FunctionHandleMetadata))
        self._is_generator = metadata.function_type == api_pb2.Function.FUNCTION_TYPE_GENERATOR
        self._web_url = metadata.web_url
        self._function_name = metadata.function_name
        self._is_method = metadata.is_method

    def _get_metadata(self):
        # Overridden concrete implementation of base class method
        return api_pb2.FunctionHandleMetadata(
            function_name=self._function_name,
            function_type=(
                api_pb2.Function.FUNCTION_TYPE_GENERATOR
                if self._is_generator
                else api_pb2.Function.FUNCTION_TYPE_FUNCTION
            ),
            web_url=self._web_url,
        )

    def _set_mute_cancellation(self, value: bool = True):
        self._mute_cancellation = value

    def _set_output_mgr(self, output_mgr: OutputManager):
        self._output_mgr = output_mgr

    @property
    def web_url(self) -> str:
        """URL of a Function running as a web endpoint."""
        return self._web_url

    @property
    def is_generator(self) -> bool:
        return self._is_generator

    async def _map(self, input_stream: AsyncIterable[Any], order_outputs: bool, return_exceptions: bool, kwargs={}):
        if self._web_url:
            raise InvalidError(
                "A web endpoint function cannot be directly invoked for parallel remote execution. "
                f"Invoke this function via its web url '{self._web_url}' or call it locally: {self._function_name}()."
            )
        if self._is_generator:
            raise InvalidError("A generator function cannot be called with `.map(...)`.")

        count_update_callback = (
            self._output_mgr.function_progress_callback(self._function_name, total=None) if self._output_mgr else None
        )

        async for item in _map_invocation(
            self.object_id,
            input_stream,
            kwargs,
            self._client,
            order_outputs,
            return_exceptions,
            count_update_callback,
        ):
            yield item

    async def _call_function(self, args, kwargs):
        invocation = await _Invocation.create(self.object_id, args, kwargs, self._client)
        try:
            return await invocation.run_function()
        except asyncio.CancelledError:
            # this can happen if the user terminates a program, triggering a cancellation cascade
            if not self._mute_cancellation:
                raise

    async def _call_function_nowait(self, args, kwargs):
        return await _Invocation.create(self.object_id, args, kwargs, self._client)

    @warn_if_generator_is_not_consumed
    @live_method_gen
    async def _call_generator(self, args, kwargs):
        invocation = await _Invocation.create(self.object_id, args, kwargs, self._client)
        async for res in invocation.run_generator():
            yield res

    async def _call_generator_nowait(self, args, kwargs):
        return await _Invocation.create(self.object_id, args, kwargs, self._client)

    @warn_if_generator_is_not_consumed
    @live_method_gen
    async def map(
        self,
        *input_iterators,  # one input iterator per argument in the mapped-over function/generator
        kwargs={},  # any extra keyword arguments for the function
        order_outputs: bool = True,  # return outputs in order
        return_exceptions: bool = False,  # propogate exceptions (False) or aggregate them in the results list (True)
    ) -> AsyncGenerator[Any, None]:
        """Parallel map over a set of inputs.

        Takes one iterator argument per argument in the function being mapped over.

        Example:
        ```python
        @stub.function()
        def my_func(a):
            return a ** 2


        @stub.local_entrypoint()
        def main():
            assert list(my_func.map([1, 2, 3, 4])) == [1, 4, 9, 16]
        ```

        If applied to a `stub.function`, `map()` returns one result per input and the output order
        is guaranteed to be the same as the input order. Set `order_outputs=False` to return results
        in the order that they are completed instead.

        `return_exceptions` can be used to treat exceptions as successful results:

        ```python
        @stub.function()
        def my_func(a):
            if a == 2:
                raise Exception("ohno")
            return a ** 2


        @stub.local_entrypoint()
        def main():
            # [0, 1, UserCodeException(Exception('ohno'))]
            print(list(my_func.map(range(3), return_exceptions=True)))
        ```
        """

        input_stream = stream.zip(*(stream.iterate(it) for it in input_iterators))
        async for item in self._map(input_stream, order_outputs, return_exceptions, kwargs):
            yield item

    async def for_each(self, *input_iterators, kwargs={}, ignore_exceptions: bool = False):
        """Execute function for all inputs, ignoring outputs.

        Convenient alias for `.map()` in cases where the function just needs to be called.
        as the caller doesn't have to consume the generator to process the inputs.
        """
        # TODO(erikbern): it would be better if this is more like a map_spawn that immediately exits
        # rather than iterating over the result
        async for _ in self.map(
            *input_iterators, kwargs=kwargs, order_outputs=False, return_exceptions=ignore_exceptions
        ):
            pass

    @warn_if_generator_is_not_consumed
    @live_method_gen
    async def starmap(
        self, input_iterator, kwargs={}, order_outputs: bool = True, return_exceptions: bool = False
    ) -> AsyncGenerator[Any, None]:
        """Like `map`, but spreads arguments over multiple function arguments.

        Assumes every input is a sequence (e.g. a tuple).

        Example:
        ```python
        @stub.function()
        def my_func(a, b):
            return a + b


        @stub.local_entrypoint()
        def main():
            assert list(my_func.starmap([(1, 2), (3, 4)])) == [3, 7]
        ```
        """
        input_stream = stream.iterate(input_iterator)
        async for item in self._map(input_stream, order_outputs, return_exceptions, kwargs):
            yield item

    @live_method
    async def remote(self, *args, **kwargs) -> Awaitable[Any]:
        """
        Calls the function remotely, executing it with the given arguments and returning the execution's result.
        """
        # TODO: Generics/TypeVars
        if self._web_url:
            raise InvalidError(
                "A web endpoint function cannot be invoked for remote execution with `.remote`. "
                f"Invoke this function via its web url '{self._web_url}' or call it locally: {self._function_name}()."
            )
        if self._is_generator:
            raise InvalidError(
                "A generator function cannot be called with `.remote(...)`. Use `.remote_gen(...)` instead."
            )

        return await self._call_function(args, kwargs)

    @live_method_gen
    async def remote_gen(self, *args, **kwargs) -> AsyncGenerator[Any, None]:
        """
        Calls the generator remotely, executing it with the given arguments and returning the execution's result.
        """
        # TODO: Generics/TypeVars
        if self._web_url:
            raise InvalidError(
                "A web endpoint function cannot be invoked for remote execution with `.remote`. "
                f"Invoke this function via its web url '{self._web_url}' or call it locally: {self._function_name}()."
            )

        if not self._is_generator:
            raise InvalidError(
                "A non-generator function cannot be called with `.remote_gen(...)`. Use `.remote(...)` instead."
            )
        async for item in self._call_generator(args, kwargs):  # type: ignore
            yield item

    def call(self, *args, **kwargs) -> Awaitable[Any]:
        """Deprecated. Use `f.remote` or `f.remote_gen` instead."""
        # TODO: Generics/TypeVars
        if self._is_generator:
            deprecation_error(
                date(2023, 8, 16), "`f.call(...)` is deprecated. It has been renamed to `f.remote_gen(...)`"
            )
        else:
            deprecation_error(date(2023, 8, 16), "`f.call(...)` is deprecated. It has been renamed to `f.remote(...)`")

    @live_method
    async def shell(self, *args, **kwargs) -> None:
        if self._is_generator:
            async for item in self._call_generator(args, kwargs):
                pass
        else:
            await self._call_function(args, kwargs)

    def _get_is_remote_cls_method(self):
        return self._is_remote_cls_method

    def _get_info(self):
        return self._info

    def _get_obj(self):
        if not self._is_method:
            return None
        elif not self._obj:
            raise ExecutionError("Method has no local object")
        else:
            return self._obj

    @synchronizer.nowrap
    def local(self, *args, **kwargs) -> Any:
        """
        Calls the function locally, executing it with the given arguments and returning the execution's result.
        This method allows a caller to execute the standard Python function wrapped by Modal.
        """
        # TODO(erikbern): it would be nice to remove the nowrap thing, but right now that would cause
        # "user code" to run on the synchronicity thread, which seems bad
        info = self._get_info()
        if not info:
            msg = (
                "The definition for this function is missing so it is not possible to invoke it locally. "
                "If this function was retrieved via `Function.lookup` you need to use `.remote()`."
            )
            raise ExecutionError(msg)

        obj = self._get_obj()

        if not obj:
            fun = info.raw_f
            return fun(*args, **kwargs)
        else:
            # This is a method on a class, so bind the self to the function
            local_obj = obj.get_local_obj()
            fun = info.raw_f.__get__(local_obj)

            if is_async(info.raw_f):
                # We want to run __aenter__ and fun in the same coroutine
                async def coro():
                    await obj.aenter()
                    return await fun(*args, **kwargs)

                return coro()
            else:
                obj.enter()
                return fun(*args, **kwargs)

    @synchronizer.nowrap
    def __call__(self, *args, **kwargs) -> Any:  # TODO: Generics/TypeVars
        if self._get_is_remote_cls_method():
            deprecation_error(
                date(2023, 9, 1),
                "Calling remote class methods like `obj.f(...)` is deprecated. Use `obj.f.remote(...)` for remote calls"
                " and `obj.f.local(...)` for local calls",
            )
        else:
            deprecation_error(
                date(2023, 8, 16),
                "Calling Modal functions like `f(...)` is deprecated. Use `f.local(...)` if you want to call the"
                " function in the same Python process. Use `f.remote(...)` if you want to call the function in"
                " a Modal container in the cloud",
            )

    @live_method
    async def spawn(self, *args, **kwargs) -> Optional["_FunctionCall"]:
        """Calls the function with the given arguments, without waiting for the results.

        Returns a `modal.functions.FunctionCall` object, that can later be polled or waited for using `.get(timeout=...)`.
        Conceptually similar to `multiprocessing.pool.apply_async`, or a Future/Promise in other contexts.

        *Note:* `.spawn()` on a modal generator function does call and execute the generator, but does not currently
        return a function handle for polling the result.
        """
        if self._is_generator:
            await self._call_generator_nowait(args, kwargs)
            return None

        invocation = await self._call_function_nowait(args, kwargs)
        return _FunctionCall._new_hydrated(invocation.function_call_id, invocation.client, None)

    def get_raw_f(self) -> Callable[..., Any]:
        """Return the inner Python object wrapped by this Modal Function."""
        if not self._info:
            raise AttributeError("_info has not been set on this FunctionHandle and not available in this context")

        return self._info.raw_f

    @live_method
    async def get_current_stats(self) -> FunctionStats:
        """Return a `FunctionStats` object describing the current function's queue and runner counts."""

        resp = await self._client.stub.FunctionGetCurrentStats(
            api_pb2.FunctionGetCurrentStatsRequest(function_id=self.object_id)
        )
        return FunctionStats(
            backlog=resp.backlog, num_active_runners=resp.num_active_tasks, num_total_runners=resp.num_total_tasks
        )


Function = synchronize_api(_Function)


class _FunctionCall(_Object, type_prefix="fc"):
    """A reference to an executed function call.

    Constructed using `.spawn(...)` on a Modal function with the same
    arguments that a function normally takes. Acts as a reference to
    an ongoing function call that can be passed around and used to
    poll or fetch function results at some later time.

    Conceptually similar to a Future/Promise/AsyncResult in other contexts and languages.
    """

    def _invocation(self):
        assert self._client
        return _Invocation(self._client.stub, self.object_id, self._client)

    async def get(self, timeout: Optional[float] = None):
        """Get the result of the function call.

        This function waits indefinitely by default. It takes an optional
        `timeout` argument that specifies the maximum number of seconds to wait,
        which can be set to `0` to poll for an output immediately.

        The returned coroutine is not cancellation-safe.
        """
        return await self._invocation().poll_function(timeout=timeout)

    async def get_call_graph(self) -> List[InputInfo]:
        """Returns a structure representing the call graph from a given root
        call ID, along with the status of execution for each node.

        See [`modal.call_graph`](/docs/reference/modal.call_graph) reference page
        for documentation on the structure of the returned `InputInfo` items.
        """
        assert self._client and self._client.stub
        request = api_pb2.FunctionGetCallGraphRequest(function_call_id=self.object_id)
        response = await retry_transient_errors(self._client.stub.FunctionGetCallGraph, request)
        return _reconstruct_call_graph(response)

    async def cancel(self):
        request = api_pb2.FunctionCallCancelRequest(function_call_id=self.object_id)
        assert self._client and self._client.stub
        await retry_transient_errors(self._client.stub.FunctionCallCancel, request)


FunctionCall = synchronize_api(_FunctionCall)


async def _gather(*function_calls: _FunctionCall):
    """Wait until all Modal function calls have results before returning

    Accepts a variable number of FunctionCall objects as returned by `Function.spawn()`.

    Returns a list of results from each function call, or raises an exception
    of the first failing function call.

    E.g.

    ```python notest
    function_call_1 = slow_func_1.spawn()
    function_call_2 = slow_func_2.spawn()

    result_1, result_2 = gather(function_call_1, function_call_2)
    ```
    """
    try:
        return await asyncio.gather(*[fc.get() for fc in function_calls])
    except Exception as exc:
        # TODO: kill all running function calls
        raise exc


gather = synchronize_api(_gather)


_current_input_id = ContextVar("_current_input_id")
_current_function_call_id = ContextVar("_current_function_call_id")


def current_input_id() -> Optional[str]:
    """Returns the input ID for the current input.

    Can only be called from Modal function (i.e. in a container context).

    ```python
    from modal import current_input_id

    @stub.function()
    def process_stuff():
        print(f"Starting to process {current_input_id()}")
    ```
    """
    try:
        return _current_input_id.get()
    except LookupError:
        return None


def current_function_call_id() -> Optional[str]:
    """Returns the function call ID for the current input.

    Can only be called from Modal function (i.e. in a container context).

    ```python
    from modal import current_function_call_id

    @stub.function()
    def process_stuff():
        print(f"Starting to process input from {current_function_call_id()}")
    ```
    """
    try:
        return _current_function_call_id.get()
    except LookupError:
        return None


def _set_current_context_ids(input_id: str, function_call_id: str) -> Callable[[], None]:
    input_token = _current_input_id.set(input_id)
    function_call_token = _current_function_call_id.set(function_call_id)

    def _reset_current_context_ids():
        _current_input_id.reset(input_token)
        _current_function_call_id.reset(function_call_token)

    return _reset_current_context_ids<|MERGE_RESOLUTION|>--- conflicted
+++ resolved
@@ -629,7 +629,13 @@
         elif interactive and is_generator:
             raise InvalidError("Interactive mode not supported for generator functions")
 
-<<<<<<< HEAD
+        if secret is not None:
+            deprecation_warning(
+                date(2024, 1, 31),
+                "The singular `secret` parameter is deprecated. Pass a list to `secrets` instead.",
+            )
+            secrets = [secret, *secrets]
+
         mount_cache = stub._mount_cache if stub else _MountCache()
         explicit_mounts = mount_cache.get_many(mounts)
 
@@ -644,22 +650,6 @@
             if config.get("automount"):
                 automounts = mount_cache.get_many(info.get_auto_mounts())
                 all_mounts += automounts
-=======
-        if secret is not None:
-            deprecation_warning(
-                date(2024, 1, 31),
-                "The singular `secret` parameter is deprecated. Pass a list to `secrets` instead.",
-            )
-            secrets = [secret, *secrets]
-
-        all_mounts = [
-            _get_client_mount(),  # client
-            *mounts,  # explicit mounts
-        ]
-        # TODO (elias): Clean up mount logic, this is quite messy:
-        if stub:
-            all_mounts.extend(stub._get_deduplicated_function_mounts(info.get_mounts()))  # implicit mounts
->>>>>>> 885744e1
         else:
             # skip any mount introspection/logic inside containers, since the function
             # should already be hydrated
