# Copyright Modal Labs 2023
import inspect
import textwrap
import time
import typing
import warnings
from dataclasses import dataclass
from pathlib import PurePosixPath
from typing import (
    TYPE_CHECKING,
    Any,
    AsyncGenerator,
    Callable,
    Collection,
    Dict,
    List,
    Optional,
    Sequence,
    Sized,
    Tuple,
    Type,
    Union,
)

import typing_extensions
from google.protobuf.message import Message
from grpclib import GRPCError, Status
from synchronicity.combined_types import MethodWithAio

from modal_proto import api_pb2
from modal_proto.modal_api_grpc import ModalClientModal

from ._location import parse_cloud_provider
from ._pty import get_pty_info
from ._resolver import Resolver
from ._resources import convert_fn_config_to_resources_config
from ._serialization import serialize, serialize_proto_params
from ._utils.async_utils import (
    TaskContext,
    aclosing,
    async_merge,
    callable_to_agen,
    synchronize_api,
    synchronizer,
    warn_if_generator_is_not_consumed,
)
from ._utils.function_utils import (
    ATTEMPT_TIMEOUT_GRACE_PERIOD,
    OUTPUTS_TIMEOUT,
    FunctionInfo,
    _create_input,
    _process_result,
    _stream_function_call_data,
    is_async,
)
from ._utils.grpc_utils import retry_transient_errors
from ._utils.mount_utils import validate_network_file_systems, validate_volumes
from .call_graph import InputInfo, _reconstruct_call_graph
from .client import _Client
from .cloud_bucket_mount import _CloudBucketMount, cloud_bucket_mounts_to_proto
from .config import config
from .exception import (
    ExecutionError,
    InvalidError,
    NotFoundError,
    OutputExpiredError,
    deprecation_error,
    deprecation_warning,
)
from .execution_context import current_input_id, is_local
from .gpu import GPU_T, parse_gpu_config
from .image import _Image
from .mount import _get_client_mount, _Mount, get_auto_mounts
from .network_file_system import _NetworkFileSystem, network_file_system_mount_protos
from .object import _get_environment_name, _Object, live_method, live_method_gen
from .output import _get_output_manager
from .parallel_map import (
    _for_each_async,
    _for_each_sync,
    _map_async,
    _map_invocation,
    _map_sync,
    _starmap_async,
    _starmap_sync,
    _SynchronizedQueue,
)
from .proxy import _Proxy
from .retries import Retries
from .schedule import Schedule
from .scheduler_placement import SchedulerPlacement
from .secret import _Secret
from .volume import _Volume

if TYPE_CHECKING:
    import modal.app
    import modal.cls
    import modal.partial_function


class _Invocation:
    """Internal client representation of a single-input call to a Modal Function or Generator"""

    stub: ModalClientModal

    def __init__(self, stub: ModalClientModal, function_call_id: str, client: _Client):
        self.stub = stub
        self.client = client  # Used by the deserializer.
        self.function_call_id = function_call_id  # TODO: remove and use only input_id

    @staticmethod
    async def create(
        function: "_Function",
        args,
        kwargs,
        *,
        client: _Client,
        function_call_invocation_type: "api_pb2.FunctionCallInvocationType.ValueType",
    ) -> "_Invocation":
        assert client.stub
        function_id = function._invocation_function_id()
        item = await _create_input(args, kwargs, client, method_name=function._use_method_name)

        request = api_pb2.FunctionMapRequest(
            function_id=function_id,
            parent_input_id=current_input_id() or "",
            function_call_type=api_pb2.FUNCTION_CALL_TYPE_UNARY,
            pipelined_inputs=[item],
            function_call_invocation_type=function_call_invocation_type,
        )
        response = await retry_transient_errors(client.stub.FunctionMap, request)
        function_call_id = response.function_call_id

        if response.pipelined_inputs:
            return _Invocation(client.stub, function_call_id, client)

        request_put = api_pb2.FunctionPutInputsRequest(
            function_id=function_id, inputs=[item], function_call_id=function_call_id
        )
        inputs_response: api_pb2.FunctionPutInputsResponse = await retry_transient_errors(
            client.stub.FunctionPutInputs,
            request_put,
        )
        processed_inputs = inputs_response.inputs
        if not processed_inputs:
            raise Exception("Could not create function call - the input queue seems to be full")
        return _Invocation(client.stub, function_call_id, client)

    async def pop_function_call_outputs(
        self, timeout: Optional[float], clear_on_success: bool
    ) -> api_pb2.FunctionGetOutputsResponse:
        t0 = time.time()
        if timeout is None:
            backend_timeout = OUTPUTS_TIMEOUT
        else:
            backend_timeout = min(OUTPUTS_TIMEOUT, timeout)  # refresh backend call every 55s

        while True:
            # always execute at least one poll for results, regardless if timeout is 0
            request = api_pb2.FunctionGetOutputsRequest(
                function_call_id=self.function_call_id,
                timeout=backend_timeout,
                last_entry_id="0-0",
                clear_on_success=clear_on_success,
                requested_at=time.time(),
            )
            response: api_pb2.FunctionGetOutputsResponse = await retry_transient_errors(
                self.stub.FunctionGetOutputs,
                request,
                attempt_timeout=backend_timeout + ATTEMPT_TIMEOUT_GRACE_PERIOD,
            )

            if len(response.outputs) > 0:
                return response

            if timeout is not None:
                # update timeout in retry loop
                backend_timeout = min(OUTPUTS_TIMEOUT, t0 + timeout - time.time())
                if backend_timeout < 0:
                    # return the last response to check for state of num_unfinished_inputs
                    return response

    async def run_function(self) -> Any:
        # waits indefinitely for a single result for the function, and clear the outputs buffer after
        item: api_pb2.FunctionGetOutputsItem = (
            await self.pop_function_call_outputs(timeout=None, clear_on_success=True)
        ).outputs[0]
        assert not item.result.gen_status
        return await _process_result(item.result, item.data_format, self.stub, self.client)

    async def poll_function(self, timeout: Optional[float] = None):
        """Waits up to timeout for a result from a function.

        If timeout is `None`, waits indefinitely. This function is not
        cancellation-safe.
        """
        response: api_pb2.FunctionGetOutputsResponse = await self.pop_function_call_outputs(
            timeout=timeout, clear_on_success=False
        )
        if len(response.outputs) == 0 and response.num_unfinished_inputs == 0:
            # if no unfinished inputs and no outputs, then function expired
            raise OutputExpiredError()
        elif len(response.outputs) == 0:
            raise TimeoutError()

        return await _process_result(
            response.outputs[0].result, response.outputs[0].data_format, self.stub, self.client
        )

    async def run_generator(self):
        items_received = 0
        items_total: Union[int, None] = None  # populated when self.run_function() completes
        async with aclosing(
            _stream_function_call_data(self.client, self.function_call_id, variant="data_out")
        ) as data_stream, aclosing(async_merge(data_stream, callable_to_agen(self.run_function))) as streamer:
            async for item in streamer:
                if isinstance(item, api_pb2.GeneratorDone):
                    items_total = item.items_total
                else:
                    yield item
                    items_received += 1
                # The comparison avoids infinite loops if a non-deterministic generator is retried
                # and produces less data in the second run than what was already sent.
                if items_total is not None and items_received >= items_total:
                    break


# Wrapper type for api_pb2.FunctionStats
@dataclass(frozen=True)
class FunctionStats:
    """Simple data structure storing stats for a running function."""

    backlog: int
    num_total_runners: int

    def __getattr__(self, name):
        if name == "num_active_runners":
            msg = (
                "'FunctionStats.num_active_runners' is deprecated."
                " It currently always has a value of 0,"
                " but it will be removed in a future release."
            )
            deprecation_warning((2024, 6, 14), msg)
            return 0
        raise AttributeError(f"'FunctionStats' object has no attribute '{name}'")


def _parse_retries(
    retries: Optional[Union[int, Retries]],
    source: str = "",
) -> Optional[api_pb2.FunctionRetryPolicy]:
    if isinstance(retries, int):
        return Retries(
            max_retries=retries,
            initial_delay=1.0,
            backoff_coefficient=1.0,
        )._to_proto()
    elif isinstance(retries, Retries):
        return retries._to_proto()
    elif retries is None:
        return None
    else:
        extra = f" on {source}" if source else ""
        msg = f"Retries parameter must be an integer or instance of modal.Retries. Found: {type(retries)}{extra}."
        raise InvalidError(msg)


@dataclass
class _FunctionSpec:
    """
    Stores information about a Function specification.
    This is used for `modal shell` to support running shells with
    the same configuration as a user-defined Function.
    """

    image: Optional[_Image]
    mounts: Sequence[_Mount]
    secrets: Sequence[_Secret]
    network_file_systems: Dict[Union[str, PurePosixPath], _NetworkFileSystem]
    volumes: Dict[Union[str, PurePosixPath], Union[_Volume, _CloudBucketMount]]
    gpus: Union[GPU_T, List[GPU_T]]  # TODO(irfansharif): Somehow assert that it's the first kind, in sandboxes
    cloud: Optional[str]
    cpu: Optional[float]
    memory: Optional[Union[int, Tuple[int, int]]]
    ephemeral_disk: Optional[int]
    scheduler_placement: Optional[SchedulerPlacement]


P = typing_extensions.ParamSpec("P")
ReturnType = typing.TypeVar("ReturnType", covariant=True)
OriginalReturnType = typing.TypeVar(
    "OriginalReturnType", covariant=True
)  # differs from return type if ReturnType is coroutine


class _Function(typing.Generic[P, ReturnType, OriginalReturnType], _Object, type_prefix="fu"):
    """Functions are the basic units of serverless execution on Modal.

    Generally, you will not construct a `Function` directly. Instead, use the
    `@app.function()` decorator on the `App` object (formerly called "Stub")
    for your application.
    """

    # TODO: more type annotations
    _info: Optional[FunctionInfo]
    _all_mounts: Collection[_Mount]
    _app: Optional["modal.app._App"] = None
    _obj: Optional["modal.cls._Obj"] = None  # only set for InstanceServiceFunctions and bound instance methods
    _web_url: Optional[str]
    _function_name: Optional[str]
    _is_method: bool
    _spec: Optional[_FunctionSpec] = None
    _tag: str
    _raw_f: Callable[..., Any]
    _build_args: dict
    _can_use_base_function: bool = False  # whether we need to call FunctionBindParams
    _is_generator: Optional[bool] = None

    # when this is the method of a class/object function, invocation of this function
    # should be using another function id and supply the method name in the FunctionInput:
    _use_function_id: str  # The function to invoke
    _use_method_name: str = ""

    # TODO (elias): remove _parent. In case of instance functions, and methods bound on those,
    #  this references the parent class-function and is used to infer the client for lazy-loaded methods
    _parent: Optional["_Function"] = None

    _class_parameter_info: Optional["api_pb2.ClassParameterInfo"] = None

    def _bind_method(
        self,
        user_cls,
        method_name: str,
        partial_function: "modal.partial_function._PartialFunction",
    ):
        """mdmd:hidden

        Creates a function placeholder function that binds a specific method name to
        this function for use when invoking the function.

        Should only be used on "class service functions". For "instance service functions",
        we don't create an actual backend function, and instead do client-side "fake-hydration"
        only, see _bind_instance_method.

        """
        class_service_function = self
        assert class_service_function._info  # has to be a local function to be able to "bind" it
        assert not class_service_function._is_method  # should not be used on an already bound method placeholder
        assert not class_service_function._obj  # should only be used on base function / class service function
        full_name = f"{user_cls.__name__}.{method_name}"

        if partial_function.is_generator:
            function_type = api_pb2.Function.FUNCTION_TYPE_GENERATOR
        else:
            function_type = api_pb2.Function.FUNCTION_TYPE_FUNCTION

        async def _load(method_bound_function: "_Function", resolver: Resolver, existing_object_id: Optional[str]):
            from ._output import FunctionCreationStatus  # Deferred import to avoid Rich dependency in container

            function_definition = api_pb2.Function(
                function_name=full_name,
                webhook_config=partial_function.webhook_config,
                function_type=function_type,
                is_method=True,
                use_function_id=class_service_function.object_id,
                use_method_name=method_name,
                batch_max_size=partial_function.batch_max_size or 0,
                batch_linger_ms=partial_function.batch_wait_ms or 0,
            )
            assert resolver.app_id
            request = api_pb2.FunctionCreateRequest(
                app_id=resolver.app_id,
                function=function_definition,
                #  method_bound_function.object_id usually gets set by preload
                existing_function_id=existing_object_id or method_bound_function.object_id or "",
                defer_updates=True,
            )
            assert resolver.client.stub is not None  # client should be connected when load is called
            with FunctionCreationStatus(resolver, full_name) as function_creation_status:
                response = await resolver.client.stub.FunctionCreate(request)
                method_bound_function._hydrate(
                    response.function_id,
                    resolver.client,
                    response.handle_metadata,
                )
                function_creation_status.set_response(response)

        async def _preload(method_bound_function: "_Function", resolver: Resolver, existing_object_id: Optional[str]):
            if class_service_function._use_method_name:
                raise ExecutionError(f"Can't bind method to already bound {class_service_function}")
            assert resolver.app_id
            req = api_pb2.FunctionPrecreateRequest(
                app_id=resolver.app_id,
                function_name=full_name,
                function_type=function_type,
                webhook_config=partial_function.webhook_config,
                use_function_id=class_service_function.object_id,
                use_method_name=method_name,
                existing_function_id=existing_object_id or "",
            )
            assert resolver.client.stub  # client should be connected at this point
            response = await retry_transient_errors(resolver.client.stub.FunctionPrecreate, req)
            method_bound_function._hydrate(response.function_id, resolver.client, response.handle_metadata)

        def _deps():
            return [class_service_function]

        rep = f"Method({full_name})"

        fun = _Function._from_loader(_load, rep, preload=_preload, deps=_deps)
        fun._tag = full_name
        fun._raw_f = partial_function.raw_f
        fun._info = FunctionInfo(
            partial_function.raw_f, user_cls=user_cls, serialized=class_service_function.info.is_serialized()
        )  # needed for .local()
        fun._use_method_name = method_name
        fun._app = class_service_function._app
        fun._is_generator = partial_function.is_generator
        fun._all_mounts = class_service_function._all_mounts
        fun._spec = class_service_function._spec
        fun._is_method = True
        return fun

    def _bind_instance_method(self, class_bound_method: "_Function"):
        """mdmd:hidden

        Binds an "instance service function" to a specific method.
        This "dummy" _Function gets no unique object_id and isn't backend-backed at the moment, since all
        it does it forward invocations to the underlying instance_service_function with the specified method,
        and we don't support web_config for parameterized methods at the moment.
        """
        # TODO(elias): refactor to not use `_from_loader()` as a crutch for lazy-loading the
        #   underlying instance_service_function. It's currently used in order to take advantage
        #   of resolver logic and get "chained" resolution of lazy loads, even though this thin
        #   object itself doesn't need any "loading"
        instance_service_function = self
        assert instance_service_function._obj
        method_name = class_bound_method._use_method_name
        full_function_name = f"{class_bound_method._function_name}[parameterized]"

        def hydrate_from_instance_service_function(method_placeholder_fun):
            method_placeholder_fun._hydrate_from_other(instance_service_function)
            method_placeholder_fun._obj = instance_service_function._obj
            method_placeholder_fun._web_url = (
                class_bound_method._web_url
            )  # TODO: this shouldn't be set when actual parameters are used
            method_placeholder_fun._function_name = full_function_name
            method_placeholder_fun._is_generator = class_bound_method._is_generator
            method_placeholder_fun._use_method_name = method_name
            method_placeholder_fun._use_function_id = instance_service_function.object_id
            method_placeholder_fun._is_method = True

        async def _load(fun: "_Function", resolver: Resolver, existing_object_id: Optional[str]):
            # there is currently no actual loading logic executed to create each method on
            # the *parameterized* instance of a class - it uses the parameter-bound service-function
            # for the instance. This load method just makes sure to set all attributes after the
            # `instance_service_function` has been loaded (it's in the `_deps`)
            hydrate_from_instance_service_function(fun)

        def _deps():
            if instance_service_function.is_hydrated:
                # without this check, the common instance_service_function will be reloaded by all methods
                # TODO(elias): Investigate if we can fix this multi-loader in the resolver - feels like a bug?
                return []
            return [instance_service_function]

        rep = f"Method({full_function_name})"

        fun = _Function._from_loader(
            _load,
            rep,
            deps=_deps,
            hydrate_lazily=True,
        )
        if instance_service_function.is_hydrated:
            # Eager hydration (skip load) if the instance service function is already loaded
            hydrate_from_instance_service_function(fun)

        fun._info = class_bound_method._info
        fun._obj = instance_service_function._obj
        fun._is_method = True
        fun._parent = instance_service_function._parent
        fun._app = class_bound_method._app
        fun._all_mounts = class_bound_method._all_mounts  # TODO: only used for mount-watching/modal serve
        fun._spec = class_bound_method._spec
        return fun

    @staticmethod
    def from_args(
        info: FunctionInfo,
        app,
        image: _Image,
        secrets: Sequence[_Secret] = (),
        schedule: Optional[Schedule] = None,
        is_generator=False,
        gpu: Union[GPU_T, List[GPU_T]] = None,
        # TODO: maybe break this out into a separate decorator for notebooks.
        mounts: Collection[_Mount] = (),
        network_file_systems: Dict[Union[str, PurePosixPath], _NetworkFileSystem] = {},
        allow_cross_region_volumes: bool = False,
        volumes: Dict[Union[str, PurePosixPath], Union[_Volume, _CloudBucketMount]] = {},
        webhook_config: Optional[api_pb2.WebhookConfig] = None,
        memory: Optional[Union[int, Tuple[int, int]]] = None,
        proxy: Optional[_Proxy] = None,
        retries: Optional[Union[int, Retries]] = None,
        timeout: Optional[int] = None,
        concurrency_limit: Optional[int] = None,
        allow_concurrent_inputs: Optional[int] = None,
        batch_max_size: Optional[int] = None,
        batch_wait_ms: Optional[int] = None,
        container_idle_timeout: Optional[int] = None,
        cpu: Optional[float] = None,
        keep_warm: Optional[int] = None,  # keep_warm=True is equivalent to keep_warm=1
        cloud: Optional[str] = None,
        scheduler_placement: Optional[SchedulerPlacement] = None,
        is_builder_function: bool = False,
        is_auto_snapshot: bool = False,
        enable_memory_snapshot: bool = False,
        checkpointing_enabled: Optional[bool] = None,
        block_network: bool = False,
        i6pn_enabled: bool = False,
        group_size: Optional[int] = None,  # Experimental: Grouped functions
        max_inputs: Optional[int] = None,
        ephemeral_disk: Optional[int] = None,
        _experimental_buffer_containers: Optional[int] = None,
        _experimental_proxy_ip: Optional[str] = None,
    ) -> None:
        """mdmd:hidden"""
        tag = info.get_tag()

        if info.raw_f:
            raw_f = info.raw_f
            assert callable(raw_f)
            if schedule is not None and not info.is_nullary():
                raise InvalidError(
                    f"Function {raw_f} has a schedule, so it needs to support being called with no arguments"
                )
        else:
            # must be a "class service function"
            assert info.user_cls
            assert not webhook_config
            assert not schedule

        if checkpointing_enabled is not None:
            deprecation_error(
                (2024, 3, 4),
                "The argument `checkpointing_enabled` is now deprecated. Use `enable_memory_snapshot` instead.",
            )
            enable_memory_snapshot = checkpointing_enabled

        explicit_mounts = mounts

        if is_local():
            entrypoint_mounts = info.get_entrypoint_mount()
            all_mounts = [
                _get_client_mount(),
                *explicit_mounts,
                *entrypoint_mounts,
            ]

            if config.get("automount"):
                all_mounts += get_auto_mounts()
        else:
            # skip any mount introspection/logic inside containers, since the function
            # should already be hydrated
            # TODO: maybe the entire constructor should be exited early if not local?
            all_mounts = []

        retry_policy = _parse_retries(
            retries, f"Function '{info.get_tag()}'" if info.raw_f else f"Class '{info.get_tag()}'"
        )

        if webhook_config is not None and retry_policy is not None:
            raise InvalidError(
                "Web endpoints do not support retries.",
            )

        if is_generator and retry_policy is not None:
            deprecation_warning(
                (2024, 6, 25),
                "Retries for generator functions are deprecated and will soon be removed.",
            )

        if proxy:
            # HACK: remove this once we stop using ssh tunnels for this.
            if image:
                image = image.apt_install("autossh")

        function_spec = _FunctionSpec(
            mounts=all_mounts,
            secrets=secrets,
            gpus=gpu,
            network_file_systems=network_file_systems,
            volumes=volumes,
            image=image,
            cloud=cloud,
            cpu=cpu,
            memory=memory,
            ephemeral_disk=ephemeral_disk,
            scheduler_placement=scheduler_placement,
        )

        if info.user_cls and not is_auto_snapshot:
            # Needed to avoid circular imports
            from .partial_function import _find_partial_methods_for_user_cls, _PartialFunctionFlags

            build_functions = _find_partial_methods_for_user_cls(info.user_cls, _PartialFunctionFlags.BUILD).items()
            for k, pf in build_functions:
                build_function = pf.raw_f
                snapshot_info = FunctionInfo(build_function, user_cls=info.user_cls)
                snapshot_function = _Function.from_args(
                    snapshot_info,
                    app=None,
                    image=image,
                    secrets=secrets,
                    gpu=gpu,
                    mounts=mounts,
                    network_file_systems=network_file_systems,
                    volumes=volumes,
                    memory=memory,
                    timeout=pf.build_timeout,
                    cpu=cpu,
                    ephemeral_disk=ephemeral_disk,
                    is_builder_function=True,
                    is_auto_snapshot=True,
                    scheduler_placement=scheduler_placement,
                )
                image = _Image._from_args(
                    base_images={"base": image},
                    build_function=snapshot_function,
                    force_build=image.force_build or pf.force_build,
                )

        if keep_warm is not None and not isinstance(keep_warm, int):
            raise TypeError(f"`keep_warm` must be an int or bool, not {type(keep_warm).__name__}")

        if (keep_warm is not None) and (concurrency_limit is not None) and concurrency_limit < keep_warm:
            raise InvalidError(
                f"Function `{info.function_name}` has `{concurrency_limit=}`, "
                f"strictly less than its `{keep_warm=}` parameter."
            )

        if not cloud and not is_builder_function:
            cloud = config.get("default_cloud")
        if cloud:
            cloud_provider = parse_cloud_provider(cloud)
        else:
            cloud_provider = None

        if is_generator and webhook_config:
            if webhook_config.type == api_pb2.WEBHOOK_TYPE_FUNCTION:
                raise InvalidError(
                    """Webhooks cannot be generators. If you want a streaming response, see https://modal.com/docs/guide/streaming-endpoints
                    """
                )
            else:
                raise InvalidError("Webhooks cannot be generators")

        if info.raw_f and batch_max_size:
            func_name = info.raw_f.__name__
            if is_generator:
                raise InvalidError(f"Modal batched function {func_name} cannot return generators")
            for arg in inspect.signature(info.raw_f).parameters.values():
                if arg.default is not inspect.Parameter.empty:
                    raise InvalidError(f"Modal batched function {func_name} does not accept default arguments.")

        if container_idle_timeout is not None and container_idle_timeout <= 0:
            raise InvalidError("`container_idle_timeout` must be > 0")

        if max_inputs is not None:
            if not isinstance(max_inputs, int):
                raise InvalidError(f"`max_inputs` must be an int, not {type(max_inputs).__name__}")
            if max_inputs <= 0:
                raise InvalidError("`max_inputs` must be positive")
            if max_inputs > 1:
                raise InvalidError("Only `max_inputs=1` is currently supported")

        # Validate volumes
        validated_volumes = validate_volumes(volumes)
        cloud_bucket_mounts = [(k, v) for k, v in validated_volumes if isinstance(v, _CloudBucketMount)]
        validated_volumes = [(k, v) for k, v in validated_volumes if isinstance(v, _Volume)]

        # Validate NFS
        validated_network_file_systems = validate_network_file_systems(network_file_systems)

        # Validate image
        if image is not None and not isinstance(image, _Image):
            raise InvalidError(f"Expected modal.Image object. Got {type(image)}.")

        def _deps(only_explicit_mounts=False) -> List[_Object]:
            deps: List[_Object] = list(secrets)
            if only_explicit_mounts:
                # TODO: this is a bit hacky, but all_mounts may differ in the container vs locally
                # We don't want the function dependencies to change, so we have this way to force it to
                # only include its declared dependencies.
                # Only objects that need interaction within a user's container actually need to be
                # included when only_explicit_mounts=True, so omitting auto mounts here
                # wouldn't be a problem as long as Mounts are "passive" and only loaded by the
                # worker runtime
                deps += list(explicit_mounts)
            else:
                deps += list(all_mounts)
            if proxy:
                deps.append(proxy)
            if image:
                deps.append(image)
            for _, nfs in validated_network_file_systems:
                deps.append(nfs)
            for _, vol in validated_volumes:
                deps.append(vol)
            for _, cloud_bucket_mount in cloud_bucket_mounts:
                if cloud_bucket_mount.secret:
                    deps.append(cloud_bucket_mount.secret)

            return deps

        async def _preload(self: _Function, resolver: Resolver, existing_object_id: Optional[str]):
            assert resolver.client and resolver.client.stub
            if is_generator:
                function_type = api_pb2.Function.FUNCTION_TYPE_GENERATOR
            else:
                function_type = api_pb2.Function.FUNCTION_TYPE_FUNCTION

            assert resolver.app_id
            req = api_pb2.FunctionPrecreateRequest(
                app_id=resolver.app_id,
                function_name=info.function_name,
                function_type=function_type,
                webhook_config=webhook_config,
                existing_function_id=existing_object_id or "",
            )
            response = await retry_transient_errors(resolver.client.stub.FunctionPrecreate, req)
            self._hydrate(response.function_id, resolver.client, response.handle_metadata)

        async def _load(self: _Function, resolver: Resolver, existing_object_id: Optional[str]):
            from ._output import FunctionCreationStatus  # Deferred import to avoid Rich dependency in container

            assert resolver.client and resolver.client.stub
            with FunctionCreationStatus(resolver, tag) as function_creation_status:
                if is_generator:
                    function_type = api_pb2.Function.FUNCTION_TYPE_GENERATOR
                else:
                    function_type = api_pb2.Function.FUNCTION_TYPE_FUNCTION

                timeout_secs = timeout

                if app and app.is_interactive and not is_builder_function:
                    pty_info = get_pty_info(shell=False)
                else:
                    pty_info = None

                if info.is_serialized():
                    # Use cloudpickle. Used when working w/ Jupyter notebooks.
                    # serialize at _load time, not function decoration time
                    # otherwise we can't capture a surrounding class for lifetime methods etc.
                    function_serialized = info.serialized_function()
                    class_serialized = serialize(info.user_cls) if info.user_cls is not None else None
                    # Ensure that large data in global variables does not blow up the gRPC payload,
                    # which has maximum size 100 MiB. We set the limit lower for performance reasons.
                    if len(function_serialized) > 16 << 20:  # 16 MiB
                        raise InvalidError(
                            f"Function {info.raw_f} has size {len(function_serialized)} bytes when packaged. "
                            "This is larger than the maximum limit of 16 MiB. "
                            "Try reducing the size of the closure by using parameters or mounts, "
                            "not large global variables."
                        )
                    elif len(function_serialized) > 256 << 10:  # 256 KiB
                        warnings.warn(
                            f"Function {info.raw_f} has size {len(function_serialized)} bytes when packaged. "
                            "This is larger than the recommended limit of 256 KiB. "
                            "Try reducing the size of the closure by using parameters or mounts, "
                            "not large global variables."
                        )
                else:
                    function_serialized = None
                    class_serialized = None

                app_name = ""
                if app and app.name:
                    app_name = app.name

                # Relies on dicts being ordered (true as of Python 3.6).
                volume_mounts = [
                    api_pb2.VolumeMount(
                        mount_path=path,
                        volume_id=volume.object_id,
                        allow_background_commits=True,
                    )
                    for path, volume in validated_volumes
                ]
                loaded_mount_ids = {m.object_id for m in all_mounts}

                # Get object dependencies
                object_dependencies = []
                for dep in _deps(only_explicit_mounts=True):
                    if not dep.object_id:
                        raise Exception(f"Dependency {dep} isn't hydrated")
                    object_dependencies.append(api_pb2.ObjectDependency(object_id=dep.object_id))

                function_data: Optional[api_pb2.FunctionData] = None
                function_definition: Optional[api_pb2.Function] = None

                # Create function remotely
                function_definition = api_pb2.Function(
                    module_name=info.module_name or "",
                    function_name=info.function_name,
                    mount_ids=loaded_mount_ids,
                    secret_ids=[secret.object_id for secret in secrets],
                    image_id=(image.object_id if image else ""),
                    definition_type=info.definition_type,
                    function_serialized=function_serialized or b"",
                    class_serialized=class_serialized or b"",
                    function_type=function_type,
                    webhook_config=webhook_config,
                    shared_volume_mounts=network_file_system_mount_protos(
                        validated_network_file_systems, allow_cross_region_volumes
                    ),
                    volume_mounts=volume_mounts,
                    proxy_id=(proxy.object_id if proxy else None),
                    retry_policy=retry_policy,
                    timeout_secs=timeout_secs or 0,
                    task_idle_timeout_secs=container_idle_timeout or 0,
                    concurrency_limit=concurrency_limit or 0,
                    pty_info=pty_info,
                    cloud_provider=cloud_provider,
                    warm_pool_size=keep_warm or 0,
                    runtime=config.get("function_runtime"),
                    runtime_debug=config.get("function_runtime_debug"),
                    runtime_perf_record=config.get("runtime_perf_record"),
                    app_name=app_name,
                    is_builder_function=is_builder_function,
                    target_concurrent_inputs=allow_concurrent_inputs or 0,
                    batch_max_size=batch_max_size or 0,
                    batch_linger_ms=batch_wait_ms or 0,
                    worker_id=config.get("worker_id"),
                    is_auto_snapshot=is_auto_snapshot,
                    is_method=bool(info.user_cls) and not info.is_service_class(),
                    checkpointing_enabled=enable_memory_snapshot,
                    is_checkpointing_function=False,
                    object_dependencies=object_dependencies,
                    block_network=block_network,
                    max_inputs=max_inputs or 0,
                    cloud_bucket_mounts=cloud_bucket_mounts_to_proto(cloud_bucket_mounts),
                    scheduler_placement=scheduler_placement.proto if scheduler_placement else None,
                    is_class=info.is_service_class(),
                    class_parameter_info=info.class_parameter_info(),
                    i6pn_enabled=i6pn_enabled,
                    schedule=schedule.proto_message if schedule is not None else None,
                    snapshot_debug=config.get("snapshot_debug"),
                    _experimental_group_size=group_size or 0,  # Experimental: Grouped functions
                    _experimental_concurrent_cancellations=True,
                    _experimental_buffer_containers=_experimental_buffer_containers or 0,
                    _experimental_proxy_ip=_experimental_proxy_ip,
                )

                if isinstance(gpu, list):
                    function_data = api_pb2.FunctionData(
                        module_name=function_definition.module_name,
                        function_name=function_definition.function_name,
                        function_type=function_definition.function_type,
                        warm_pool_size=function_definition.warm_pool_size,
                        concurrency_limit=function_definition.concurrency_limit,
                        task_idle_timeout_secs=function_definition.task_idle_timeout_secs,
                        worker_id=function_definition.worker_id,
                        timeout_secs=function_definition.timeout_secs,
                        web_url=function_definition.web_url,
                        web_url_info=function_definition.web_url_info,
                        webhook_config=function_definition.webhook_config,
                        custom_domain_info=function_definition.custom_domain_info,
                        schedule=schedule.proto_message if schedule is not None else None,
                        is_class=function_definition.is_class,
                        class_parameter_info=function_definition.class_parameter_info,
                        is_method=function_definition.is_method,
                        use_function_id=function_definition.use_function_id,
                        use_method_name=function_definition.use_method_name,
                        _experimental_group_size=function_definition._experimental_group_size,
                    )

                    ranked_functions = []
                    for rank, _gpu in enumerate(gpu):
                        function_definition_copy = api_pb2.Function()
                        function_definition_copy.CopyFrom(function_definition)

                        function_definition_copy.resources.CopyFrom(
                            convert_fn_config_to_resources_config(
                                cpu=cpu, memory=memory, gpu=_gpu, ephemeral_disk=ephemeral_disk
                            ),
                        )
                        ranked_function = api_pb2.FunctionData.RankedFunction(
                            rank=rank,
                            function=function_definition_copy,
                        )
                        ranked_functions.append(ranked_function)
                    function_data.ranked_functions.extend(ranked_functions)
                    function_definition = None  # function_definition is not used in this case
                else:
                    # TODO(irfansharif): Assert on this specific type once
                    # we get rid of python 3.8.
                    #   assert isinstance(gpu, GPU_T)  # includes the case where gpu==None case
                    function_definition.resources.CopyFrom(
                        convert_fn_config_to_resources_config(
                            cpu=cpu, memory=memory, gpu=gpu, ephemeral_disk=ephemeral_disk
                        ),  # type: ignore
                    )

                assert resolver.app_id
                assert (function_definition is None) != (function_data is None)  # xor
                request = api_pb2.FunctionCreateRequest(
                    app_id=resolver.app_id,
                    function=function_definition,
                    function_data=function_data,
                    existing_function_id=existing_object_id or "",
                    defer_updates=True,
                )
                try:
                    response: api_pb2.FunctionCreateResponse = await retry_transient_errors(
                        resolver.client.stub.FunctionCreate, request
                    )
                except GRPCError as exc:
                    if exc.status == Status.INVALID_ARGUMENT:
                        raise InvalidError(exc.message)
                    if exc.status == Status.FAILED_PRECONDITION:
                        raise InvalidError(exc.message)
                    if exc.message and "Received :status = '413'" in exc.message:
                        raise InvalidError(f"Function {info.function_name} is too large to deploy.")
                    raise
                function_creation_status.set_response(response)

            self._hydrate(response.function_id, resolver.client, response.handle_metadata)

        rep = f"Function({tag})"
        obj = _Function._from_loader(_load, rep, preload=_preload, deps=_deps)

        obj._raw_f = info.raw_f
        obj._info = info
        obj._tag = tag
        obj._all_mounts = all_mounts  # needed for modal.serve file watching
        obj._app = app  # needed for CLI right now
        obj._obj = None
        obj._is_generator = is_generator
        obj._is_method = False
        obj._spec = function_spec  # needed for modal shell

        # Used to check whether we should rebuild a modal.Image which uses `run_function`.
        gpus: List[GPU_T] = gpu if isinstance(gpu, list) else [gpu]
        obj._build_args = dict(  # See get_build_def
            secrets=repr(secrets),
            gpu_config=repr([parse_gpu_config(_gpu) for _gpu in gpus]),
            mounts=repr(mounts),
            network_file_systems=repr(network_file_systems),
        )
        # these key are excluded if empty to avoid rebuilds on client upgrade
        if volumes:
            obj._build_args["volumes"] = repr(volumes)
        if cloud or scheduler_placement:
            obj._build_args["cloud"] = repr(cloud)
            obj._build_args["scheduler_placement"] = repr(scheduler_placement)

        return obj

    def _bind_parameters(
        self,
        obj: "modal.cls._Obj",
        from_other_workspace: bool,
        options: Optional[api_pb2.FunctionOptions],
        args: Sized,
        kwargs: Dict[str, Any],
    ) -> "_Function":
        """mdmd:hidden

        Binds a class-function to a specific instance of (init params, options) or a new workspace
        """

        async def _load(self: _Function, resolver: Resolver, existing_object_id: Optional[str]):
            if self._parent is None:
                raise ExecutionError("Can't find the parent class' service function")
            try:
                identity = f"{self._parent.info.function_name} class service function"
            except Exception:
                # Can't always look up the function name that way, so fall back to generic message
                identity = "class service function for a parameterized class"
            if not self._parent.is_hydrated:
                if self._parent.app._running_app is None:
                    reason = ", because the App it is defined on is not running."
                else:
                    reason = ""
                raise ExecutionError(
                    f"The {identity} has not been hydrated with the metadata it needs to run on Modal{reason}."
                )
            assert self._parent._client.stub
            if (
                self._parent._class_parameter_info
                and self._parent._class_parameter_info.format
                == api_pb2.ClassParameterInfo.PARAM_SERIALIZATION_FORMAT_PROTO
            ):
                if args:
                    # TODO(elias) - We could potentially support positional args as well, if we want to?
                    raise InvalidError(
                        "Can't use positional arguments with modal.parameter-based synthetic constructors.\n"
                        "Use (<parameter_name>=value) keyword arguments when constructing classes instead."
                    )
                serialized_params = serialize_proto_params(kwargs, self._parent._class_parameter_info.schema)
            else:
                serialized_params = serialize((args, kwargs))
            environment_name = _get_environment_name(None, resolver)
            assert self._parent is not None
            req = api_pb2.FunctionBindParamsRequest(
                function_id=self._parent._object_id,
                serialized_params=serialized_params,
                function_options=options,
                environment_name=environment_name
                or "",  # TODO: investigate shouldn't environment name always be specified here?
            )

            response = await retry_transient_errors(self._parent._client.stub.FunctionBindParams, req)
            self._hydrate(response.bound_function_id, self._parent._client, response.handle_metadata)

        fun: _Function = _Function._from_loader(_load, "Function(parametrized)", hydrate_lazily=True)

        # In some cases, reuse the base function, i.e. not create new clones of each method or the "service function"
        fun._can_use_base_function = len(args) + len(kwargs) == 0 and not from_other_workspace and options is None
        if fun._can_use_base_function and self.is_hydrated:
            # Edge case that lets us hydrate all objects right away
            # if the instance didn't use explicit constructor arguments
            fun._hydrate_from_other(self)

        fun._info = self._info
        fun._obj = obj
        fun._parent = self
        return fun

    @live_method
    async def keep_warm(self, warm_pool_size: int) -> None:
        """Set the warm pool size for the function.

        Please exercise care when using this advanced feature!
        Setting and forgetting a warm pool on functions can lead to increased costs.

        ```python
        # Usage on a regular function.
        f = modal.Function.lookup("my-app", "function")
        f.keep_warm(2)

        # Usage on a parametrized function.
        Model = modal.Cls.lookup("my-app", "Model")
        Model("fine-tuned-model").keep_warm(2)
        ```
        """
        if self._is_method:
            raise InvalidError(
                textwrap.dedent(
                    """
                The `.keep_warm()` method can not be used on Modal class *methods* deployed using Modal >v0.63.

                Call `.keep_warm()` on the class *instance* instead.
            """
                )
            )
        assert self._client and self._client.stub
        request = api_pb2.FunctionUpdateSchedulingParamsRequest(
            function_id=self._object_id, warm_pool_size_override=warm_pool_size
        )
        await retry_transient_errors(self._client.stub.FunctionUpdateSchedulingParams, request)

    @classmethod
    def from_name(
        cls: Type["_Function"],
        app_name: str,
        tag: Optional[str] = None,
        namespace=api_pb2.DEPLOYMENT_NAMESPACE_WORKSPACE,
        environment_name: Optional[str] = None,
    ) -> "_Function":
        """Retrieve a function with a given name and tag.

        ```python
        other_function = modal.Function.from_name("other-app", "function")
        ```
        """

        async def _load_remote(self: _Function, resolver: Resolver, existing_object_id: Optional[str]):
            assert resolver.client and resolver.client.stub
            request = api_pb2.FunctionGetRequest(
                app_name=app_name,
                object_tag=tag or "",
                namespace=namespace,
                environment_name=_get_environment_name(environment_name, resolver) or "",
            )
            try:
                response = await retry_transient_errors(resolver.client.stub.FunctionGet, request)
            except GRPCError as exc:
                if exc.status == Status.NOT_FOUND:
                    raise NotFoundError(exc.message)
                else:
                    raise

            self._hydrate(response.function_id, resolver.client, response.handle_metadata)

        rep = f"Ref({app_name})"
        return cls._from_loader(_load_remote, rep, is_another_app=True, hydrate_lazily=True)

    @staticmethod
    async def lookup(
        app_name: str,
        tag: Optional[str] = None,
        namespace=api_pb2.DEPLOYMENT_NAMESPACE_WORKSPACE,
        client: Optional[_Client] = None,
        environment_name: Optional[str] = None,
    ) -> "_Function":
        """Lookup a function with a given name and tag.

        ```python
        other_function = modal.Function.lookup("other-app", "function")
        ```
        """
        obj = _Function.from_name(app_name, tag, namespace=namespace, environment_name=environment_name)
        if client is None:
            client = await _Client.from_env()
        resolver = Resolver(client=client)
        await resolver.load(obj)
        return obj

    @property
    def tag(self) -> str:
        """mdmd:hidden"""
        assert self._tag
        return self._tag

    @property
    def app(self) -> "modal.app._App":
        """mdmd:hidden"""
        if self._app is None:
            raise ExecutionError("The app has not been assigned on the function at this point")

        return self._app

    @property
    def stub(self) -> "modal.app._App":
        """mdmd:hidden"""
        # Deprecated soon, only for backwards compatibility
        return self.app

    @property
    def info(self) -> FunctionInfo:
        """mdmd:hidden"""
        assert self._info
        return self._info

    @property
    def spec(self) -> _FunctionSpec:
        """mdmd:hidden"""
        assert self._spec
        return self._spec

    def get_build_def(self) -> str:
        """mdmd:hidden"""
        # Plaintext source and arg definition for the function, so it's part of the image
        # hash. We can't use the cloudpickle hash because it's not very stable.
        assert hasattr(self, "_raw_f") and hasattr(self, "_build_args")
        return f"{inspect.getsource(self._raw_f)}\n{repr(self._build_args)}"

    # Live handle methods

    def _initialize_from_empty(self):
        # Overridden concrete implementation of base class method
        self._progress = None
        self._is_generator = None
        self._web_url = None
        self._function_name = None
        self._info = None
        self._all_mounts = []  # used for file watching
        self._use_function_id = ""

    def _hydrate_metadata(self, metadata: Optional[Message]):
        # Overridden concrete implementation of base class method
        assert metadata and isinstance(metadata, api_pb2.FunctionHandleMetadata)
        self._is_generator = metadata.function_type == api_pb2.Function.FUNCTION_TYPE_GENERATOR
        self._web_url = metadata.web_url
        self._function_name = metadata.function_name
        self._is_method = metadata.is_method
        self._use_function_id = metadata.use_function_id
        self._use_method_name = metadata.use_method_name
        self._class_parameter_info = metadata.class_parameter_info
        self._definition_id = metadata.definition_id

    def _invocation_function_id(self) -> str:
        return self._use_function_id or self.object_id

    def _get_metadata(self):
        # Overridden concrete implementation of base class method
        assert self._function_name, f"Function name must be set before metadata can be retrieved for {self}"
        return api_pb2.FunctionHandleMetadata(
            function_name=self._function_name,
            function_type=(
                api_pb2.Function.FUNCTION_TYPE_GENERATOR
                if self._is_generator
                else api_pb2.Function.FUNCTION_TYPE_FUNCTION
            ),
            web_url=self._web_url or "",
            use_method_name=self._use_method_name,
            use_function_id=self._use_function_id,
            is_method=self._is_method,
            class_parameter_info=self._class_parameter_info,
            definition_id=self._definition_id,
        )

    def _check_no_web_url(self, fn_name: str):
        if self._web_url:
            raise InvalidError(
                f"A webhook function cannot be invoked for remote execution with `.{fn_name}`. "
                f"Invoke this function via its web url '{self._web_url}' "
                + f"or call it locally: {self._function_name}.local()"
            )

    @property
    def web_url(self) -> str:
        """URL of a Function running as a web endpoint."""
        if not self._web_url:
            raise ValueError(
                f"No web_url can be found for function {self._function_name}. web_url "
                "can only be referenced from a running app context"
            )
        return self._web_url

    @property
    def is_generator(self) -> bool:
        """mdmd:hidden"""
        assert self._is_generator is not None
        return self._is_generator

    @live_method_gen
    async def _map(
        self, input_queue: _SynchronizedQueue, order_outputs: bool, return_exceptions: bool
    ) -> AsyncGenerator[Any, None]:
        """mdmd:hidden

        Synchronicity-wrapped map implementation. To be safe against invocations of user code in
        the synchronicity thread it doesn't accept an [async]iterator, and instead takes a
          _SynchronizedQueue instance that is fed by higher level functions like .map()

        _SynchronizedQueue is used instead of asyncio.Queue so that the main thread can put
        items in the queue safely.
        """
        self._check_no_web_url("map")
        if self._is_generator:
            raise InvalidError("A generator function cannot be called with `.map(...)`.")

        assert self._function_name
        if output_mgr := _get_output_manager():
            count_update_callback = output_mgr.function_progress_callback(self._function_name, total=None)
        else:
            count_update_callback = None

        async for item in _map_invocation(
            self,  # type: ignore
            input_queue,
            self._client,
            order_outputs,
            return_exceptions,
            count_update_callback,
        ):
            yield item

    async def _call_function(self, args, kwargs) -> ReturnType:
        invocation = await _Invocation.create(
            self,
            args,
            kwargs,
            client=self._client,
            function_call_invocation_type=api_pb2.FUNCTION_CALL_INVOCATION_TYPE_SYNC_LEGACY,
        )
        return await invocation.run_function()

<<<<<<< HEAD
    async def _call_function_nowait(self, args, kwargs) -> _Invocation:
        # This feature flag allows users to put a large number of inputs
        if config.get("spawn_extended"):
            function_call_invocation_type = api_pb2.FUNCTION_CALL_INVOCATION_TYPE_ASYNC
        else:
            function_call_invocation_type = api_pb2.FUNCTION_CALL_INVOCATION_TYPE_ASYNC_LEGACY
=======
    async def _call_function_nowait(
        self, args, kwargs, function_call_invocation_type: "api_pb2.FunctionCallInvocationType.ValueType"
    ) -> _Invocation:
>>>>>>> d9fff521
        return await _Invocation.create(
            self, args, kwargs, client=self._client, function_call_invocation_type=function_call_invocation_type
        )

    @warn_if_generator_is_not_consumed()
    @live_method_gen
    @synchronizer.no_input_translation
    async def _call_generator(self, args, kwargs):
        invocation = await _Invocation.create(
            self,
            args,
            kwargs,
            client=self._client,
            function_call_invocation_type=api_pb2.FUNCTION_CALL_INVOCATION_TYPE_SYNC_LEGACY,
        )
        async for res in invocation.run_generator():
            yield res

    @synchronizer.no_io_translation
    async def _call_generator_nowait(self, args, kwargs):
        return await _Invocation.create(
            self,
            args,
            kwargs,
            client=self._client,
            function_call_invocation_type=api_pb2.FUNCTION_CALL_INVOCATION_TYPE_ASYNC_LEGACY,
        )

    @synchronizer.no_io_translation
    @live_method
    async def remote(self, *args: P.args, **kwargs: P.kwargs) -> ReturnType:
        """
        Calls the function remotely, executing it with the given arguments and returning the execution's result.
        """
        # TODO: Generics/TypeVars
        self._check_no_web_url("remote")
        if self._is_generator:
            raise InvalidError(
                "A generator function cannot be called with `.remote(...)`. Use `.remote_gen(...)` instead."
            )

        return await self._call_function(args, kwargs)

    @synchronizer.no_io_translation
    @live_method_gen
    async def remote_gen(self, *args, **kwargs) -> AsyncGenerator[Any, None]:
        """
        Calls the generator remotely, executing it with the given arguments and returning the execution's result.
        """
        # TODO: Generics/TypeVars
        self._check_no_web_url("remote_gen")

        if not self._is_generator:
            raise InvalidError(
                "A non-generator function cannot be called with `.remote_gen(...)`. Use `.remote(...)` instead."
            )
        async for item in self._call_generator(args, kwargs):  # type: ignore
            yield item

    def _get_info(self) -> FunctionInfo:
        if not self._info:
            raise ExecutionError("Can't get info for a function that isn't locally defined")
        return self._info

    def _get_obj(self) -> Optional["modal.cls._Obj"]:
        if not self._is_method:
            return None
        elif not self._obj:
            raise ExecutionError("Method has no local object")
        else:
            return self._obj

    @synchronizer.nowrap
    def local(self, *args: P.args, **kwargs: P.kwargs) -> OriginalReturnType:
        """
        Calls the function locally, executing it with the given arguments and returning the execution's result.

        The function will execute in the same environment as the caller, just like calling the underlying function
        directly in Python. In particular, only secrets available in the caller environment will be available
        through environment variables.
        """
        # TODO(erikbern): it would be nice to remove the nowrap thing, but right now that would cause
        # "user code" to run on the synchronicity thread, which seems bad
        info = self._get_info()

        if is_local() and self.spec.volumes or self.spec.network_file_systems:
            warnings.warn(
                f"The {info.function_name} function is executing locally "
                + "and will not have access to the mounted Volume or NetworkFileSystem data"
            )
        if not info or not info.raw_f:
            msg = (
                "The definition for this function is missing so it is not possible to invoke it locally. "
                "If this function was retrieved via `Function.lookup` you need to use `.remote()`."
            )
            raise ExecutionError(msg)

        obj: Optional["modal.cls._Obj"] = self._get_obj()

        if not obj:
            fun = info.raw_f
            return fun(*args, **kwargs)
        else:
            # This is a method on a class, so bind the self to the function
            user_cls_instance = obj._get_user_cls_instance()

            fun = info.raw_f.__get__(user_cls_instance)

            if is_async(info.raw_f):
                # We want to run __aenter__ and fun in the same coroutine
                async def coro():
                    await obj.aenter()
                    return await fun(*args, **kwargs)

                return coro()  # type: ignore
            else:
                obj.enter()
                return fun(*args, **kwargs)

    @synchronizer.no_input_translation
    @live_method
    async def _experimental_spawn(self, *args: P.args, **kwargs: P.kwargs) -> "_FunctionCall[ReturnType]":
        """[Experimental] Calls the function with the given arguments, without waiting for the results.

        This experimental version of the spawn method allows up to 1 million inputs to be spawned.

        Returns a `modal.functions.FunctionCall` object, that can later be polled or
        waited for using `.get(timeout=...)`.
        Conceptually similar to `multiprocessing.pool.apply_async`, or a Future/Promise in other contexts.
        """
        self._check_no_web_url("_experimental_spawn")
        if self._is_generator:
            invocation = await self._call_generator_nowait(args, kwargs)
        else:
            invocation = await self._call_function_nowait(
                args, kwargs, function_call_invocation_type=api_pb2.FUNCTION_CALL_INVOCATION_TYPE_ASYNC
            )

        fc = _FunctionCall._new_hydrated(invocation.function_call_id, invocation.client, None)
        fc._is_generator = self._is_generator if self._is_generator else False
        return fc

    @synchronizer.no_input_translation
    @live_method
    async def spawn(self, *args: P.args, **kwargs: P.kwargs) -> "_FunctionCall[ReturnType]":
        """Calls the function with the given arguments, without waiting for the results.

        Returns a `modal.functions.FunctionCall` object, that can later be polled or
        waited for using `.get(timeout=...)`.
        Conceptually similar to `multiprocessing.pool.apply_async`, or a Future/Promise in other contexts.
        """
        self._check_no_web_url("spawn")
        if self._is_generator:
            invocation = await self._call_generator_nowait(args, kwargs)
        else:
            invocation = await self._call_function_nowait(
                args, kwargs, api_pb2.FUNCTION_CALL_INVOCATION_TYPE_ASYNC_LEGACY
            )

        fc = _FunctionCall._new_hydrated(invocation.function_call_id, invocation.client, None)
        fc._is_generator = self._is_generator if self._is_generator else False
        return fc

    def get_raw_f(self) -> Callable[..., Any]:
        """Return the inner Python object wrapped by this Modal Function."""
        return self._raw_f

    @live_method
    async def get_current_stats(self) -> FunctionStats:
        """Return a `FunctionStats` object describing the current function's queue and runner counts."""
        assert self._client.stub
        resp = await retry_transient_errors(
            self._client.stub.FunctionGetCurrentStats,
            api_pb2.FunctionGetCurrentStatsRequest(function_id=self.object_id),
            total_timeout=10.0,
        )
        return FunctionStats(backlog=resp.backlog, num_total_runners=resp.num_total_tasks)

    # A bit hacky - but the map-style functions need to not be synchronicity-wrapped
    # in order to not execute their input iterators on the synchronicity event loop.
    # We still need to wrap them using MethodWithAio to maintain a synchronicity-like
    # api with `.aio` and get working type-stubs and reference docs generation:
    map = MethodWithAio(_map_sync, _map_async, synchronizer)
    starmap = MethodWithAio(_starmap_sync, _starmap_async, synchronizer)
    for_each = MethodWithAio(_for_each_sync, _for_each_async, synchronizer)


Function = synchronize_api(_Function)


class _FunctionCall(typing.Generic[ReturnType], _Object, type_prefix="fc"):
    """A reference to an executed function call.

    Constructed using `.spawn(...)` on a Modal function with the same
    arguments that a function normally takes. Acts as a reference to
    an ongoing function call that can be passed around and used to
    poll or fetch function results at some later time.

    Conceptually similar to a Future/Promise/AsyncResult in other contexts and languages.
    """

    _is_generator: bool = False

    def _invocation(self):
        assert self._client.stub
        return _Invocation(self._client.stub, self.object_id, self._client)

    async def get(self, timeout: Optional[float] = None) -> ReturnType:
        """Get the result of the function call.

        This function waits indefinitely by default. It takes an optional
        `timeout` argument that specifies the maximum number of seconds to wait,
        which can be set to `0` to poll for an output immediately.

        The returned coroutine is not cancellation-safe.
        """

        if self._is_generator:
            raise Exception("Cannot get the result of a generator function call. Use `get_gen` instead.")

        return await self._invocation().poll_function(timeout=timeout)

    async def get_gen(self) -> AsyncGenerator[Any, None]:
        """
        Calls the generator remotely, executing it with the given arguments and returning the execution's result.
        """
        if not self._is_generator:
            raise Exception("Cannot iterate over a non-generator function call. Use `get` instead.")

        async for res in self._invocation().run_generator():
            yield res

    async def get_call_graph(self) -> List[InputInfo]:
        """Returns a structure representing the call graph from a given root
        call ID, along with the status of execution for each node.

        See [`modal.call_graph`](/docs/reference/modal.call_graph) reference page
        for documentation on the structure of the returned `InputInfo` items.
        """
        assert self._client and self._client.stub
        request = api_pb2.FunctionGetCallGraphRequest(function_call_id=self.object_id)
        response = await retry_transient_errors(self._client.stub.FunctionGetCallGraph, request)
        return _reconstruct_call_graph(response)

    async def cancel(
        self,
        terminate_containers: bool = False,  # if true, containers running the inputs are forcibly terminated
    ):
        """Cancels the function call, which will stop its execution and mark its inputs as
        [`TERMINATED`](/docs/reference/modal.call_graph#modalcall_graphinputstatus).

        If `terminate_containers=True` - the containers running the cancelled inputs are all terminated
        causing any non-cancelled inputs on those containers to be rescheduled in new containers.
        """
        request = api_pb2.FunctionCallCancelRequest(
            function_call_id=self.object_id, terminate_containers=terminate_containers
        )
        assert self._client and self._client.stub
        await retry_transient_errors(self._client.stub.FunctionCallCancel, request)

    @staticmethod
    async def from_id(
        function_call_id: str, client: Optional[_Client] = None, is_generator: bool = False
    ) -> "_FunctionCall":
        if client is None:
            client = await _Client.from_env()

        fc = _FunctionCall._new_hydrated(function_call_id, client, None)
        fc._is_generator = is_generator
        return fc


FunctionCall = synchronize_api(_FunctionCall)


async def _gather(*function_calls: _FunctionCall[ReturnType]) -> typing.Sequence[ReturnType]:
    """Wait until all Modal function calls have results before returning

    Accepts a variable number of FunctionCall objects as returned by `Function.spawn()`.

    Returns a list of results from each function call, or raises an exception
    of the first failing function call.

    E.g.

    ```python notest
    function_call_1 = slow_func_1.spawn()
    function_call_2 = slow_func_2.spawn()

    result_1, result_2 = gather(function_call_1, function_call_2)
    ```
    """
    try:
        return await TaskContext.gather(*[fc.get() for fc in function_calls])
    except Exception as exc:
        # TODO: kill all running function calls
        raise exc


gather = synchronize_api(_gather)<|MERGE_RESOLUTION|>--- conflicted
+++ resolved
@@ -1269,18 +1269,9 @@
         )
         return await invocation.run_function()
 
-<<<<<<< HEAD
-    async def _call_function_nowait(self, args, kwargs) -> _Invocation:
-        # This feature flag allows users to put a large number of inputs
-        if config.get("spawn_extended"):
-            function_call_invocation_type = api_pb2.FUNCTION_CALL_INVOCATION_TYPE_ASYNC
-        else:
-            function_call_invocation_type = api_pb2.FUNCTION_CALL_INVOCATION_TYPE_ASYNC_LEGACY
-=======
     async def _call_function_nowait(
         self, args, kwargs, function_call_invocation_type: "api_pb2.FunctionCallInvocationType.ValueType"
     ) -> _Invocation:
->>>>>>> d9fff521
         return await _Invocation.create(
             self, args, kwargs, client=self._client, function_call_invocation_type=function_call_invocation_type
         )
