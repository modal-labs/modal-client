--- conflicted
+++ resolved
@@ -317,11 +317,8 @@
     _build_args: dict
     _can_use_base_function: bool = False  # whether we need to call FunctionBindParams
     _is_generator: Optional[bool] = None
-<<<<<<< HEAD
     _definition_id: str
-=======
     _cluster_size: Optional[int] = None
->>>>>>> 9a7daaaf
 
     # when this is the method of a class/object function, invocation of this function
     # should be using another function id and supply the method name in the FunctionInput:
