# Copyright Modal Labs 2022
import pickle
import os
import asyncio
import inspect
import posixpath
import time
import typing
import warnings
from dataclasses import dataclass
from pathlib import PurePath
from typing import Any, AsyncIterable, Callable, Collection, Dict, List, Optional, Set, Union

from datetime import date
from aiostream import pipe, stream
from google.protobuf.message import Message
from grpclib import GRPCError, Status
from synchronicity.exceptions import UserCodeException

from modal import _pty
from modal_proto import api_pb2
from modal._types import typechecked
from modal_utils.async_utils import (
    queue_batch_iterator,
    synchronize_apis,
    warn_if_generator_is_not_consumed,
)
from modal_utils.grpc_utils import retry_transient_errors

from ._blob_utils import (
    BLOB_MAX_PARALLELISM,
    MAX_OBJECT_SIZE_BYTES,
    blob_download,
    blob_upload,
)
from ._function_utils import FunctionInfo
from ._location import parse_cloud_provider
from ._output import OutputManager
from ._resolver import Resolver
from ._serialization import deserialize, serialize
from ._traceback import append_modal_tb
from .call_graph import InputInfo, _reconstruct_call_graph
from .config import config, logger
from .client import _Client
from .exception import ExecutionError, InvalidError, RemoteError, deprecation_error, deprecation_warning
from .exception import TimeoutError as _TimeoutError
from .gpu import GPU_T, parse_gpu_config, display_gpu_config
from .image import _Image
from .mount import _Mount, _get_client_mount
from .object import _Handle, _Provider
from .proxy import _Proxy
from .retries import Retries
from .schedule import Schedule
from .secret import _Secret
from .shared_volume import _SharedVolume

ATTEMPT_TIMEOUT_GRACE_PERIOD = 5  # seconds


if typing.TYPE_CHECKING:
    import modal.stub


def exc_with_hints(exc: BaseException):
    """mdmd:hidden"""
    if isinstance(exc, ImportError) and exc.msg == "attempted relative import with no known parent package":
        exc.msg += """\n
HINT: For relative imports to work, you might need to run your modal app as a module. Try:
- `python -m my_pkg.my_app` instead of `python my_pkg/my_app.py`
- `modal deploy my_pkg.my_app` instead of `modal deploy my_pkg/my_app.py`
"""
    elif isinstance(
        exc, RuntimeError
    ) and "CUDA error: no kernel image is available for execution on the device" in str(exc):
        msg = (
            exc.args[0]
            + """\n
HINT: This error usually indicates an outdated CUDA version. Older versions of torch (<=1.12)
come with CUDA 10.2 by default. If pinning to an older torch version, you can specify a CUDA version
manually, for example:
-  image.pip_install("torch==1.12.1+cu116", find_links="https://download.pytorch.org/whl/torch_stable.html")
"""
        )
        exc.args = (msg,)

    return exc


async def _process_result(result, stub, client=None):
    if result.WhichOneof("data_oneof") == "data_blob_id":
        data = await blob_download(result.data_blob_id, stub)
    else:
        data = result.data

    if result.status == api_pb2.GenericResult.GENERIC_STATUS_TIMEOUT:
        raise _TimeoutError(result.exception)
    elif result.status != api_pb2.GenericResult.GENERIC_STATUS_SUCCESS:
        if data:
            try:
                exc = deserialize(data, client)
            except Exception as deser_exc:
                raise ExecutionError(
                    "Could not deserialize remote exception due to local error:\n"
                    + f"{deser_exc}\n"
                    + "This can happen if your local environment does not have the remote exception definitions.\n"
                    + "Here is the remote traceback:\n"
                    + f"{result.traceback}"
                )
            if not isinstance(exc, BaseException):
                raise ExecutionError(f"Got remote exception of incorrect type {type(exc)}")

            if result.serialized_tb:
                try:
                    tb_dict = deserialize(result.serialized_tb, client)
                    line_cache = deserialize(result.tb_line_cache, client)
                    append_modal_tb(exc, tb_dict, line_cache)
                except Exception:
                    pass
            uc_exc = UserCodeException(exc_with_hints(exc))
            raise uc_exc
        raise RemoteError(result.exception)

    try:
        return deserialize(data, client)
    except ModuleNotFoundError as deser_exc:
        raise ExecutionError(
            "Could not deserialize result due to error:\n"
            + f"{deser_exc}\n"
            + "This can happen if your local environment does not have a module that was used to construct the result. \n"
        )


async def _create_input(args, kwargs, client, idx=None) -> api_pb2.FunctionPutInputsItem:
    """Serialize function arguments and create a FunctionInput protobuf,
    uploading to blob storage if needed.
    """

    args_serialized = serialize((args, kwargs))

    if len(args_serialized) > MAX_OBJECT_SIZE_BYTES:
        args_blob_id = await blob_upload(args_serialized, client.stub)

        return api_pb2.FunctionPutInputsItem(
            input=api_pb2.FunctionInput(args_blob_id=args_blob_id),
            idx=idx,
        )
    else:
        return api_pb2.FunctionPutInputsItem(
            input=api_pb2.FunctionInput(args=args_serialized),
            idx=idx,
        )


@dataclass
class _OutputValue:
    # box class for distinguishing None results from non-existing/None markers
    value: Any


class _Invocation:
    """Internal client representation of a single-input call to a Modal Function or Generator"""

    def __init__(self, stub, function_call_id, client=None):
        self.stub = stub
        self.client = client  # Used by the deserializer.
        self.function_call_id = function_call_id  # TODO: remove and use only input_id

    @staticmethod
    async def create(function_id, args, kwargs, client):
        if not function_id:
            raise InvalidError(
                "The function has not been initialized.\n"
                "\n"
                "Modal functions can only be called within an app. "
                "Try calling it from another running modal function or from an app run context:\n\n"
                "with stub.run():\n"
                "    my_modal_function.call()\n"
            )
        request = api_pb2.FunctionMapRequest(
            function_id=function_id,
            parent_input_id=current_input_id(),
            function_call_type=api_pb2.FUNCTION_CALL_TYPE_UNARY,
        )
        response = await retry_transient_errors(client.stub.FunctionMap, request)

        function_call_id = response.function_call_id

        item = await _create_input(args, kwargs, client)
        request_put = api_pb2.FunctionPutInputsRequest(
            function_id=function_id, inputs=[item], function_call_id=function_call_id
        )
        inputs_response: api_pb2.FunctionPutInputsResponse = await retry_transient_errors(
            client.stub.FunctionPutInputs,
            request_put,
        )
        processed_inputs = inputs_response.inputs
        if not processed_inputs:
            raise Exception("Could not create function call - the input queue seems to be full")
        return _Invocation(client.stub, function_call_id, client)

    async def pop_function_call_outputs(self, timeout: Optional[float], clear_on_success: bool):
        t0 = time.time()
        if timeout is None:
            backend_timeout = config["outputs_timeout"]
        else:
            backend_timeout = min(config["outputs_timeout"], timeout)  # refresh backend call every 55s

        while True:
            # always execute at least one poll for results, regardless if timeout is 0
            request = api_pb2.FunctionGetOutputsRequest(
                function_call_id=self.function_call_id,
                timeout=backend_timeout,
                last_entry_id="0-0",
                clear_on_success=clear_on_success,
            )
            response = await retry_transient_errors(
                self.stub.FunctionGetOutputs,
                request,
                attempt_timeout=backend_timeout + ATTEMPT_TIMEOUT_GRACE_PERIOD,
            )
            if len(response.outputs) > 0:
                for item in response.outputs:
                    yield item.result
                return

            if timeout is not None:
                # update timeout in retry loop
                backend_timeout = min(config["outputs_timeout"], t0 + timeout - time.time())
                if backend_timeout < 0:
                    break

    async def run_function(self):
        # waits indefinitely for a single result for the function, and clear the outputs buffer after
        result = (await stream.list(self.pop_function_call_outputs(timeout=None, clear_on_success=True)))[0]
        assert not result.gen_status
        return await _process_result(result, self.stub, self.client)

    async def poll_function(self, timeout: Optional[float] = None):
        # waits up to timeout for a result from a function
        # * timeout=0 means a single poll
        # * timeout=None means wait indefinitely
        # raises TimeoutError if there is no result before timeout
        # Intended to be used for future polling, and as such keeps
        # results around after returning them
        results = await stream.list(self.pop_function_call_outputs(timeout=timeout, clear_on_success=False))

        if len(results) == 0:
            raise TimeoutError()

        return await _process_result(results[0], self.stub, self.client)

    async def run_generator(self):
        last_entry_id = "0-0"
        completed = False
        try:
            while not completed:
                request = api_pb2.FunctionGetOutputsRequest(
                    function_call_id=self.function_call_id,
                    timeout=config["outputs_timeout"],
                    last_entry_id=last_entry_id,
                    clear_on_success=False,  # there could be more results
                )
                response = await retry_transient_errors(
                    self.stub.FunctionGetOutputs,
                    request,
                    attempt_timeout=config["outputs_timeout"] + ATTEMPT_TIMEOUT_GRACE_PERIOD,
                )
                if len(response.outputs) > 0:
                    last_entry_id = response.last_entry_id
                    for item in response.outputs:
                        if item.result.gen_status == api_pb2.GenericResult.GENERATOR_STATUS_COMPLETE:
                            completed = True
                            break
                        yield await _process_result(item.result, self.stub, self.client)
        finally:
            # "ack" that we have all outputs we are interested in and let backend clear results
            request = api_pb2.FunctionGetOutputsRequest(
                function_call_id=self.function_call_id,
                timeout=0,
                last_entry_id="0-0",
                clear_on_success=True,
            )
            await self.stub.FunctionGetOutputs(request)


MAP_INVOCATION_CHUNK_SIZE = 100


async def _map_invocation(
    function_id: str,
    input_stream: AsyncIterable[Any],
    kwargs: Dict[str, Any],
    client: _Client,
    is_generator: bool,
    order_outputs: bool,
    return_exceptions: bool,
    count_update_callback: Optional[Callable[[int, int], None]],
):
    request = api_pb2.FunctionMapRequest(
        function_id=function_id,
        parent_input_id=current_input_id(),
        function_call_type=api_pb2.FUNCTION_CALL_TYPE_MAP,
        return_exceptions=return_exceptions,
    )
    response = await retry_transient_errors(client.stub.FunctionMap, request)

    function_call_id = response.function_call_id

    have_all_inputs = False
    num_inputs = 0
    num_outputs = 0
    pending_outputs: Dict[str, int] = {}  # Map input_id -> next expected gen_index value
    completed_outputs: Set[str] = set()  # Set of input_ids whose outputs are complete (expecting no more values)

    input_queue: asyncio.Queue = asyncio.Queue()

    async def create_input(arg):
        nonlocal num_inputs
        idx = num_inputs
        num_inputs += 1
        item = await _create_input(arg, kwargs, client, idx=idx)
        return item

    async def drain_input_generator():
        # Parallelize uploading blobs
        proto_input_stream = input_stream | pipe.map(create_input, ordered=True, task_limit=BLOB_MAX_PARALLELISM)
        async with proto_input_stream.stream() as streamer:
            async for item in streamer:
                await input_queue.put(item)

        # close queue iterator
        await input_queue.put(None)
        yield

    async def pump_inputs():
        nonlocal have_all_inputs
        async for items in queue_batch_iterator(input_queue, MAP_INVOCATION_CHUNK_SIZE):
            request = api_pb2.FunctionPutInputsRequest(
                function_id=function_id, inputs=items, function_call_id=function_call_id
            )
            logger.debug(
                f"Pushing {len(items)} inputs to server. Num queued inputs awaiting push is {input_queue.qsize()}."
            )
            resp = await retry_transient_errors(
                client.stub.FunctionPutInputs,
                request,
                max_retries=None,
            )
            for item in resp.inputs:
                pending_outputs.setdefault(item.input_id, 0)
            logger.debug(
                f"Successfully pushed {len(items)} inputs to server. Num queued inputs awaiting push is {input_queue.qsize()}."
            )

        have_all_inputs = True
        yield

    async def get_all_outputs():
        nonlocal num_inputs, num_outputs, have_all_inputs
        last_entry_id = "0-0"
        while not have_all_inputs or len(pending_outputs) > len(completed_outputs):
            request = api_pb2.FunctionGetOutputsRequest(
                function_call_id=function_call_id,
                timeout=config["outputs_timeout"],
                last_entry_id=last_entry_id,
                clear_on_success=False,
            )
            response = await retry_transient_errors(
                client.stub.FunctionGetOutputs,
                request,
                max_retries=20,
                attempt_timeout=config["outputs_timeout"] + ATTEMPT_TIMEOUT_GRACE_PERIOD,
            )

            if len(response.outputs) == 0:
                continue

            last_entry_id = response.last_entry_id
            for item in response.outputs:
                pending_outputs.setdefault(item.input_id, 0)
                if item.input_id in completed_outputs or item.gen_index < pending_outputs[item.input_id]:
                    # this means the output has already been processed and is likely received due
                    # to a duplicate output enqueue on the server
                    continue

                if is_generator:
                    if item.result.gen_status == api_pb2.GenericResult.GENERATOR_STATUS_COMPLETE:
                        completed_outputs.add(item.input_id)
                        num_outputs += 1
                    else:
                        assert pending_outputs[item.input_id] == item.gen_index
                        pending_outputs[item.input_id] += 1
                        yield item
                else:
                    completed_outputs.add(item.input_id)
                    num_outputs += 1
                    yield item

    async def get_all_outputs_and_clean_up():
        try:
            async for item in get_all_outputs():
                yield item
        finally:
            # "ack" that we have all outputs we are interested in and let backend clear results
            request = api_pb2.FunctionGetOutputsRequest(
                function_call_id=function_call_id,
                timeout=0,
                last_entry_id="0-0",
                clear_on_success=True,
            )
            await retry_transient_errors(client.stub.FunctionGetOutputs, request)

    async def fetch_output(item):
        try:
            output = await _process_result(item.result, client.stub, client)
        except Exception as e:
            if return_exceptions:
                output = e
            else:
                raise e
        return (item.idx, output)

    async def poll_outputs():
        outputs = stream.iterate(get_all_outputs_and_clean_up())
        outputs_fetched = outputs | pipe.map(fetch_output, ordered=True, task_limit=BLOB_MAX_PARALLELISM)

        # map to store out-of-order outputs received
        received_outputs = {}
        output_idx = 0

        async with outputs_fetched.stream() as streamer:
            async for idx, output in streamer:
                if count_update_callback is not None:
                    count_update_callback(num_outputs, num_inputs)
                if is_generator:
                    yield _OutputValue(output)
                elif not order_outputs:
                    yield _OutputValue(output)
                else:
                    # hold on to outputs for function maps, so we can reorder them correctly.
                    received_outputs[idx] = output
                    while output_idx in received_outputs:
                        output = received_outputs.pop(output_idx)
                        yield _OutputValue(output)
                        output_idx += 1

        assert len(received_outputs) == 0

    response_gen = stream.merge(drain_input_generator(), pump_inputs(), poll_outputs())

    async with response_gen.stream() as streamer:
        async for response in streamer:
            if response is not None:
                yield response.value


# Wrapper type for api_pb2.FunctionStats
@dataclass
class FunctionStats:
    """Simple data structure storing stats for a running function."""

    backlog: int
    num_active_runners: int
    num_total_runners: int


class _FunctionHandle(_Handle, type_prefix="fu"):
    """Interact with a Modal Function of a live app."""

    _web_url: Optional[str]
    _info: Optional[FunctionInfo]
    _stub: Optional["modal.stub._Stub"]
    _is_remote_cls_method: bool = False
    _function_name: Optional[str]

    def _initialize_from_empty(self):
        self._progress = None
        self._is_generator = None
        self._info = None
        self._web_url = None
        self._output_mgr: Optional[OutputManager] = None
        self._mute_cancellation = (
            False  # set when a user terminates the app intentionally, to prevent useless traceback spam
        )
        self._function_name = None
        self._stub = None
        self._self_obj = None

    def _initialize_from_local(self, stub, info: FunctionInfo):
        # note that this is not a full hydration of the function, as it doesn't yet get an object_id etc.
        self._stub = stub
        self._info = info

    def _hydrate_metadata(self, handle_metadata: Message):
        # makes function usable
        assert isinstance(handle_metadata, (api_pb2.Function, api_pb2.FunctionHandleMetadata))
        self._is_generator = handle_metadata.function_type == api_pb2.Function.FUNCTION_TYPE_GENERATOR
        self._web_url = handle_metadata.web_url
        self._function_name = handle_metadata.function_name

    async def make_bound_function_handle(self, params: inspect.BoundArguments) -> "_FunctionHandle":
        assert self.is_hydrated(), "Cannot make bound function handle from unhydrated handle."

        if len(params.args) + len(params.kwargs) == 0:
            # short circuit if no args, don't need a special object.
            return self

        new_handle = _FunctionHandle._new()
        new_handle._initialize_from_local(self._stub, self._info)

        serialized_params = pickle.dumps((params.args, params.kwargs))
        req = api_pb2.FunctionBindParamsRequest(
            function_id=self._object_id,
            serialized_params=serialized_params,
        )
        response = await self._client.stub.FunctionBindParams(req)
        new_handle._hydrate(self._client, response.bound_function_id, response.handle_metadata)
        new_handle._is_remote_cls_method = True
        return new_handle

    def _get_handle_metadata(self):
        return api_pb2.FunctionHandleMetadata(
            function_name=self._function_name,
            function_type=api_pb2.Function.FUNCTION_TYPE_GENERATOR
            if self._is_generator
            else api_pb2.Function.FUNCTION_TYPE_FUNCTION,
            web_url=self._web_url,
        )

    def _set_mute_cancellation(self, value: bool = True):
        self._mute_cancellation = value

    def _set_output_mgr(self, output_mgr: OutputManager):
        self._output_mgr = output_mgr

    def _get_function(self) -> "_Function":
        return self._stub[self._info.get_tag()]

    @property
    def web_url(self) -> str:
        """URL of a Function running as a web endpoint."""
        return self._web_url

    @property
    def is_generator(self) -> bool:
        return self._is_generator

    def _track_function_invocation(self):
        if self._stub and self._stub.app:
            self._stub.app.track_function_invocation()

    async def _map(self, input_stream: AsyncIterable[Any], order_outputs: bool, return_exceptions: bool, kwargs={}):
        if self._web_url:
            raise InvalidError(
                "A web endpoint function cannot be directly invoked for parallel remote execution. "
                f"Invoke this function via its web url '{self._web_url}' or call it locally: {self._function_name}()."
            )

        if order_outputs and self._is_generator:
            raise ValueError("Can't return ordered results for a generator")

        count_update_callback = (
            self._output_mgr.function_progress_callback(self._function_name) if self._output_mgr else None
        )

        self._track_function_invocation()
        async for item in _map_invocation(
            self._object_id,
            input_stream,
            kwargs,
            self._client,
            self._is_generator,
            order_outputs,
            return_exceptions,
            count_update_callback,
        ):
            yield item

    @warn_if_generator_is_not_consumed
    async def map(
        self,
        *input_iterators,  # one input iterator per argument in the mapped-over function/generator
        kwargs={},  # any extra keyword arguments for the function
        order_outputs=None,  # defaults to True for regular functions, False for generators
        return_exceptions=False,  # whether to propogate exceptions (False) or aggregate them in the results list (True)
    ):
        """Parallel map over a set of inputs.

        Takes one iterator argument per argument in the function being mapped over.

        Example:
        ```python notest
        @stub.function()
        def my_func(a):
            return a ** 2

        assert list(my_func.map([1, 2, 3, 4])) == [1, 4, 9, 16]
        ```

        If applied to a `stub.function`, `map()` returns one result per input and the output order
        is guaranteed to be the same as the input order. Set `order_outputs=False` to return results
        in the order that they are completed instead.

        If applied to a `stub.generator`, the results are returned as they are finished and can be
        out of order. By yielding zero or more than once, mapping over generators can also be used
        as a "flat map".

        `return_exceptions` can be used to treat exceptions as successful results:
        ```python notest
        @stub.function()
        def my_func(a):
            if a == 2:
                raise Exception("ohno")
            return a ** 2

        # [0, 1, UserCodeException(Exception('ohno'))]
        print(list(my_func.map(range(3), return_exceptions=True)))
        ```
        """
        if order_outputs is None:
            order_outputs = not self._is_generator

        input_stream = stream.zip(*(stream.iterate(it) for it in input_iterators))
        async for item in self._map(input_stream, order_outputs, return_exceptions, kwargs):
            yield item

    async def for_each(self, *input_iterators, kwargs={}, ignore_exceptions=False):
        """Execute function for all outputs, ignoring outputs

        Convenient alias for `.map()` in cases where the function just needs to be called.
        as the caller doesn't have to consume the generator to process the inputs.
        """
        async for _ in self.map(
            *input_iterators, kwargs=kwargs, order_outputs=False, return_exceptions=ignore_exceptions
        ):
            pass

    @warn_if_generator_is_not_consumed
    async def starmap(self, input_iterator, kwargs={}, order_outputs=None, return_exceptions=False):
        """Like `map` but spreads arguments over multiple function arguments

        Assumes every input is a sequence (e.g. a tuple).

        Example:
        ```python notest
        @stub.function()
        def my_func(a, b):
            return a + b

        assert list(my_func.starmap([(1, 2), (3, 4)])) == [3, 7]
        ```
        """
        if order_outputs is None:
            order_outputs = not self._is_generator

        input_stream = stream.iterate(input_iterator)
        async for item in self._map(input_stream, order_outputs, return_exceptions, kwargs):
            yield item

    async def _call_function(self, args, kwargs):
        self._track_function_invocation()
        invocation = await _Invocation.create(self._object_id, args, kwargs, self._client)
        try:
            return await invocation.run_function()
        except asyncio.CancelledError:
            # this can happen if the user terminates a program, triggering a cancellation cascade
            if not self._mute_cancellation:
                raise

    async def _call_function_nowait(self, args, kwargs):
        self._track_function_invocation()
        return await _Invocation.create(self._object_id, args, kwargs, self._client)

    @warn_if_generator_is_not_consumed
    async def _call_generator(self, args, kwargs):
        self._track_function_invocation()
        invocation = await _Invocation.create(self._object_id, args, kwargs, self._client)
        async for res in invocation.run_generator():
            yield res

    async def _call_generator_nowait(self, args, kwargs):
        self._track_function_invocation()
        return await _Invocation.create(self._object_id, args, kwargs, self._client)

    def call(self, *args, **kwargs) -> Any:  # TODO: Generics/TypeVars
        """
        Calls the function remotely, executing it with the given arguments and returning the execution's result.
        """
        if self._web_url:
            raise InvalidError(
                "A web endpoint function cannot be invoked for remote execution with `.call`. "
                f"Invoke this function via its web url '{self._web_url}' or call it locally: {self._function_name}()."
            )
        if self._is_generator:
            return self._call_generator(args, kwargs)
        else:
            return self._call_function(args, kwargs)

    def __call__(self, *args, **kwargs) -> Any:  # TODO: Generics/TypeVars
        if self._is_remote_cls_method:
            return self.call(*args, **kwargs)

        if not self._info:
            msg = (
                "The definition for this function is missing so it is not possible to invoke it locally. "
                "If this function was retrieved via `Function.lookup` you need to use `.call()`."
            )
            raise AttributeError(msg)

        if self._self_obj:
            # This is a method on a class, so bind the self to the function
            fun = self._info.raw_f.__get__(self._self_obj)
        else:
            fun = self._info.raw_f
        return fun(*args, **kwargs)

    async def spawn(self, *args, **kwargs) -> Optional["_FunctionCall"]:
        """Calls the function with the given arguments, without waiting for the results.

        Returns a `modal.functions.FunctionCall` object, that can later be polled or waited for using `.get(timeout=...)`.
        Conceptually similar to `multiprocessing.pool.apply_async`, or a Future/Promise in other contexts.

        *Note:* `.spawn()` on a modal generator function does call and execute the generator, but does not currently
        return a function handle for polling the result.
        """
        if self._is_generator:
            await self._call_generator_nowait(args, kwargs)
            return None

        invocation = await self._call_function_nowait(args, kwargs)
        return _FunctionCall._from_id(invocation.function_call_id, invocation.client, None)

    def get_raw_f(self) -> Callable[..., Any]:
        """Return the inner Python object wrapped by this Modal Function."""
        if not self._info:
            raise AttributeError("_info has not been set on this FunctionHandle and not available in this context")

        return self._info.raw_f

    async def get_current_stats(self) -> FunctionStats:
        """Return a `FunctionStats` object describing the current function's queue and runner counts."""

        resp = await self._client.stub.FunctionGetCurrentStats(
            api_pb2.FunctionGetCurrentStatsRequest(function_id=self._object_id)
        )
        return FunctionStats(
            backlog=resp.backlog, num_active_runners=resp.num_active_tasks, num_total_runners=resp.num_total_tasks
        )

    def bind_obj(self, obj, objtype) -> "_FunctionHandle":
        # This is needed to bind "self" to methods for direct __call__
        self._self_obj = obj

        # TODO(erikbern): we're mutating self directly here, as opposed to returning a different _FunctionHandle
        # We should fix this in the future since it probably precludes using classmethods/staticmethods
        return self

    def __get__(self, obj, objtype=None) -> "_FunctionHandle":
        deprecation_warning(
            date(2023, 5, 9),
            "Using the `@stub.function` decorator on methods is deprecated."
            " Use the @method decorator instead."
            " See https://modal.com/docs/guide/lifecycle-functions",
        )
        return self.bind_obj(obj, objtype)


FunctionHandle, AioFunctionHandle = synchronize_apis(_FunctionHandle)


class _Function(_Provider[_FunctionHandle]):
    """Functions are the basic units of serverless execution on Modal.

    Generally, you will not construct a `Function` directly. Instead, use the
    `@stub.function()` decorator on the `Stub` object for your application.
    """

    # TODO: more type annotations
    _secrets: Collection[_Secret]
    _info: FunctionInfo
    _mounts: Collection[_Mount]
    _shared_volumes: Dict[Union[str, os.PathLike], _SharedVolume]
    _allow_cross_region_volumes: bool
    _image: Optional[_Image]
    _gpu: Optional[GPU_T]
    _cloud: Optional[str]
    _function_handle: _FunctionHandle
    _stub: "modal.stub._Stub"
    _is_builder_function: bool
    _retry_policy: Optional[api_pb2.FunctionRetryPolicy]

    @staticmethod
    def from_args(
        function_handle: _FunctionHandle,
        info: FunctionInfo,
        stub,
        image=None,
        secret: Optional[_Secret] = None,
        secrets: Collection[_Secret] = (),
        schedule: Optional[Schedule] = None,
        is_generator=False,
        gpu: GPU_T = None,
        # TODO: maybe break this out into a separate decorator for notebooks.
        mounts: Collection[_Mount] = (),
        shared_volumes: Dict[Union[str, os.PathLike], _SharedVolume] = {},
        allow_cross_region_volumes: bool = False,
        webhook_config: Optional[api_pb2.WebhookConfig] = None,
        memory: Optional[int] = None,
        proxy: Optional[_Proxy] = None,
        retries: Optional[Union[int, Retries]] = None,
        timeout: Optional[int] = None,
        concurrency_limit: Optional[int] = None,
        container_idle_timeout: Optional[int] = None,
        cpu: Optional[float] = None,
        keep_warm: Optional[int] = None,
        interactive: bool = False,
        name: Optional[str] = None,
        cloud: Optional[str] = None,
        is_builder_function: bool = False,
        cls: Optional[type] = None,
    ) -> None:
        """mdmd:hidden"""
        raw_f = info.raw_f
        assert callable(raw_f)
        if schedule is not None:
            if not info.is_nullary():
                raise InvalidError(
                    f"Function {raw_f} has a schedule, so it needs to support calling it with no arguments"
                )
        # assert not synchronizer.is_synchronized(image)

        if secret:
            secrets = [secret, *secrets]

        if isinstance(retries, int):
            retry_policy = Retries(
                max_retries=retries,
                initial_delay=1.0,
                backoff_coefficient=1.0,
            )._to_proto()
        elif isinstance(retries, Retries):
            retry_policy = retries._to_proto()
        elif retries is None:
            retry_policy = None
        else:
            raise InvalidError(
                f"Function {raw_f} retries must be an integer or instance of modal.Retries. Found: {type(retries)}"
            )

        if proxy:
            # HACK: remove this once we stop using ssh tunnels for this.
            if image:
                image = image.apt_install("autossh")

        if interactive and concurrency_limit and concurrency_limit > 1:
            warnings.warn(
                "Interactive functions require `concurrency_limit=1`. The concurrency limit will be overridden."
            )
            concurrency_limit = 1

        if keep_warm is True:
            deprecation_error(
                date(2023, 3, 3),
                "Setting `keep_warm=True` is deprecated. Pass an explicit warm pool size instead, e.g. `keep_warm=2`.",
            )

<<<<<<< HEAD
        self._image = image
        self._gpu = gpu
        self._schedule = schedule
        self._is_generator = is_generator
        self._mounts = mounts
        self._shared_volumes = shared_volumes
        self._allow_cross_region_volumes = allow_cross_region_volumes
        self._webhook_config = webhook_config
        self._cpu = cpu
        self._memory = memory
        self._proxy = proxy
        self._timeout = timeout
        self._concurrency_limit = concurrency_limit
        self._container_idle_timeout = container_idle_timeout
        self._keep_warm = keep_warm
        self._interactive = interactive
        self._tag = self._info.get_tag()
        self._gpu_config = parse_gpu_config(gpu)
        self._cloud = cloud
        self._cls = _cls
=======
        tag = info.get_tag()
        gpu_config = parse_gpu_config(gpu)
>>>>>>> eb92b171

        if cloud:
            cloud_provider = parse_cloud_provider(cloud)
        else:
            cloud_provider = None

        panel_items = [
            str(i)
            for i in [
                *mounts,
                image,
                *secrets,
                *shared_volumes.values(),
            ]
        ]
        if gpu:
            panel_items.append(display_gpu_config(gpu))
        if cloud:
            panel_items.append(f"Cloud({cloud.upper()})")

        async def _preload(resolver: Resolver, existing_object_id: Optional[str]) -> _FunctionHandle:
            if is_generator:
                function_type = api_pb2.Function.FUNCTION_TYPE_GENERATOR
            else:
                function_type = api_pb2.Function.FUNCTION_TYPE_FUNCTION

            req = api_pb2.FunctionPrecreateRequest(
                app_id=resolver.app_id,
                function_name=info.function_name,
                function_type=function_type,
                webhook_config=webhook_config,
                existing_function_id=existing_object_id,
            )
            response = await resolver.client.stub.FunctionPrecreate(req)
            # Update the precreated function handle (todo: hack until we merge providers/handles)
            function_handle._hydrate(resolver.client, response.function_id, response.handle_metadata)
            return function_handle

<<<<<<< HEAD
    def _all_mounts(self) -> List[_Mount]:
        return [
            _get_client_mount(),  # client
            *self._info.get_mounts().values(),  # implicit mounts
            *self._mounts,  # explicit mounts
        ]

    async def _load(self, resolver: Resolver, existing_object_id: Optional[str]) -> _FunctionHandle:
        status_row = resolver.add_status_row()
        status_row.message(f"Creating {self._tag}...")
=======
        async def _load(resolver: Resolver, existing_object_id: Optional[str]) -> _FunctionHandle:
            status_row = resolver.add_status_row()
            status_row.message(f"Creating {tag}...")
>>>>>>> eb92b171

            if proxy:
                proxy_id = (await resolver.load(proxy)).object_id
            else:
                proxy_id = None

<<<<<<< HEAD
        # TODO: should we really join recursively here? Maybe it's better to move this logic to the app class?
        if self._image is not None:
            if not isinstance(self._image, _Image):
                raise InvalidError(f"Expected modal.Image object. Got {type(self._image)}.")
            image_id = (await resolver.load(self._image)).object_id
        else:
            image_id = None  # Happens if it's a notebook function
        secret_ids = []
        for secret in self._secrets:
            secret_id = (await resolver.load(secret)).object_id
            secret_ids.append(secret_id)

        mount_ids = []

        for mount in self._all_mounts():
            mount_ids.append((await resolver.load(mount)).object_id)

        if not isinstance(self._shared_volumes, dict):
            raise InvalidError("shared_volumes must be a dict[str, SharedVolume] where the keys are paths")
        shared_volume_mounts = []
        # Relies on dicts being ordered (true as of Python 3.6).
        for path, shared_volume in self._shared_volumes.items():
            path = PurePath(path).as_posix()
            abs_path = posixpath.abspath(path)

            if path != abs_path:
                raise InvalidError(f"Shared volume {abs_path} must be a canonical, absolute path.")
            elif abs_path == "/":
                raise InvalidError(f"Shared volume {abs_path} cannot be mounted into root directory.")
            elif abs_path == "/root":
                raise InvalidError(f"Shared volume {abs_path} cannot be mounted at '/root'.")
            elif abs_path == "/tmp":
                raise InvalidError(f"Shared volume {abs_path} cannot be mounted at '/tmp'.")

            shared_volume_mounts.append(
                api_pb2.SharedVolumeMount(
                    mount_path=path,
                    shared_volume_id=(await resolver.load(shared_volume)).object_id,
                    allow_cross_region=self._allow_cross_region_volumes,
=======
            # TODO: should we really join recursively here? Maybe it's better to move this logic to the app class?
            if image is not None:
                if not isinstance(image, _Image):
                    raise InvalidError(f"Expected modal.Image object. Got {type(image)}.")
                image_id = (await resolver.load(image)).object_id
            else:
                image_id = None  # Happens if it's a notebook function
            secret_ids = []
            for secret in secrets:
                secret_id = (await resolver.load(secret)).object_id
                secret_ids.append(secret_id)

            mount_ids = []
            for mount in [*base_mounts, *mounts]:
                mount_ids.append((await resolver.load(mount)).object_id)

            if not isinstance(shared_volumes, dict):
                raise InvalidError("shared_volumes must be a dict[str, SharedVolume] where the keys are paths")
            shared_volume_mounts = []
            # Relies on dicts being ordered (true as of Python 3.6).
            for path, shared_volume in shared_volumes.items():
                path = PurePath(path).as_posix()
                abs_path = posixpath.abspath(path)

                if path != abs_path:
                    raise InvalidError(f"Shared volume {abs_path} must be a canonical, absolute path.")
                elif abs_path == "/":
                    raise InvalidError(f"Shared volume {abs_path} cannot be mounted into root directory.")
                elif abs_path == "/root":
                    raise InvalidError(f"Shared volume {abs_path} cannot be mounted at '/root'.")
                elif abs_path == "/tmp":
                    raise InvalidError(f"Shared volume {abs_path} cannot be mounted at '/tmp'.")

                shared_volume_mounts.append(
                    api_pb2.SharedVolumeMount(
                        mount_path=path,
                        shared_volume_id=(await resolver.load(shared_volume)).object_id,
                        allow_cross_region=allow_cross_region_volumes,
                    )
>>>>>>> eb92b171
                )

            if is_generator:
                function_type = api_pb2.Function.FUNCTION_TYPE_GENERATOR
            else:
                function_type = api_pb2.Function.FUNCTION_TYPE_FUNCTION

            if cpu is not None and cpu < 0.0:
                raise InvalidError(f"Invalid fractional CPU value {cpu}. Cannot have negative CPU resources.")
            milli_cpu = int(1000 * cpu) if cpu is not None else None

            if interactive:
                pty_info = _pty.get_pty_info()
            else:
                pty_info = None

            if info.is_serialized():
                # Use cloudpickle. Used when working w/ Jupyter notebooks.
                # serialize at _load time, not function decoration time
                # otherwise we can't capture a surrounding class for lifetime methods etc.
                function_serialized = info.serialized_function()
                class_serialized = serialize(cls) if cls is not None else None
            else:
                function_serialized = None
                class_serialized = None

            stub_name = ""
            if stub and stub.name:
                stub_name = stub.name

            # Create function remotely
            function_definition = api_pb2.Function(
                module_name=info.module_name,
                function_name=info.function_name,
                mount_ids=mount_ids,
                secret_ids=secret_ids,
                image_id=image_id,
                definition_type=info.definition_type,
                function_serialized=function_serialized,
                class_serialized=class_serialized,
                function_type=function_type,
                resources=api_pb2.Resources(milli_cpu=milli_cpu, gpu_config=gpu_config, memory_mb=memory),
                webhook_config=webhook_config,
                shared_volume_mounts=shared_volume_mounts,
                proxy_id=proxy_id,
                retry_policy=retry_policy,
                timeout_secs=timeout,
                task_idle_timeout_secs=container_idle_timeout,
                concurrency_limit=concurrency_limit,
                pty_info=pty_info,
                cloud_provider=cloud_provider,
                warm_pool_size=keep_warm,
                runtime=config.get("function_runtime"),
                stub_name=stub_name,
                is_builder_function=is_builder_function,
            )
            request = api_pb2.FunctionCreateRequest(
                app_id=resolver.app_id,
                function=function_definition,
                schedule=schedule.proto_message if schedule is not None else None,
                existing_function_id=existing_object_id,
            )
            try:
                response = await resolver.client.stub.FunctionCreate(request)
            except GRPCError as exc:
                if exc.status == Status.INVALID_ARGUMENT:
                    raise InvalidError(exc.message)
                if exc.status == Status.FAILED_PRECONDITION:
                    raise InvalidError(exc.message)
                raise

            if response.web_url:
                # Ensure terms used here match terms used in modal.com/docs/guide/webhook-urls doc.
                if response.web_url_info.truncated:
                    suffix = " [grey70](label truncated)[/grey70]"
                elif response.web_url_info.has_unique_hash:
                    suffix = " [grey70](label includes conflict-avoidance hash)[/grey70]"
                elif response.web_url_info.label_stolen:
                    suffix = " [grey70](label stolen)[/grey70]"
                else:
                    suffix = ""
                # TODO: this is only printed when we're showing progress. Maybe move this somewhere else.
                status_row.finish(f"Created {tag} => [magenta underline]{response.web_url}[/magenta underline]{suffix}")
            else:
                status_row.finish(f"Created {tag}.")

            # Instead of returning a new object, just return the precreated one
            # TODO (elias): We should not have to run _hydrate in here since functions are preloaded. Needed for now due to some conflicts with builder_functions
            function_handle._hydrate(resolver.client, response.function_id, response.handle_metadata)
            return function_handle

        rep = f"Function({tag})"
        obj = _Function._from_loader(_load, rep, preload=_preload)
        # TODO(erikbern): almost all of these are only needed because of modal.cli.run.shell
        obj._allow_cross_region_volumes = allow_cross_region_volumes
        obj._cloud = cloud
        obj._image = image
        obj._info = info
        obj._function_handle = function_handle
        obj._gpu = gpu
        obj._gpu_config = gpu_config
        obj._mounts = mounts
        obj._panel_items = panel_items
        obj._raw_f = raw_f
        obj._secrets = secrets
        obj._shared_volumes = shared_volumes
        obj._tag = tag
        return obj

    def get_panel_items(self) -> List[str]:
        return self._panel_items

    @property
    def tag(self):
        """mdmd:hidden"""
        return self._tag

    def get_build_def(self):
        """mdmd:hidden"""
        # Used to check whether we should rebuild an image using run_function
        # Plaintext source and arg definition for the function, so it's part of the image
        # hash. We can't use the cloudpickle hash because it's not very stable.
        kwargs = dict(
            secrets=repr(self._secrets),
            gpu_config=repr(self._gpu_config),
            mounts=repr(self._mounts),
            shared_volumes=repr(self._shared_volumes),
        )
        return f"{inspect.getsource(self._raw_f)}\n{repr(kwargs)}"


Function, AioFunction = synchronize_apis(_Function)


class _FunctionCall(_Handle, type_prefix="fc"):
    """A reference to an executed function call.

    Constructed using `.spawn(...)` on a Modal function with the same
    arguments that a function normally takes. Acts as a reference to
    an ongoing function call that can be passed around and used to
    poll or fetch function results at some later time.

    Conceptually similar to a Future/Promise/AsyncResult in other contexts and languages.
    """

    def _invocation(self):
        assert self._client
        return _Invocation(self._client.stub, self.object_id, self._client)

    async def get(self, timeout: Optional[float] = None):
        """Gets the result of the function call

        Raises `TimeoutError` if no results are returned within `timeout` seconds.
        Setting `timeout` to None (the default) waits indefinitely until there is a result
        """
        return await self._invocation().poll_function(timeout=timeout)

    async def get_call_graph(self) -> List[InputInfo]:
        """Returns a structure representing the call graph from a given root
        call ID, along with the status of execution for each node.

        See [`modal.call_graph`](/docs/reference/modal.call_graph) reference page
        for documentation on the structure of the returned `InputInfo` items.
        """
        assert self._client and self._client.stub
        request = api_pb2.FunctionGetCallGraphRequest(function_call_id=self.object_id)
        response = await retry_transient_errors(self._client.stub.FunctionGetCallGraph, request)
        return _reconstruct_call_graph(response)

    async def cancel(self):
        request = api_pb2.FunctionCallCancelRequest(function_call_id=self.object_id)
        assert self._client and self._client.stub
        await self._client.stub.FunctionCallCancel(request)


FunctionCall, AioFunctionCall = synchronize_apis(_FunctionCall)


async def _gather(*function_calls: _FunctionCall):
    """Wait until all Modal function calls have results before returning

    Accepts a variable number of FunctionCall objects as returned by `Function.spawn()`.

    Returns a list of results from each function call, or raises an exception
    of the first failing function call.

    E.g.

    ```python notest
    function_call_1 = slow_func_1.spawn()
    function_call_2 = slow_func_2.spawn()

    result_1, result_2 = gather(function_call_1, function_call_2)
    ```
    """
    try:
        return await asyncio.gather(*[fc.get() for fc in function_calls])
    except Exception as exc:
        # TODO: kill all running function calls
        raise exc


gather, aio_gather = synchronize_apis(_gather)


_current_input_id: Optional[str] = None


def current_input_id() -> str:
    """Returns the input ID for the currently processed input.

    Can only be called from Modal function (i.e. in a container context).

    ```python
    from modal import current_input_id

    @stub.function()
    def process_stuff():
        print(f"Starting to process {current_input_id()}")
    ```
    """
    global _current_input_id
    return _current_input_id


def _set_current_input_id(input_id: Optional[str]):
    global _current_input_id
    _current_input_id = input_id


class _PartialFunction:
    """Intermediate function, produced by @method or @web_endpoint"""

    @staticmethod
    def initialize_cls(user_cls: type, function_handles: Dict[str, _FunctionHandle]):
        user_cls._modal_function_handles = function_handles

    def __init__(
        self,
        raw_f: Callable[..., Any],
        webhook_config: Optional[api_pb2.WebhookConfig] = None,
        is_generator: Optional[bool] = None,
    ):
        self.raw_f = raw_f
        self.webhook_config = webhook_config
        self.is_generator = is_generator
        self.wrapped = False  # Make sure that this was converted into a FunctionHandle

    def __get__(self, obj, objtype=None) -> _FunctionHandle:
        k = self.raw_f.__name__
        if obj:  # Cls().fun
            function_handle = obj._modal_function_handles[k]
        else:  # Cls.fun
            function_handle = objtype._modal_function_handles[k]
        return function_handle.bind_obj(obj, objtype)

    def __del__(self):
        if self.wrapped is False:
            logger.warning(
                f"Method or web function {self.raw_f} was never turned into a function."
                " Did you forget a @stub.function or @stub.cls decorator?"
            )


PartialFunction, AioPartialFunction = synchronize_apis(_PartialFunction)


def _method(
    *,
    # Set this to True if it's a non-generator function returning
    # a [sync/async] generator object
    is_generator: Optional[bool] = None,
) -> Callable[[Callable[..., Any]], _PartialFunction]:
    """Decorator for methods that should be transformed into a Modal Function registered against this class's stub.

    **Usage:**

    ```python
    @stub.cls(cpu=8)
    class MyCls:

        @modal.method()
        def f(self):
            ...
    ```
    """

    def wrapper(raw_f: Callable[..., Any]) -> _PartialFunction:
        return _PartialFunction(raw_f, is_generator=is_generator)

    return wrapper


@typechecked
def _web_endpoint(
    method: str = "GET",  # REST method for the created endpoint.
    label: Optional[str] = None,  # Label for created endpoint. Final subdomain will be <workspace>--<label>.modal.run.
    wait_for_response: bool = True,  # Whether requests should wait for and return the function response.
) -> Callable[[Callable[..., Any]], _PartialFunction]:
    """Register a basic web endpoint with this application.

    This is the simple way to create a web endpoint on Modal. The function
    behaves as a [FastAPI](https://fastapi.tiangolo.com/) handler and should
    return a response object to the caller.

    Endpoints created with `@stub.web_endpoint` are meant to be simple, single
    request handlers and automatically have
    [CORS](https://developer.mozilla.org/en-US/docs/Web/HTTP/CORS) enabled.
    For more flexibility, use `@stub.asgi_app`.

    To learn how to use Modal with popular web frameworks, see the
    [guide on web endpoints](https://modal.com/docs/guide/webhooks).

    All webhook requests have a 150s maximum request time for the HTTP request itself. However, the underlying functions can
    run for longer and return results to the caller on completion.

    The two `wait_for_response` modes for webhooks are as follows:
    * `wait_for_response=True` - tries to fulfill the request on the original URL, but returns a 302 redirect after ~150s to a result URL (original URL with an added `__modal_function_id=...` query parameter)
    * `wait_for_response=False` - immediately returns a 202 ACCEPTED response with a JSON payload: `{"result_url": "..."}` containing the result "redirect" URL from above (which in turn redirects to itself every ~150s)
    """
    if not isinstance(method, str):
        raise InvalidError(
            f"Unexpected argument {method} of type {type(method)} for `method` parameter. "
            "Add empty parens to the decorator, e.g. @web_endpoint() if there are no arguments. "
            "Otherwise, pass an argument of type `str`: @web_endpoint(method='POST')"
        )

    def wrapper(raw_f: Callable[..., Any]) -> _PartialFunction:
        if isinstance(raw_f, _FunctionHandle):
            raw_f = raw_f.get_raw_f()
            raise InvalidError(
                f"Applying decorators for {raw_f} in the wrong order!\nUsage:\n\n"
                "@stub.function()\n@stub.web_endpoint()\ndef my_webhook():\n    ..."
            )
        if not wait_for_response:
            _response_mode = api_pb2.WEBHOOK_ASYNC_MODE_TRIGGER
        else:
            _response_mode = api_pb2.WEBHOOK_ASYNC_MODE_AUTO  # the default

        # self._loose_webhook_configs.add(raw_f)

        return _PartialFunction(
            raw_f,
            api_pb2.WebhookConfig(
                type=api_pb2.WEBHOOK_TYPE_FUNCTION,
                method=method,
                requested_suffix=label,
                async_mode=_response_mode,
            ),
        )

    return wrapper


@typechecked
def _asgi_app(
    label: Optional[str] = None,  # Label for created endpoint. Final subdomain will be <workspace>--<label>.modal.run.
    wait_for_response: bool = True,  # Whether requests should wait for and return the function response.
) -> Callable[[Callable[..., Any]], _PartialFunction]:
    """Register an ASGI app with this application.

    Asynchronous Server Gateway Interface (ASGI) is a standard for Python
    synchronous and asynchronous apps, supported by all popular Python web
    libraries. This is an advanced decorator that gives full flexibility in
    defining one or more web endpoints on Modal.

    To learn how to use Modal with popular web frameworks, see the
    [guide on web endpoints](https://modal.com/docs/guide/webhooks).

    The two `wait_for_response` modes for webhooks are as follows:
    * wait_for_response=True - tries to fulfill the request on the original URL, but returns a 302 redirect after ~150s to a result URL (original URL with an added `__modal_function_id=fc-1234abcd` query parameter)
    * wait_for_response=False - immediately returns a 202 ACCEPTED response with a JSON payload: `{"result_url": "..."}` containing the result "redirect" url from above (which in turn redirects to itself every 150s)
    """
    if label and not isinstance(label, str):
        raise InvalidError(
            f"Unexpected argument {label} of type {type(label)} for `label` parameter. "
            "Add empty parens to the decorator, e.g. @asgi_app() if there are no arguments. "
            "Otherwise, pass an argument of type `str`: @asgi_app(label='mylabel')"
        )

    def wrapper(raw_f: Callable[..., Any]) -> _PartialFunction:
        if not wait_for_response:
            _response_mode = api_pb2.WEBHOOK_ASYNC_MODE_TRIGGER
        else:
            _response_mode = api_pb2.WEBHOOK_ASYNC_MODE_AUTO  # the default

        # self._loose_webhook_configs.add(raw_f)

        return _PartialFunction(
            raw_f,
            api_pb2.WebhookConfig(
                type=api_pb2.WEBHOOK_TYPE_ASGI_APP,
                requested_suffix=label,
                async_mode=_response_mode,
            ),
        )

    return wrapper


@typechecked
def _wsgi_app(
    label: Optional[str] = None,  # Label for created endpoint. Final subdomain will be <workspace>--<label>.modal.run.
    wait_for_response: bool = True,  # Whether requests should wait for and return the function response.
) -> Callable[[Callable[..., Any]], _PartialFunction]:
    """Register a WSGI app with this application.

    See documentation for [`asgi_app`](/docs/reference/modal.asgi_app).
    """
    if label and not isinstance(label, str):
        raise InvalidError(
            f"Unexpected argument {label} of type {type(label)} for `label` parameter. "
            "Add empty parens to the decorator, e.g. @wsgi_app() if there are no arguments. "
            "Otherwise, pass an argument of type `str`: @wsgi_app(label='mylabel')"
        )

    def wrapper(raw_f: Callable[..., Any]) -> _PartialFunction:
        if not wait_for_response:
            _response_mode = api_pb2.WEBHOOK_ASYNC_MODE_TRIGGER
        else:
            _response_mode = api_pb2.WEBHOOK_ASYNC_MODE_AUTO  # the default

        # self._loose_webhook_configs.add(raw_f)

        return _PartialFunction(
            raw_f,
            api_pb2.WebhookConfig(
                type=api_pb2.WEBHOOK_TYPE_WSGI_APP,
                requested_suffix=label,
                async_mode=_response_mode,
            ),
        )

    return wrapper


method, aio_method = synchronize_apis(_method)
web_endpoint, aio_web_endpoint = synchronize_apis(_web_endpoint)
asgi_app, aio_asgi_app = synchronize_apis(_asgi_app)
wsgi_app, aio_wsgi_app = synchronize_apis(_wsgi_app)<|MERGE_RESOLUTION|>--- conflicted
+++ resolved
@@ -827,7 +827,12 @@
                 raise InvalidError(
                     f"Function {raw_f} has a schedule, so it needs to support calling it with no arguments"
                 )
-        # assert not synchronizer.is_synchronized(image)
+
+        all_mounts = [
+            _get_client_mount(),  # client
+            *info.get_mounts().values(),  # implicit mounts
+            *mounts,  # explicit mounts
+        ]
 
         if secret:
             secrets = [secret, *secrets]
@@ -846,6 +851,8 @@
             raise InvalidError(
                 f"Function {raw_f} retries must be an integer or instance of modal.Retries. Found: {type(retries)}"
             )
+        tag = info.get_tag()
+        gpu_config = parse_gpu_config(gpu)
 
         if proxy:
             # HACK: remove this once we stop using ssh tunnels for this.
@@ -863,32 +870,6 @@
                 date(2023, 3, 3),
                 "Setting `keep_warm=True` is deprecated. Pass an explicit warm pool size instead, e.g. `keep_warm=2`.",
             )
-
-<<<<<<< HEAD
-        self._image = image
-        self._gpu = gpu
-        self._schedule = schedule
-        self._is_generator = is_generator
-        self._mounts = mounts
-        self._shared_volumes = shared_volumes
-        self._allow_cross_region_volumes = allow_cross_region_volumes
-        self._webhook_config = webhook_config
-        self._cpu = cpu
-        self._memory = memory
-        self._proxy = proxy
-        self._timeout = timeout
-        self._concurrency_limit = concurrency_limit
-        self._container_idle_timeout = container_idle_timeout
-        self._keep_warm = keep_warm
-        self._interactive = interactive
-        self._tag = self._info.get_tag()
-        self._gpu_config = parse_gpu_config(gpu)
-        self._cloud = cloud
-        self._cls = _cls
-=======
-        tag = info.get_tag()
-        gpu_config = parse_gpu_config(gpu)
->>>>>>> eb92b171
 
         if cloud:
             cloud_provider = parse_cloud_provider(cloud)
@@ -927,69 +908,15 @@
             function_handle._hydrate(resolver.client, response.function_id, response.handle_metadata)
             return function_handle
 
-<<<<<<< HEAD
-    def _all_mounts(self) -> List[_Mount]:
-        return [
-            _get_client_mount(),  # client
-            *self._info.get_mounts().values(),  # implicit mounts
-            *self._mounts,  # explicit mounts
-        ]
-
-    async def _load(self, resolver: Resolver, existing_object_id: Optional[str]) -> _FunctionHandle:
-        status_row = resolver.add_status_row()
-        status_row.message(f"Creating {self._tag}...")
-=======
         async def _load(resolver: Resolver, existing_object_id: Optional[str]) -> _FunctionHandle:
             status_row = resolver.add_status_row()
             status_row.message(f"Creating {tag}...")
->>>>>>> eb92b171
 
             if proxy:
                 proxy_id = (await resolver.load(proxy)).object_id
             else:
                 proxy_id = None
 
-<<<<<<< HEAD
-        # TODO: should we really join recursively here? Maybe it's better to move this logic to the app class?
-        if self._image is not None:
-            if not isinstance(self._image, _Image):
-                raise InvalidError(f"Expected modal.Image object. Got {type(self._image)}.")
-            image_id = (await resolver.load(self._image)).object_id
-        else:
-            image_id = None  # Happens if it's a notebook function
-        secret_ids = []
-        for secret in self._secrets:
-            secret_id = (await resolver.load(secret)).object_id
-            secret_ids.append(secret_id)
-
-        mount_ids = []
-
-        for mount in self._all_mounts():
-            mount_ids.append((await resolver.load(mount)).object_id)
-
-        if not isinstance(self._shared_volumes, dict):
-            raise InvalidError("shared_volumes must be a dict[str, SharedVolume] where the keys are paths")
-        shared_volume_mounts = []
-        # Relies on dicts being ordered (true as of Python 3.6).
-        for path, shared_volume in self._shared_volumes.items():
-            path = PurePath(path).as_posix()
-            abs_path = posixpath.abspath(path)
-
-            if path != abs_path:
-                raise InvalidError(f"Shared volume {abs_path} must be a canonical, absolute path.")
-            elif abs_path == "/":
-                raise InvalidError(f"Shared volume {abs_path} cannot be mounted into root directory.")
-            elif abs_path == "/root":
-                raise InvalidError(f"Shared volume {abs_path} cannot be mounted at '/root'.")
-            elif abs_path == "/tmp":
-                raise InvalidError(f"Shared volume {abs_path} cannot be mounted at '/tmp'.")
-
-            shared_volume_mounts.append(
-                api_pb2.SharedVolumeMount(
-                    mount_path=path,
-                    shared_volume_id=(await resolver.load(shared_volume)).object_id,
-                    allow_cross_region=self._allow_cross_region_volumes,
-=======
             # TODO: should we really join recursively here? Maybe it's better to move this logic to the app class?
             if image is not None:
                 if not isinstance(image, _Image):
@@ -1003,7 +930,7 @@
                 secret_ids.append(secret_id)
 
             mount_ids = []
-            for mount in [*base_mounts, *mounts]:
+            for mount in all_mounts:
                 mount_ids.append((await resolver.load(mount)).object_id)
 
             if not isinstance(shared_volumes, dict):
@@ -1029,7 +956,6 @@
                         shared_volume_id=(await resolver.load(shared_volume)).object_id,
                         allow_cross_region=allow_cross_region_volumes,
                     )
->>>>>>> eb92b171
                 )
 
             if is_generator:
@@ -1137,6 +1063,7 @@
         obj._secrets = secrets
         obj._shared_volumes = shared_volumes
         obj._tag = tag
+        obj._all_mounts = all_mounts  # needed for modal.serve file watching
         return obj
 
     def get_panel_items(self) -> List[str]:
