--- conflicted
+++ resolved
@@ -33,13 +33,8 @@
 from grpclib.exceptions import StreamTerminatedError
 from synchronicity.exceptions import UserCodeException
 
-<<<<<<< HEAD
 from modal import _pty, is_local
-from modal_proto import api_pb2
-=======
-from modal import _pty
 from modal_proto import api_grpc, api_pb2
->>>>>>> 730db70a
 from modal_utils.async_utils import (
     queue_batch_iterator,
     synchronize_api,
