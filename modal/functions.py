--- conflicted
+++ resolved
@@ -514,11 +514,7 @@
                 *entrypoint_mounts.values(),
             ]
 
-<<<<<<< HEAD
-            if include_source_mode in (
-                IncludeSourceMode.INCLUDE_FIRST_PARTY,
-                IncludeSourceMode.INCLUDE_FIRST_PARTY_DEFAULT,
-            ):
+            if include_source_mode is IncludeSourceMode.INCLUDE_FIRST_PARTY:
                 auto_mounts = get_sys_modules_mounts()
                 # don't need to add entrypoint modules to automounts:
                 for entrypoint_module in entrypoint_mounts:
@@ -545,12 +541,6 @@
                         pending=True,
                     )
                 all_mounts += auto_mounts.values()
-=======
-            if include_source_mode is IncludeSourceMode.INCLUDE_FIRST_PARTY:
-                # TODO(elias): if using INCLUDE_FIRST_PARTY *and* mounts are added that haven't already been
-                #  added to the image via add_local_python_source
-                all_mounts += get_auto_mounts()
->>>>>>> 8d592a9d
         else:
             # skip any mount introspection/logic inside containers, since the function
             # should already be hydrated
