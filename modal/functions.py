--- conflicted
+++ resolved
@@ -1135,12 +1135,8 @@
         self._web_url = None
         self._function_name = None
         self._info = None
-<<<<<<< HEAD
         self._used_local_mounts = frozenset()
-=======
-        self._use_function_id = ""
         self._serve_mounts = frozenset()
->>>>>>> e09d7a5e
 
     def _hydrate_metadata(self, metadata: Optional[Message]):
         # Overridden concrete implementation of base class method
