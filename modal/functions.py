# Copyright Modal Labs 2023
import inspect
import textwrap
import time
import typing
import warnings
from dataclasses import dataclass
from pathlib import PurePosixPath
from typing import (
    TYPE_CHECKING,
    Any,
    AsyncGenerator,
    Callable,
    Collection,
    Dict,
    List,
    Optional,
    Sequence,
    Sized,
    Tuple,
    Type,
    Union,
)

import typing_extensions
from google.protobuf.message import Message
from grpclib import GRPCError, Status
from synchronicity.combined_types import MethodWithAio

from modal._utils.async_utils import aclosing
from modal_proto import api_pb2
from modal_proto.modal_api_grpc import ModalClientModal

from ._location import parse_cloud_provider
from ._pty import get_pty_info
from ._resolver import Resolver
from ._resources import convert_fn_config_to_resources_config
from ._serialization import serialize, serialize_proto_params
from ._utils.async_utils import (
    TaskContext,
    async_merge,
    callable_to_agen,
    synchronize_api,
    synchronizer,
    warn_if_generator_is_not_consumed,
)
from ._utils.function_utils import (
    ATTEMPT_TIMEOUT_GRACE_PERIOD,
    OUTPUTS_TIMEOUT,
    FunctionCreationStatus,
    FunctionInfo,
    _create_input,
    _process_result,
    _stream_function_call_data,
    get_function_type,
    is_async,
)
from ._utils.grpc_utils import retry_transient_errors
from ._utils.mount_utils import validate_network_file_systems, validate_volumes
from .call_graph import InputInfo, _reconstruct_call_graph
from .client import _Client
from .cloud_bucket_mount import _CloudBucketMount, cloud_bucket_mounts_to_proto
from .config import config
from .exception import (
    ExecutionError,
    InvalidError,
    NotFoundError,
    OutputExpiredError,
    deprecation_warning,
)
from .execution_context import current_input_id, is_local
from .gpu import GPU_T, parse_gpu_config
from .image import _Image
from .mount import _get_client_mount, _Mount, get_auto_mounts
from .network_file_system import _NetworkFileSystem, network_file_system_mount_protos
from .object import _get_environment_name, _Object, live_method, live_method_gen
from .output import _get_output_manager
from .parallel_map import (
    _for_each_async,
    _for_each_sync,
    _map_async,
    _map_invocation,
    _map_sync,
    _starmap_async,
    _starmap_sync,
    _SynchronizedQueue,
)
from .proxy import _Proxy
from .retries import Retries
from .schedule import Schedule
from .scheduler_placement import SchedulerPlacement
from .secret import _Secret
from .volume import _Volume

if TYPE_CHECKING:
    import modal.app
    import modal.cls
    import modal.partial_function


class _Invocation:
    """Internal client representation of a single-input call to a Modal Function or Generator"""

    stub: ModalClientModal

    def __init__(self, stub: ModalClientModal, function_call_id: str, client: _Client):
        self.stub = stub
        self.client = client  # Used by the deserializer.
        self.function_call_id = function_call_id  # TODO: remove and use only input_id

    @staticmethod
    async def create(
        function: "_Function",
        args,
        kwargs,
        *,
        client: _Client,
        function_call_invocation_type: "api_pb2.FunctionCallInvocationType.ValueType",
    ) -> "_Invocation":
        assert client.stub
        function_id = function._invocation_function_id()
        item = await _create_input(args, kwargs, client, method_name=function._use_method_name)

        request = api_pb2.FunctionMapRequest(
            function_id=function_id,
            parent_input_id=current_input_id() or "",
            function_call_type=api_pb2.FUNCTION_CALL_TYPE_UNARY,
            pipelined_inputs=[item],
            function_call_invocation_type=function_call_invocation_type,
        )
        response = await retry_transient_errors(client.stub.FunctionMap, request)
        function_call_id = response.function_call_id

        if response.pipelined_inputs:
            return _Invocation(client.stub, function_call_id, client)

        request_put = api_pb2.FunctionPutInputsRequest(
            function_id=function_id, inputs=[item], function_call_id=function_call_id
        )
        inputs_response: api_pb2.FunctionPutInputsResponse = await retry_transient_errors(
            client.stub.FunctionPutInputs,
            request_put,
        )
        processed_inputs = inputs_response.inputs
        if not processed_inputs:
            raise Exception("Could not create function call - the input queue seems to be full")
        return _Invocation(client.stub, function_call_id, client)

    async def pop_function_call_outputs(
        self, timeout: Optional[float], clear_on_success: bool
    ) -> api_pb2.FunctionGetOutputsResponse:
        t0 = time.time()
        if timeout is None:
            backend_timeout = OUTPUTS_TIMEOUT
        else:
            backend_timeout = min(OUTPUTS_TIMEOUT, timeout)  # refresh backend call every 55s

        while True:
            # always execute at least one poll for results, regardless if timeout is 0
            request = api_pb2.FunctionGetOutputsRequest(
                function_call_id=self.function_call_id,
                timeout=backend_timeout,
                last_entry_id="0-0",
                clear_on_success=clear_on_success,
                requested_at=time.time(),
            )
            response: api_pb2.FunctionGetOutputsResponse = await retry_transient_errors(
                self.stub.FunctionGetOutputs,
                request,
                attempt_timeout=backend_timeout + ATTEMPT_TIMEOUT_GRACE_PERIOD,
            )

            if len(response.outputs) > 0:
                return response

            if timeout is not None:
                # update timeout in retry loop
                backend_timeout = min(OUTPUTS_TIMEOUT, t0 + timeout - time.time())
                if backend_timeout < 0:
                    # return the last response to check for state of num_unfinished_inputs
                    return response

    async def run_function(self) -> Any:
        # waits indefinitely for a single result for the function, and clear the outputs buffer after
        item: api_pb2.FunctionGetOutputsItem = (
            await self.pop_function_call_outputs(timeout=None, clear_on_success=True)
        ).outputs[0]
        return await _process_result(item.result, item.data_format, self.stub, self.client)

    async def poll_function(self, timeout: Optional[float] = None):
        """Waits up to timeout for a result from a function.

        If timeout is `None`, waits indefinitely. This function is not
        cancellation-safe.
        """
        response: api_pb2.FunctionGetOutputsResponse = await self.pop_function_call_outputs(
            timeout=timeout, clear_on_success=False
        )
        if len(response.outputs) == 0 and response.num_unfinished_inputs == 0:
            # if no unfinished inputs and no outputs, then function expired
            raise OutputExpiredError()
        elif len(response.outputs) == 0:
            raise TimeoutError()

        return await _process_result(
            response.outputs[0].result, response.outputs[0].data_format, self.stub, self.client
        )

    async def run_generator(self):
        items_received = 0
        items_total: Union[int, None] = None  # populated when self.run_function() completes
        async with aclosing(
            async_merge(
                _stream_function_call_data(self.client, self.function_call_id, variant="data_out"),
                callable_to_agen(self.run_function),
            )
        ) as streamer:
            async for item in streamer:
                if isinstance(item, api_pb2.GeneratorDone):
                    items_total = item.items_total
                else:
                    yield item
                    items_received += 1
                # The comparison avoids infinite loops if a non-deterministic generator is retried
                # and produces less data in the second run than what was already sent.
                if items_total is not None and items_received >= items_total:
                    break


# Wrapper type for api_pb2.FunctionStats
@dataclass(frozen=True)
class FunctionStats:
    """Simple data structure storing stats for a running function."""

    backlog: int
    num_total_runners: int

    def __getattr__(self, name):
        if name == "num_active_runners":
            msg = (
                "'FunctionStats.num_active_runners' is deprecated."
                " It currently always has a value of 0,"
                " but it will be removed in a future release."
            )
            deprecation_warning((2024, 6, 14), msg)
            return 0
        raise AttributeError(f"'FunctionStats' object has no attribute '{name}'")


def _parse_retries(
    retries: Optional[Union[int, Retries]],
    source: str = "",
) -> Optional[api_pb2.FunctionRetryPolicy]:
    if isinstance(retries, int):
        return Retries(
            max_retries=retries,
            initial_delay=1.0,
            backoff_coefficient=1.0,
        )._to_proto()
    elif isinstance(retries, Retries):
        return retries._to_proto()
    elif retries is None:
        return None
    else:
        extra = f" on {source}" if source else ""
        msg = f"Retries parameter must be an integer or instance of modal.Retries. Found: {type(retries)}{extra}."
        raise InvalidError(msg)


@dataclass
class _FunctionSpec:
    """
    Stores information about a Function specification.
    This is used for `modal shell` to support running shells with
    the same configuration as a user-defined Function.
    """

    image: Optional[_Image]
    mounts: Sequence[_Mount]
    secrets: Sequence[_Secret]
    network_file_systems: Dict[Union[str, PurePosixPath], _NetworkFileSystem]
    volumes: Dict[Union[str, PurePosixPath], Union[_Volume, _CloudBucketMount]]
    gpus: Union[GPU_T, List[GPU_T]]  # TODO(irfansharif): Somehow assert that it's the first kind, in sandboxes
    cloud: Optional[str]
    cpu: Optional[float]
    memory: Optional[Union[int, Tuple[int, int]]]
    ephemeral_disk: Optional[int]
    scheduler_placement: Optional[SchedulerPlacement]


P = typing_extensions.ParamSpec("P")
ReturnType = typing.TypeVar("ReturnType", covariant=True)
OriginalReturnType = typing.TypeVar(
    "OriginalReturnType", covariant=True
)  # differs from return type if ReturnType is coroutine


class _Function(typing.Generic[P, ReturnType, OriginalReturnType], _Object, type_prefix="fu"):
    """Functions are the basic units of serverless execution on Modal.

    Generally, you will not construct a `Function` directly. Instead, use the
    `@app.function()` decorator on the `App` object (formerly called "Stub")
    for your application.
    """

    # TODO: more type annotations
    _info: Optional[FunctionInfo]
    _used_local_mounts: typing.FrozenSet[_Mount]  # set at load time, only by loader
    _app: Optional["modal.app._App"] = None
    _obj: Optional["modal.cls._Obj"] = None  # only set for InstanceServiceFunctions and bound instance methods
    _web_url: Optional[str]
    _function_name: Optional[str]
    _is_method: bool
    _spec: Optional[_FunctionSpec] = None
    _tag: str
    _raw_f: Callable[..., Any]
    _build_args: dict
    _can_use_base_function: bool = False  # whether we need to call FunctionBindParams
    _is_generator: Optional[bool] = None
    _definition_id: str
    _cluster_size: Optional[int] = None

    # when this is the method of a class/object function, invocation of this function
    # should supply the method name in the FunctionInput:
    _use_method_name: str = ""

    # TODO (elias): remove _parent. In case of instance functions, and methods bound on those,
    #  this references the parent class-function and is used to infer the client for lazy-loaded methods
    _parent: Optional["_Function"] = None

    _class_parameter_info: Optional["api_pb2.ClassParameterInfo"] = None
<<<<<<< HEAD
    _method_functions: Dict[str, "_Function"]  # Placeholder _Functions for each method
=======
    _method_functions: Optional[Dict[str, "_Function"]] = None  # Placeholder _Functions for each method
>>>>>>> 2e1cce67

    def _bind_method(
        self,
        user_cls,
        method_name: str,
        partial_function: "modal.partial_function._PartialFunction",
    ):
        """mdmd:hidden

        Creates a _Function that is bound to a specific class method name. This _Function is not uniquely tied
        to any backend function -- its object_id is the function ID of the class service function.

        """
        class_service_function = self
        assert class_service_function._info  # has to be a local function to be able to "bind" it
        assert not class_service_function._is_method  # should not be used on an already bound method placeholder
        assert not class_service_function._obj  # should only be used on base function / class service function
        full_name = f"{user_cls.__name__}.{method_name}"

        rep = f"Method({full_name})"
        fun = _Object.__new__(_Function)
        fun._init(rep)
        fun._tag = full_name
        fun._raw_f = partial_function.raw_f
        fun._info = FunctionInfo(
            partial_function.raw_f, user_cls=user_cls, serialized=class_service_function.info.is_serialized()
        )  # needed for .local()
        fun._use_method_name = method_name
        fun._app = class_service_function._app
        fun._is_generator = partial_function.is_generator
        fun._cluster_size = partial_function.cluster_size
        fun._spec = class_service_function._spec
        fun._is_method = True
        return fun

    def _bind_method_old(
        self,
        user_cls,
        method_name: str,
        partial_function: "modal.partial_function._PartialFunction",
    ):
        """mdmd:hidden

        Creates a function placeholder function that binds a specific method name to
        this function for use when invoking the function.

        Should only be used on "class service functions". For "instance service functions",
        we don't create an actual backend function, and instead do client-side "fake-hydration"
        only, see _bind_instance_method.

        """
        class_service_function = self
        assert class_service_function._info  # has to be a local function to be able to "bind" it
        assert not class_service_function._is_method  # should not be used on an already bound method placeholder
        assert not class_service_function._obj  # should only be used on base function / class service function
        full_name = f"{user_cls.__name__}.{method_name}"

        async def _load(method_bound_function: "_Function", resolver: Resolver, existing_object_id: Optional[str]):
            pass

        rep = f"Method({full_name})"
        fun = _Function._from_loader(_load, rep)
        fun._tag = full_name
        fun._raw_f = partial_function.raw_f
        fun._info = FunctionInfo(
            partial_function.raw_f, user_cls=user_cls, serialized=class_service_function.info.is_serialized()
        )  # needed for .local()
        fun._use_method_name = method_name
        fun._app = class_service_function._app
        fun._is_generator = partial_function.is_generator
        fun._cluster_size = partial_function.cluster_size
        fun._spec = class_service_function._spec
        fun._is_method = True
        return fun

    def _bind_instance_method(self, class_bound_method: "_Function"):
        """mdmd:hidden

        Binds an "instance service function" to a specific method.
        This "dummy" _Function gets no unique object_id and isn't backend-backed at the moment, since all
        it does it forward invocations to the underlying instance_service_function with the specified method,
        and we don't support web_config for parameterized methods at the moment.
        """
        # TODO(elias): refactor to not use `_from_loader()` as a crutch for lazy-loading the
        #   underlying instance_service_function. It's currently used in order to take advantage
        #   of resolver logic and get "chained" resolution of lazy loads, even though this thin
        #   object itself doesn't need any "loading"
        instance_service_function = self
        assert instance_service_function._obj
        method_name = class_bound_method._use_method_name
        full_function_name = f"{class_bound_method._function_name}[parameterized]"

        def hydrate_from_instance_service_function(method_placeholder_fun):
            method_placeholder_fun._hydrate_from_other(instance_service_function)
            method_placeholder_fun._obj = instance_service_function._obj
            method_placeholder_fun._web_url = (
                class_bound_method._web_url
            )  # TODO: this shouldn't be set when actual parameters are used
            method_placeholder_fun._function_name = full_function_name
            method_placeholder_fun._is_generator = class_bound_method._is_generator
            method_placeholder_fun._cluster_size = class_bound_method._cluster_size
            method_placeholder_fun._use_method_name = method_name
            method_placeholder_fun._use_function_id = instance_service_function.object_id
            method_placeholder_fun._is_method = True

        async def _load(fun: "_Function", resolver: Resolver, existing_object_id: Optional[str]):
            # there is currently no actual loading logic executed to create each method on
            # the *parameterized* instance of a class - it uses the parameter-bound service-function
            # for the instance. This load method just makes sure to set all attributes after the
            # `instance_service_function` has been loaded (it's in the `_deps`)
            hydrate_from_instance_service_function(fun)

        def _deps():
            if instance_service_function.is_hydrated:
                # without this check, the common instance_service_function will be reloaded by all methods
                # TODO(elias): Investigate if we can fix this multi-loader in the resolver - feels like a bug?
                return []
            return [instance_service_function]

        rep = f"Method({full_function_name})"

        fun = _Function._from_loader(
            _load,
            rep,
            deps=_deps,
            hydrate_lazily=True,
        )
        if instance_service_function.is_hydrated:
            # Eager hydration (skip load) if the instance service function is already loaded
            hydrate_from_instance_service_function(fun)

        fun._info = class_bound_method._info
        fun._obj = instance_service_function._obj
        fun._is_method = True
        fun._parent = instance_service_function._parent
        fun._app = class_bound_method._app
        fun._spec = class_bound_method._spec
        return fun

    @staticmethod
    def from_args(
        info: FunctionInfo,
        app,
        image: _Image,
        secrets: Sequence[_Secret] = (),
        schedule: Optional[Schedule] = None,
        is_generator=False,
        gpu: Union[GPU_T, List[GPU_T]] = None,
        # TODO: maybe break this out into a separate decorator for notebooks.
        mounts: Collection[_Mount] = (),
        network_file_systems: Dict[Union[str, PurePosixPath], _NetworkFileSystem] = {},
        allow_cross_region_volumes: bool = False,
        volumes: Dict[Union[str, PurePosixPath], Union[_Volume, _CloudBucketMount]] = {},
        webhook_config: Optional[api_pb2.WebhookConfig] = None,
        memory: Optional[Union[int, Tuple[int, int]]] = None,
        proxy: Optional[_Proxy] = None,
        retries: Optional[Union[int, Retries]] = None,
        timeout: Optional[int] = None,
        concurrency_limit: Optional[int] = None,
        allow_concurrent_inputs: Optional[int] = None,
        batch_max_size: Optional[int] = None,
        batch_wait_ms: Optional[int] = None,
        container_idle_timeout: Optional[int] = None,
        cpu: Optional[float] = None,
        keep_warm: Optional[int] = None,  # keep_warm=True is equivalent to keep_warm=1
        cloud: Optional[str] = None,
        scheduler_placement: Optional[SchedulerPlacement] = None,
        is_builder_function: bool = False,
        is_auto_snapshot: bool = False,
        enable_memory_snapshot: bool = False,
        block_network: bool = False,
        i6pn_enabled: bool = False,
        cluster_size: Optional[int] = None,  # Experimental: Clustered functions
        max_inputs: Optional[int] = None,
        ephemeral_disk: Optional[int] = None,
        _experimental_buffer_containers: Optional[int] = None,
        _experimental_proxy_ip: Optional[str] = None,
        _experimental_custom_scaling_factor: Optional[float] = None,
    ) -> None:
        """mdmd:hidden"""
        # Needed to avoid circular imports
        from .partial_function import _find_partial_methods_for_user_cls, _PartialFunctionFlags

        tag = info.get_tag()

        if info.raw_f:
            raw_f = info.raw_f
            assert callable(raw_f)
            if schedule is not None and not info.is_nullary():
                raise InvalidError(
                    f"Function {raw_f} has a schedule, so it needs to support being called with no arguments"
                )
        else:
            # must be a "class service function"
            assert info.user_cls
            assert not webhook_config
            assert not schedule

        explicit_mounts = mounts

        if is_local():
            entrypoint_mounts = info.get_entrypoint_mount()
            all_mounts = [
                _get_client_mount(),
                *explicit_mounts,
                *entrypoint_mounts,
            ]

            if config.get("automount"):
                all_mounts += get_auto_mounts()
        else:
            # skip any mount introspection/logic inside containers, since the function
            # should already be hydrated
            # TODO: maybe the entire constructor should be exited early if not local?
            all_mounts = []

        retry_policy = _parse_retries(
            retries, f"Function '{info.get_tag()}'" if info.raw_f else f"Class '{info.get_tag()}'"
        )

        if webhook_config is not None and retry_policy is not None:
            raise InvalidError(
                "Web endpoints do not support retries.",
            )

        if is_generator and retry_policy is not None:
            deprecation_warning(
                (2024, 6, 25),
                "Retries for generator functions are deprecated and will soon be removed.",
            )

        if proxy:
            # HACK: remove this once we stop using ssh tunnels for this.
            if image:
                image = image.apt_install("autossh")

        function_spec = _FunctionSpec(
            mounts=all_mounts,
            secrets=secrets,
            gpus=gpu,
            network_file_systems=network_file_systems,
            volumes=volumes,
            image=image,
            cloud=cloud,
            cpu=cpu,
            memory=memory,
            ephemeral_disk=ephemeral_disk,
            scheduler_placement=scheduler_placement,
        )

        if info.user_cls and not is_auto_snapshot:
            build_functions = _find_partial_methods_for_user_cls(info.user_cls, _PartialFunctionFlags.BUILD).items()
            for k, pf in build_functions:
                build_function = pf.raw_f
                snapshot_info = FunctionInfo(build_function, user_cls=info.user_cls)
                snapshot_function = _Function.from_args(
                    snapshot_info,
                    app=None,
                    image=image,
                    secrets=secrets,
                    gpu=gpu,
                    mounts=mounts,
                    network_file_systems=network_file_systems,
                    volumes=volumes,
                    memory=memory,
                    timeout=pf.build_timeout,
                    cpu=cpu,
                    ephemeral_disk=ephemeral_disk,
                    is_builder_function=True,
                    is_auto_snapshot=True,
                    scheduler_placement=scheduler_placement,
                )
                image = _Image._from_args(
                    base_images={"base": image},
                    build_function=snapshot_function,
                    force_build=image.force_build or pf.force_build,
                )

        if keep_warm is not None and not isinstance(keep_warm, int):
            raise TypeError(f"`keep_warm` must be an int or bool, not {type(keep_warm).__name__}")

        if (keep_warm is not None) and (concurrency_limit is not None) and concurrency_limit < keep_warm:
            raise InvalidError(
                f"Function `{info.function_name}` has `{concurrency_limit=}`, "
                f"strictly less than its `{keep_warm=}` parameter."
            )

        if _experimental_custom_scaling_factor is not None and (
            _experimental_custom_scaling_factor < 0 or _experimental_custom_scaling_factor > 1
        ):
            raise InvalidError("`_experimental_custom_scaling_factor` must be between 0.0 and 1.0 inclusive.")

        if not cloud and not is_builder_function:
            cloud = config.get("default_cloud")
        if cloud:
            cloud_provider = parse_cloud_provider(cloud)
        else:
            cloud_provider = None

        if is_generator and webhook_config:
            if webhook_config.type == api_pb2.WEBHOOK_TYPE_FUNCTION:
                raise InvalidError(
                    """Webhooks cannot be generators. If you want a streaming response, see https://modal.com/docs/guide/streaming-endpoints
                    """
                )
            else:
                raise InvalidError("Webhooks cannot be generators")

        if info.raw_f and batch_max_size:
            func_name = info.raw_f.__name__
            if is_generator:
                raise InvalidError(f"Modal batched function {func_name} cannot return generators")
            for arg in inspect.signature(info.raw_f).parameters.values():
                if arg.default is not inspect.Parameter.empty:
                    raise InvalidError(f"Modal batched function {func_name} does not accept default arguments.")

        if container_idle_timeout is not None and container_idle_timeout <= 0:
            raise InvalidError("`container_idle_timeout` must be > 0")

        if max_inputs is not None:
            if not isinstance(max_inputs, int):
                raise InvalidError(f"`max_inputs` must be an int, not {type(max_inputs).__name__}")
            if max_inputs <= 0:
                raise InvalidError("`max_inputs` must be positive")
            if max_inputs > 1:
                raise InvalidError("Only `max_inputs=1` is currently supported")

        # Validate volumes
        validated_volumes = validate_volumes(volumes)
        cloud_bucket_mounts = [(k, v) for k, v in validated_volumes if isinstance(v, _CloudBucketMount)]
        validated_volumes = [(k, v) for k, v in validated_volumes if isinstance(v, _Volume)]

        # Validate NFS
        validated_network_file_systems = validate_network_file_systems(network_file_systems)

        # Validate image
        if image is not None and not isinstance(image, _Image):
            raise InvalidError(f"Expected modal.Image object. Got {type(image)}.")

        method_definitions: Optional[Dict[str, api_pb2.MethodDefinition]] = None
        partial_functions: Dict[str, "modal.partial_function._PartialFunction"] = {}
        if info.user_cls:
            method_definitions = {}
            partial_functions = _find_partial_methods_for_user_cls(info.user_cls, _PartialFunctionFlags.FUNCTION)
            for method_name, partial_function in partial_functions.items():
                function_type = get_function_type(partial_function.is_generator)
                function_name = f"{info.user_cls.__name__}.{method_name}"
                method_definition = api_pb2.MethodDefinition(
                    webhook_config=partial_function.webhook_config,
                    function_type=function_type,
                    function_name=function_name,
                )
                method_definitions[method_name] = method_definition

        function_type = get_function_type(is_generator)

        def _deps(only_explicit_mounts=False) -> List[_Object]:
            deps: List[_Object] = list(secrets)
            if only_explicit_mounts:
                # TODO: this is a bit hacky, but all_mounts may differ in the container vs locally
                # We don't want the function dependencies to change, so we have this way to force it to
                # only include its declared dependencies.
                # Only objects that need interaction within a user's container actually need to be
                # included when only_explicit_mounts=True, so omitting auto mounts here
                # wouldn't be a problem as long as Mounts are "passive" and only loaded by the
                # worker runtime
                deps += list(explicit_mounts)
            else:
                deps += list(all_mounts)
            if proxy:
                deps.append(proxy)
            if image:
                deps.append(image)
            for _, nfs in validated_network_file_systems:
                deps.append(nfs)
            for _, vol in validated_volumes:
                deps.append(vol)
            for _, cloud_bucket_mount in cloud_bucket_mounts:
                if cloud_bucket_mount.secret:
                    deps.append(cloud_bucket_mount.secret)

            return deps

        async def _preload(self: _Function, resolver: Resolver, existing_object_id: Optional[str]):
            assert resolver.client and resolver.client.stub

            assert resolver.app_id
            req = api_pb2.FunctionPrecreateRequest(
                app_id=resolver.app_id,
                function_name=info.function_name,
                function_type=function_type,
                existing_function_id=existing_object_id or "",
            )
            if method_definitions:
                for method_name, method_definition in method_definitions.items():
                    req.method_definitions[method_name].CopyFrom(method_definition)
            elif webhook_config:
                req.webhook_config.CopyFrom(webhook_config)
            response = await retry_transient_errors(resolver.client.stub.FunctionPrecreate, req)
            self._hydrate(response.function_id, resolver.client, response.handle_metadata)
            for method_name, method_function in self._method_functions.items():
                method_function._hydrate(
                    response.function_id, resolver.client, response.handle_metadata.method_handle_metadata[method_name]
                )

        async def _load(self: _Function, resolver: Resolver, existing_object_id: Optional[str]):
            assert resolver.client and resolver.client.stub
            with FunctionCreationStatus(resolver, tag) as function_creation_status:
                timeout_secs = timeout

                if app and app.is_interactive and not is_builder_function:
                    pty_info = get_pty_info(shell=False)
                else:
                    pty_info = None

                if info.is_serialized():
                    # Use cloudpickle. Used when working w/ Jupyter notebooks.
                    # serialize at _load time, not function decoration time
                    # otherwise we can't capture a surrounding class for lifetime methods etc.
                    function_serialized = info.serialized_function()
                    class_serialized = serialize(info.user_cls) if info.user_cls is not None else None
                    # Ensure that large data in global variables does not blow up the gRPC payload,
                    # which has maximum size 100 MiB. We set the limit lower for performance reasons.
                    if len(function_serialized) > 16 << 20:  # 16 MiB
                        raise InvalidError(
                            f"Function {info.raw_f} has size {len(function_serialized)} bytes when packaged. "
                            "This is larger than the maximum limit of 16 MiB. "
                            "Try reducing the size of the closure by using parameters or mounts, "
                            "not large global variables."
                        )
                    elif len(function_serialized) > 256 << 10:  # 256 KiB
                        warnings.warn(
                            f"Function {info.raw_f} has size {len(function_serialized)} bytes when packaged. "
                            "This is larger than the recommended limit of 256 KiB. "
                            "Try reducing the size of the closure by using parameters or mounts, "
                            "not large global variables."
                        )
                else:
                    function_serialized = None
                    class_serialized = None

                app_name = ""
                if app and app.name:
                    app_name = app.name

                # Relies on dicts being ordered (true as of Python 3.6).
                volume_mounts = [
                    api_pb2.VolumeMount(
                        mount_path=path,
                        volume_id=volume.object_id,
                        allow_background_commits=True,
                    )
                    for path, volume in validated_volumes
                ]
                loaded_mount_ids = {m.object_id for m in all_mounts}

                # Get object dependencies
                object_dependencies = []
                for dep in _deps(only_explicit_mounts=True):
                    if not dep.object_id:
                        raise Exception(f"Dependency {dep} isn't hydrated")
                    object_dependencies.append(api_pb2.ObjectDependency(object_id=dep.object_id))

                function_data: Optional[api_pb2.FunctionData] = None
                function_definition: Optional[api_pb2.Function] = None

                # Create function remotely
                function_definition = api_pb2.Function(
                    module_name=info.module_name or "",
                    function_name=info.function_name,
                    mount_ids=loaded_mount_ids,
                    secret_ids=[secret.object_id for secret in secrets],
                    image_id=(image.object_id if image else ""),
                    definition_type=info.definition_type,
                    function_serialized=function_serialized or b"",
                    class_serialized=class_serialized or b"",
                    function_type=function_type,
                    webhook_config=webhook_config,
                    method_definitions=method_definitions,
                    method_definitions_set=True,
                    shared_volume_mounts=network_file_system_mount_protos(
                        validated_network_file_systems, allow_cross_region_volumes
                    ),
                    volume_mounts=volume_mounts,
                    proxy_id=(proxy.object_id if proxy else None),
                    retry_policy=retry_policy,
                    timeout_secs=timeout_secs or 0,
                    task_idle_timeout_secs=container_idle_timeout or 0,
                    concurrency_limit=concurrency_limit or 0,
                    pty_info=pty_info,
                    cloud_provider=cloud_provider,
                    warm_pool_size=keep_warm or 0,
                    runtime=config.get("function_runtime"),
                    runtime_debug=config.get("function_runtime_debug"),
                    runtime_perf_record=config.get("runtime_perf_record"),
                    app_name=app_name,
                    is_builder_function=is_builder_function,
                    target_concurrent_inputs=allow_concurrent_inputs or 0,
                    batch_max_size=batch_max_size or 0,
                    batch_linger_ms=batch_wait_ms or 0,
                    worker_id=config.get("worker_id"),
                    is_auto_snapshot=is_auto_snapshot,
                    is_method=bool(info.user_cls) and not info.is_service_class(),
                    checkpointing_enabled=enable_memory_snapshot,
                    object_dependencies=object_dependencies,
                    block_network=block_network,
                    max_inputs=max_inputs or 0,
                    cloud_bucket_mounts=cloud_bucket_mounts_to_proto(cloud_bucket_mounts),
                    scheduler_placement=scheduler_placement.proto if scheduler_placement else None,
                    is_class=info.is_service_class(),
                    class_parameter_info=info.class_parameter_info(),
                    i6pn_enabled=i6pn_enabled,
                    schedule=schedule.proto_message if schedule is not None else None,
                    snapshot_debug=config.get("snapshot_debug"),
                    _experimental_group_size=cluster_size or 0,  # Experimental: Clustered functions
                    _experimental_concurrent_cancellations=True,
                    _experimental_buffer_containers=_experimental_buffer_containers or 0,
                    _experimental_proxy_ip=_experimental_proxy_ip,
                    _experimental_custom_scaling=_experimental_custom_scaling_factor is not None,
                )

                if isinstance(gpu, list):
                    function_data = api_pb2.FunctionData(
                        module_name=function_definition.module_name,
                        function_name=function_definition.function_name,
                        function_type=function_definition.function_type,
                        warm_pool_size=function_definition.warm_pool_size,
                        concurrency_limit=function_definition.concurrency_limit,
                        task_idle_timeout_secs=function_definition.task_idle_timeout_secs,
                        worker_id=function_definition.worker_id,
                        timeout_secs=function_definition.timeout_secs,
                        web_url=function_definition.web_url,
                        web_url_info=function_definition.web_url_info,
                        webhook_config=function_definition.webhook_config,
                        custom_domain_info=function_definition.custom_domain_info,
                        schedule=schedule.proto_message if schedule is not None else None,
                        is_class=function_definition.is_class,
                        class_parameter_info=function_definition.class_parameter_info,
                        is_method=function_definition.is_method,
                        use_function_id=function_definition.use_function_id,
                        use_method_name=function_definition.use_method_name,
                        _experimental_group_size=function_definition._experimental_group_size,
                    )

                    ranked_functions = []
                    for rank, _gpu in enumerate(gpu):
                        function_definition_copy = api_pb2.Function()
                        function_definition_copy.CopyFrom(function_definition)

                        function_definition_copy.resources.CopyFrom(
                            convert_fn_config_to_resources_config(
                                cpu=cpu, memory=memory, gpu=_gpu, ephemeral_disk=ephemeral_disk
                            ),
                        )
                        ranked_function = api_pb2.FunctionData.RankedFunction(
                            rank=rank,
                            function=function_definition_copy,
                        )
                        ranked_functions.append(ranked_function)
                    function_data.ranked_functions.extend(ranked_functions)
                    function_definition = None  # function_definition is not used in this case
                else:
                    # TODO(irfansharif): Assert on this specific type once
                    # we get rid of python 3.8.
                    #   assert isinstance(gpu, GPU_T)  # includes the case where gpu==None case
                    function_definition.resources.CopyFrom(
                        convert_fn_config_to_resources_config(
                            cpu=cpu, memory=memory, gpu=gpu, ephemeral_disk=ephemeral_disk
                        ),  # type: ignore
                    )

                assert resolver.app_id
                assert (function_definition is None) != (function_data is None)  # xor
                request = api_pb2.FunctionCreateRequest(
                    app_id=resolver.app_id,
                    function=function_definition,
                    function_data=function_data,
                    existing_function_id=existing_object_id or "",
                    defer_updates=True,
                )
                try:
                    response: api_pb2.FunctionCreateResponse = await retry_transient_errors(
                        resolver.client.stub.FunctionCreate, request
                    )
                except GRPCError as exc:
                    if exc.status == Status.INVALID_ARGUMENT:
                        raise InvalidError(exc.message)
                    if exc.status == Status.FAILED_PRECONDITION:
                        raise InvalidError(exc.message)
                    if exc.message and "Received :status = '413'" in exc.message:
                        raise InvalidError(f"Function {info.function_name} is too large to deploy.")
                    raise
                function_creation_status.set_response(response)
            local_mounts = set(m for m in all_mounts if m.is_local())  # needed for modal.serve file watching
            local_mounts |= image._used_local_mounts
            obj._used_local_mounts = frozenset(local_mounts)
            self._hydrate(response.function_id, resolver.client, response.handle_metadata)
            for method_name, method_function in self._method_functions.items():
                method_function._hydrate(
                    response.function_id, resolver.client, response.handle_metadata.method_handle_metadata[method_name]
                )

        rep = f"Function({tag})"
        obj = _Function._from_loader(_load, rep, preload=_preload, deps=_deps)

        obj._raw_f = info.raw_f
        obj._info = info
        obj._function_name = info.function_name
        obj._tag = tag
        obj._app = app  # needed for CLI right now
        obj._obj = None
        obj._is_generator = is_generator
        obj._cluster_size = cluster_size
        obj._is_method = False
        obj._spec = function_spec  # needed for modal shell

        if info.user_cls:
<<<<<<< HEAD
            partial_functions: Dict[
                str, "modal.partial_function._PartialFunction"
            ] = _find_partial_methods_for_user_cls(info.user_cls, _PartialFunctionFlags.FUNCTION)
=======
>>>>>>> 2e1cce67
            obj._method_functions = {}
            for method_name, partial_function in partial_functions.items():
                method_function = obj._bind_method(info.user_cls, method_name, partial_function)
                obj._method_functions[method_name] = method_function

        # Used to check whether we should rebuild a modal.Image which uses `run_function`.
        gpus: List[GPU_T] = gpu if isinstance(gpu, list) else [gpu]
        obj._build_args = dict(  # See get_build_def
            secrets=repr(secrets),
            gpu_config=repr([parse_gpu_config(_gpu) for _gpu in gpus]),
            mounts=repr(mounts),
            network_file_systems=repr(network_file_systems),
        )
        # these key are excluded if empty to avoid rebuilds on client upgrade
        if volumes:
            obj._build_args["volumes"] = repr(volumes)
        if cloud or scheduler_placement:
            obj._build_args["cloud"] = repr(cloud)
            obj._build_args["scheduler_placement"] = repr(scheduler_placement)

        return obj

    def _bind_parameters(
        self,
        obj: "modal.cls._Obj",
        from_other_workspace: bool,
        options: Optional[api_pb2.FunctionOptions],
        args: Sized,
        kwargs: Dict[str, Any],
    ) -> "_Function":
        """mdmd:hidden

        Binds a class-function to a specific instance of (init params, options) or a new workspace
        """

        async def _load(self: _Function, resolver: Resolver, existing_object_id: Optional[str]):
            if self._parent is None:
                raise ExecutionError("Can't find the parent class' service function")
            try:
                identity = f"{self._parent.info.function_name} class service function"
            except Exception:
                # Can't always look up the function name that way, so fall back to generic message
                identity = "class service function for a parameterized class"
            if not self._parent.is_hydrated:
                if self._parent.app._running_app is None:
                    reason = ", because the App it is defined on is not running."
                else:
                    reason = ""
                raise ExecutionError(
                    f"The {identity} has not been hydrated with the metadata it needs to run on Modal{reason}."
                )
            assert self._parent._client.stub
            if (
                self._parent._class_parameter_info
                and self._parent._class_parameter_info.format
                == api_pb2.ClassParameterInfo.PARAM_SERIALIZATION_FORMAT_PROTO
            ):
                if args:
                    # TODO(elias) - We could potentially support positional args as well, if we want to?
                    raise InvalidError(
                        "Can't use positional arguments with modal.parameter-based synthetic constructors.\n"
                        "Use (<parameter_name>=value) keyword arguments when constructing classes instead."
                    )
                serialized_params = serialize_proto_params(kwargs, self._parent._class_parameter_info.schema)
            else:
                serialized_params = serialize((args, kwargs))
            environment_name = _get_environment_name(None, resolver)
            assert self._parent is not None
            req = api_pb2.FunctionBindParamsRequest(
                function_id=self._parent._object_id,
                serialized_params=serialized_params,
                function_options=options,
                environment_name=environment_name
                or "",  # TODO: investigate shouldn't environment name always be specified here?
            )

            response = await retry_transient_errors(self._parent._client.stub.FunctionBindParams, req)
            self._hydrate(response.bound_function_id, self._parent._client, response.handle_metadata)

        fun: _Function = _Function._from_loader(_load, "Function(parametrized)", hydrate_lazily=True)

        # In some cases, reuse the base function, i.e. not create new clones of each method or the "service function"
        fun._can_use_base_function = len(args) + len(kwargs) == 0 and not from_other_workspace and options is None
        if fun._can_use_base_function and self.is_hydrated:
            # Edge case that lets us hydrate all objects right away
            # if the instance didn't use explicit constructor arguments
            fun._hydrate_from_other(self)

        fun._info = self._info
        fun._obj = obj
        fun._parent = self
        return fun

    @live_method
    async def keep_warm(self, warm_pool_size: int) -> None:
        """Set the warm pool size for the function.

        Please exercise care when using this advanced feature!
        Setting and forgetting a warm pool on functions can lead to increased costs.

        ```python
        # Usage on a regular function.
        f = modal.Function.lookup("my-app", "function")
        f.keep_warm(2)

        # Usage on a parametrized function.
        Model = modal.Cls.lookup("my-app", "Model")
        Model("fine-tuned-model").keep_warm(2)
        ```
        """
        if self._is_method:
            raise InvalidError(
                textwrap.dedent(
                    """
                The `.keep_warm()` method can not be used on Modal class *methods* deployed using Modal >v0.63.

                Call `.keep_warm()` on the class *instance* instead.
            """
                )
            )
        assert self._client and self._client.stub
        request = api_pb2.FunctionUpdateSchedulingParamsRequest(
            function_id=self._object_id, warm_pool_size_override=warm_pool_size
        )
        await retry_transient_errors(self._client.stub.FunctionUpdateSchedulingParams, request)

    @classmethod
    def from_name(
        cls: Type["_Function"],
        app_name: str,
        tag: str,
        namespace=api_pb2.DEPLOYMENT_NAMESPACE_WORKSPACE,
        environment_name: Optional[str] = None,
    ) -> "_Function":
        """Reference a Function from a deployed App by its name.

        In contast to `modal.Function.lookup`, this is a lazy method
        that defers hydrating the local object with metadata from
        Modal servers until the first time it is actually used.

        ```python
        f = modal.Function.from_name("other-app", "function")
        ```
        """

        async def _load_remote(self: _Function, resolver: Resolver, existing_object_id: Optional[str]):
            assert resolver.client and resolver.client.stub
            request = api_pb2.FunctionGetRequest(
                app_name=app_name,
                object_tag=tag,
                namespace=namespace,
                environment_name=_get_environment_name(environment_name, resolver) or "",
            )
            try:
                response = await retry_transient_errors(resolver.client.stub.FunctionGet, request)
            except GRPCError as exc:
                if exc.status == Status.NOT_FOUND:
                    raise NotFoundError(exc.message)
                else:
                    raise

            self._hydrate(response.function_id, resolver.client, response.handle_metadata)
            for method_name, method_handle_metadata in response.handle_metadata.method_handle_metadata.items():
                # Construct the method function
                async def _load(
                    method_bound_function: "_Function", resolver: Resolver, existing_object_id: Optional[str]
                ):
                    pass

                class_name = tag[:-2]  # remove the .* suffix from the class service function tag to get the class name
                full_name = f"{class_name}.{method_name}"
                rep = f"Method({full_name})"
                method_function = _Function._from_loader(_load, rep)
                method_function._tag = full_name
                # fun._raw_f = partial_function.raw_f
                # fun._info = FunctionInfo(
                #     partial_function.raw_f, user_cls=user_cls, serialized=class_service_function.info.is_serialized()
                # )  # needed for .local()
                method_function._use_method_name = method_name
                method_function._app = self._app
                # fun._is_generator = partial_function.is_generator
                method_function._all_mounts = self._all_mounts
                method_function._spec = self._spec
                method_function._is_method = True
                method_function._definition_id = self._definition_id
                method_function._hydrate(response.function_id, resolver.client, method_handle_metadata)
                self._method_functions[method_name] = method_function

        rep = f"Ref({tag})"
        return cls._from_loader(_load_remote, rep, is_another_app=True, hydrate_lazily=True)

    @staticmethod
    async def lookup(
        app_name: str,
        tag: str,
        namespace=api_pb2.DEPLOYMENT_NAMESPACE_WORKSPACE,
        client: Optional[_Client] = None,
        environment_name: Optional[str] = None,
    ) -> "_Function":
        """Lookup a Function from a deployed App by its name.

        In contrast to `modal.Function.from_name`, this is an eager method
        that will hydrate the local object with metadata from Modal servers.

        ```python
        f = modal.Function.lookup("other-app", "function")
        ```
        """
        obj = _Function.from_name(app_name, tag, namespace=namespace, environment_name=environment_name)
        if client is None:
            client = await _Client.from_env()
        resolver = Resolver(client=client)
        await resolver.load(obj)
        return obj

    @property
    def tag(self) -> str:
        """mdmd:hidden"""
        assert self._tag
        return self._tag

    @property
    def app(self) -> "modal.app._App":
        """mdmd:hidden"""
        if self._app is None:
            raise ExecutionError("The app has not been assigned on the function at this point")

        return self._app

    @property
    def stub(self) -> "modal.app._App":
        """mdmd:hidden"""
        # Deprecated soon, only for backwards compatibility
        return self.app

    @property
    def info(self) -> FunctionInfo:
        """mdmd:hidden"""
        assert self._info
        return self._info

    @property
    def spec(self) -> _FunctionSpec:
        """mdmd:hidden"""
        assert self._spec
        return self._spec

    def get_build_def(self) -> str:
        """mdmd:hidden"""
        # Plaintext source and arg definition for the function, so it's part of the image
        # hash. We can't use the cloudpickle hash because it's not very stable.
        assert hasattr(self, "_raw_f") and hasattr(self, "_build_args")
        return f"{inspect.getsource(self._raw_f)}\n{repr(self._build_args)}"

    # Live handle methods

    def _initialize_from_empty(self):
        # Overridden concrete implementation of base class method
        self._progress = None
        self._is_generator = None
        self._cluster_size = None
        self._web_url = None
        self._function_name = None
        self._info = None
        # self._use_function_id = ""
        self._use_method_name = ""
        self._method_functions = {}
        self._definition_id = ""
        self._used_local_mounts = frozenset()

    def _hydrate_metadata(self, metadata: Optional[Message]):
        # Overridden concrete implementation of base class method
        assert metadata and isinstance(metadata, api_pb2.FunctionHandleMetadata)
        self._is_generator = metadata.function_type == api_pb2.Function.FUNCTION_TYPE_GENERATOR
        self._web_url = metadata.web_url
        self._function_name = metadata.function_name
        self._is_method = metadata.is_method
        # self._use_function_id = metadata.use_function_id
        self._use_method_name = metadata.use_method_name
        self._class_parameter_info = metadata.class_parameter_info
        self._definition_id = metadata.definition_id
        # for method_name, method_handle_metadata in metadata.method_handle_metadata.items():
        #     method_function = self._method_functions[method_name]
        #     method_function._is_generator = (
        #         method_handle_metadata.function_type == api_pb2.Function.FUNCTION_TYPE_GENERATOR
        #     )
        #     method_function._web_url = method_handle_metadata.web_url
        #     method_function._function_name = method_handle_metadata.function_name
        #     method_function._is_method = method_handle_metadata.is_method
        #     method_function._use_method_name = method_handle_metadata.use_method_name
        #     method_function._definition_id = method_handle_metadata.definition_id

    def _invocation_function_id(self) -> str:
        # return self._use_function_id or self.object_id
        return self.object_id

    def _get_metadata(self):
        # Overridden concrete implementation of base class method
        assert self._function_name, f"Function name must be set before metadata can be retrieved for {self}"

        return api_pb2.FunctionHandleMetadata(
            function_name=self._function_name,
            function_type=get_function_type(self._is_generator),
            web_url=self._web_url or "",
            use_method_name=self._use_method_name,
            # use_function_id=self._use_function_id,
            is_method=self._is_method,
            class_parameter_info=self._class_parameter_info,
            definition_id=self._definition_id,
            method_handle_metadata={
                method_name: api_pb2.FunctionHandleMetadata(
                    function_name=method_function._function_name,
                    function_type=get_function_type(method_function._is_generator),
                    web_url=method_function._web_url or "",
                    is_method=method_function._is_method,
                    # definition_id=method_function._definition_id,
                    use_method_name=method_function._use_method_name,
                )
                for method_name, method_function in self._method_functions.items()
            },
        )

    def _check_no_web_url(self, fn_name: str):
        if self._web_url:
            raise InvalidError(
                f"A webhook function cannot be invoked for remote execution with `.{fn_name}`. "
                f"Invoke this function via its web url '{self._web_url}' "
                + f"or call it locally: {self._function_name}.local()"
            )

    @property
    def web_url(self) -> str:
        """URL of a Function running as a web endpoint."""
        if not self._web_url:
            raise ValueError(
                f"No web_url can be found for function {self._function_name}. web_url "
                "can only be referenced from a running app context"
            )
        return self._web_url

    @property
    def is_generator(self) -> bool:
        """mdmd:hidden"""
        assert self._is_generator is not None
        return self._is_generator

    @property
    def cluster_size(self) -> int:
        """mdmd:hidden"""
        return self._cluster_size or 1

    @live_method_gen
    async def _map(
        self, input_queue: _SynchronizedQueue, order_outputs: bool, return_exceptions: bool
    ) -> AsyncGenerator[Any, None]:
        """mdmd:hidden

        Synchronicity-wrapped map implementation. To be safe against invocations of user code in
        the synchronicity thread it doesn't accept an [async]iterator, and instead takes a
          _SynchronizedQueue instance that is fed by higher level functions like .map()

        _SynchronizedQueue is used instead of asyncio.Queue so that the main thread can put
        items in the queue safely.
        """
        self._check_no_web_url("map")
        if self._is_generator:
            raise InvalidError("A generator function cannot be called with `.map(...)`.")

        assert self._function_name
        if output_mgr := _get_output_manager():
            count_update_callback = output_mgr.function_progress_callback(self._function_name, total=None)
        else:
            count_update_callback = None

        async with aclosing(
            _map_invocation(
                self,  # type: ignore
                input_queue,
                self._client,
                order_outputs,
                return_exceptions,
                count_update_callback,
            )
        ) as stream:
            async for item in stream:
                yield item

    async def _call_function(self, args, kwargs) -> ReturnType:
        invocation = await _Invocation.create(
            self,
            args,
            kwargs,
            client=self._client,
            function_call_invocation_type=api_pb2.FUNCTION_CALL_INVOCATION_TYPE_SYNC_LEGACY,
        )
        return await invocation.run_function()

    async def _call_function_nowait(
        self, args, kwargs, function_call_invocation_type: "api_pb2.FunctionCallInvocationType.ValueType"
    ) -> _Invocation:
        return await _Invocation.create(
            self, args, kwargs, client=self._client, function_call_invocation_type=function_call_invocation_type
        )

    @warn_if_generator_is_not_consumed()
    @live_method_gen
    @synchronizer.no_input_translation
    async def _call_generator(self, args, kwargs):
        invocation = await _Invocation.create(
            self,
            args,
            kwargs,
            client=self._client,
            function_call_invocation_type=api_pb2.FUNCTION_CALL_INVOCATION_TYPE_SYNC_LEGACY,
        )
        async for res in invocation.run_generator():
            yield res

    @synchronizer.no_io_translation
    async def _call_generator_nowait(self, args, kwargs):
        return await _Invocation.create(
            self,
            args,
            kwargs,
            client=self._client,
            function_call_invocation_type=api_pb2.FUNCTION_CALL_INVOCATION_TYPE_ASYNC_LEGACY,
        )

    @synchronizer.no_io_translation
    @live_method
    async def remote(self, *args: P.args, **kwargs: P.kwargs) -> ReturnType:
        """
        Calls the function remotely, executing it with the given arguments and returning the execution's result.
        """
        # TODO: Generics/TypeVars
        self._check_no_web_url("remote")
        if self._is_generator:
            raise InvalidError(
                "A generator function cannot be called with `.remote(...)`. Use `.remote_gen(...)` instead."
            )

        return await self._call_function(args, kwargs)

    @synchronizer.no_io_translation
    @live_method_gen
    async def remote_gen(self, *args, **kwargs) -> AsyncGenerator[Any, None]:
        """
        Calls the generator remotely, executing it with the given arguments and returning the execution's result.
        """
        # TODO: Generics/TypeVars
        self._check_no_web_url("remote_gen")

        if not self._is_generator:
            raise InvalidError(
                "A non-generator function cannot be called with `.remote_gen(...)`. Use `.remote(...)` instead."
            )
        async for item in self._call_generator(args, kwargs):  # type: ignore
            yield item

    def _get_info(self) -> FunctionInfo:
        if not self._info:
            raise ExecutionError("Can't get info for a function that isn't locally defined")
        return self._info

    def _get_obj(self) -> Optional["modal.cls._Obj"]:
        if not self._is_method:
            return None
        elif not self._obj:
            raise ExecutionError("Method has no local object")
        else:
            return self._obj

    @synchronizer.nowrap
    def local(self, *args: P.args, **kwargs: P.kwargs) -> OriginalReturnType:
        """
        Calls the function locally, executing it with the given arguments and returning the execution's result.

        The function will execute in the same environment as the caller, just like calling the underlying function
        directly in Python. In particular, only secrets available in the caller environment will be available
        through environment variables.
        """
        # TODO(erikbern): it would be nice to remove the nowrap thing, but right now that would cause
        # "user code" to run on the synchronicity thread, which seems bad
        info = self._get_info()

        if is_local() and self.spec.volumes or self.spec.network_file_systems:
            warnings.warn(
                f"The {info.function_name} function is executing locally "
                + "and will not have access to the mounted Volume or NetworkFileSystem data"
            )
        if not info or not info.raw_f:
            msg = (
                "The definition for this function is missing so it is not possible to invoke it locally. "
                "If this function was retrieved via `Function.lookup` you need to use `.remote()`."
            )
            raise ExecutionError(msg)

        obj: Optional["modal.cls._Obj"] = self._get_obj()

        if not obj:
            fun = info.raw_f
            return fun(*args, **kwargs)
        else:
            # This is a method on a class, so bind the self to the function
            user_cls_instance = obj._get_user_cls_instance()

            fun = info.raw_f.__get__(user_cls_instance)

            if is_async(info.raw_f):
                # We want to run __aenter__ and fun in the same coroutine
                async def coro():
                    await obj.aenter()
                    return await fun(*args, **kwargs)

                return coro()  # type: ignore
            else:
                obj.enter()
                return fun(*args, **kwargs)

    @synchronizer.no_input_translation
    @live_method
    async def _experimental_spawn(self, *args: P.args, **kwargs: P.kwargs) -> "_FunctionCall[ReturnType]":
        """[Experimental] Calls the function with the given arguments, without waiting for the results.

        This experimental version of the spawn method allows up to 1 million inputs to be spawned.

        Returns a `modal.functions.FunctionCall` object, that can later be polled or
        waited for using `.get(timeout=...)`.
        Conceptually similar to `multiprocessing.pool.apply_async`, or a Future/Promise in other contexts.
        """
        self._check_no_web_url("_experimental_spawn")
        if self._is_generator:
            invocation = await self._call_generator_nowait(args, kwargs)
        else:
            invocation = await self._call_function_nowait(
                args, kwargs, function_call_invocation_type=api_pb2.FUNCTION_CALL_INVOCATION_TYPE_ASYNC
            )

        fc = _FunctionCall._new_hydrated(invocation.function_call_id, invocation.client, None)
        fc._is_generator = self._is_generator if self._is_generator else False
        return fc

    @synchronizer.no_input_translation
    @live_method
    async def spawn(self, *args: P.args, **kwargs: P.kwargs) -> "_FunctionCall[ReturnType]":
        """Calls the function with the given arguments, without waiting for the results.

        Returns a `modal.functions.FunctionCall` object, that can later be polled or
        waited for using `.get(timeout=...)`.
        Conceptually similar to `multiprocessing.pool.apply_async`, or a Future/Promise in other contexts.
        """
        self._check_no_web_url("spawn")
        if self._is_generator:
            invocation = await self._call_generator_nowait(args, kwargs)
        else:
            invocation = await self._call_function_nowait(
                args, kwargs, api_pb2.FUNCTION_CALL_INVOCATION_TYPE_ASYNC_LEGACY
            )

        fc = _FunctionCall._new_hydrated(invocation.function_call_id, invocation.client, None)
        fc._is_generator = self._is_generator if self._is_generator else False
        return fc

    def get_raw_f(self) -> Callable[..., Any]:
        """Return the inner Python object wrapped by this Modal Function."""
        return self._raw_f

    @live_method
    async def get_current_stats(self) -> FunctionStats:
        """Return a `FunctionStats` object describing the current function's queue and runner counts."""
        assert self._client.stub
        resp = await retry_transient_errors(
            self._client.stub.FunctionGetCurrentStats,
            api_pb2.FunctionGetCurrentStatsRequest(function_id=self.object_id),
            total_timeout=10.0,
        )
        return FunctionStats(backlog=resp.backlog, num_total_runners=resp.num_total_tasks)

    # A bit hacky - but the map-style functions need to not be synchronicity-wrapped
    # in order to not execute their input iterators on the synchronicity event loop.
    # We still need to wrap them using MethodWithAio to maintain a synchronicity-like
    # api with `.aio` and get working type-stubs and reference docs generation:
    map = MethodWithAio(_map_sync, _map_async, synchronizer)
    starmap = MethodWithAio(_starmap_sync, _starmap_async, synchronizer)
    for_each = MethodWithAio(_for_each_sync, _for_each_async, synchronizer)


Function = synchronize_api(_Function)


class _FunctionCall(typing.Generic[ReturnType], _Object, type_prefix="fc"):
    """A reference to an executed function call.

    Constructed using `.spawn(...)` on a Modal function with the same
    arguments that a function normally takes. Acts as a reference to
    an ongoing function call that can be passed around and used to
    poll or fetch function results at some later time.

    Conceptually similar to a Future/Promise/AsyncResult in other contexts and languages.
    """

    _is_generator: bool = False

    def _invocation(self):
        assert self._client.stub
        return _Invocation(self._client.stub, self.object_id, self._client)

    async def get(self, timeout: Optional[float] = None) -> ReturnType:
        """Get the result of the function call.

        This function waits indefinitely by default. It takes an optional
        `timeout` argument that specifies the maximum number of seconds to wait,
        which can be set to `0` to poll for an output immediately.

        The returned coroutine is not cancellation-safe.
        """

        if self._is_generator:
            raise Exception("Cannot get the result of a generator function call. Use `get_gen` instead.")

        return await self._invocation().poll_function(timeout=timeout)

    async def get_gen(self) -> AsyncGenerator[Any, None]:
        """
        Calls the generator remotely, executing it with the given arguments and returning the execution's result.
        """
        if not self._is_generator:
            raise Exception("Cannot iterate over a non-generator function call. Use `get` instead.")

        async for res in self._invocation().run_generator():
            yield res

    async def get_call_graph(self) -> List[InputInfo]:
        """Returns a structure representing the call graph from a given root
        call ID, along with the status of execution for each node.

        See [`modal.call_graph`](/docs/reference/modal.call_graph) reference page
        for documentation on the structure of the returned `InputInfo` items.
        """
        assert self._client and self._client.stub
        request = api_pb2.FunctionGetCallGraphRequest(function_call_id=self.object_id)
        response = await retry_transient_errors(self._client.stub.FunctionGetCallGraph, request)
        return _reconstruct_call_graph(response)

    async def cancel(
        self,
        terminate_containers: bool = False,  # if true, containers running the inputs are forcibly terminated
    ):
        """Cancels the function call, which will stop its execution and mark its inputs as
        [`TERMINATED`](/docs/reference/modal.call_graph#modalcall_graphinputstatus).

        If `terminate_containers=True` - the containers running the cancelled inputs are all terminated
        causing any non-cancelled inputs on those containers to be rescheduled in new containers.
        """
        request = api_pb2.FunctionCallCancelRequest(
            function_call_id=self.object_id, terminate_containers=terminate_containers
        )
        assert self._client and self._client.stub
        await retry_transient_errors(self._client.stub.FunctionCallCancel, request)

    @staticmethod
    async def from_id(
        function_call_id: str, client: Optional[_Client] = None, is_generator: bool = False
    ) -> "_FunctionCall":
        if client is None:
            client = await _Client.from_env()

        fc = _FunctionCall._new_hydrated(function_call_id, client, None)
        fc._is_generator = is_generator
        return fc


FunctionCall = synchronize_api(_FunctionCall)


async def _gather(*function_calls: _FunctionCall[ReturnType]) -> typing.Sequence[ReturnType]:
    """Wait until all Modal function calls have results before returning

    Accepts a variable number of FunctionCall objects as returned by `Function.spawn()`.

    Returns a list of results from each function call, or raises an exception
    of the first failing function call.

    E.g.

    ```python notest
    function_call_1 = slow_func_1.spawn()
    function_call_2 = slow_func_2.spawn()

    result_1, result_2 = gather(function_call_1, function_call_2)
    ```
    """
    try:
        return await TaskContext.gather(*[fc.get() for fc in function_calls])
    except Exception as exc:
        # TODO: kill all running function calls
        raise exc


gather = synchronize_api(_gather)<|MERGE_RESOLUTION|>--- conflicted
+++ resolved
@@ -329,11 +329,7 @@
     _parent: Optional["_Function"] = None
 
     _class_parameter_info: Optional["api_pb2.ClassParameterInfo"] = None
-<<<<<<< HEAD
-    _method_functions: Dict[str, "_Function"]  # Placeholder _Functions for each method
-=======
     _method_functions: Optional[Dict[str, "_Function"]] = None  # Placeholder _Functions for each method
->>>>>>> 2e1cce67
 
     def _bind_method(
         self,
@@ -951,12 +947,6 @@
         obj._spec = function_spec  # needed for modal shell
 
         if info.user_cls:
-<<<<<<< HEAD
-            partial_functions: Dict[
-                str, "modal.partial_function._PartialFunction"
-            ] = _find_partial_methods_for_user_cls(info.user_cls, _PartialFunctionFlags.FUNCTION)
-=======
->>>>>>> 2e1cce67
             obj._method_functions = {}
             for method_name, partial_function in partial_functions.items():
                 method_function = obj._bind_method(info.user_cls, method_name, partial_function)
