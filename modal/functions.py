# Copyright Modal Labs 2023
import inspect
import textwrap
import time
import typing
import warnings
from dataclasses import dataclass
from pathlib import PurePosixPath
from typing import (
    TYPE_CHECKING,
    Any,
    AsyncGenerator,
    Callable,
    Collection,
    Dict,
    List,
    Optional,
    Sequence,
    Sized,
    Tuple,
    Type,
    Union,
)

import typing_extensions
from google.protobuf.message import Message
from grpclib import GRPCError, Status
from synchronicity.combined_types import MethodWithAio

from modal._utils.async_utils import aclosing
from modal_proto import api_pb2
from modal_proto.modal_api_grpc import ModalClientModal

from ._location import parse_cloud_provider
from ._pty import get_pty_info
from ._resolver import Resolver
from ._resources import convert_fn_config_to_resources_config
from ._serialization import serialize, serialize_proto_params
from ._utils.async_utils import (
    TaskContext,
    async_merge,
    callable_to_agen,
    synchronize_api,
    synchronizer,
    warn_if_generator_is_not_consumed,
)
from ._utils.function_utils import (
    ATTEMPT_TIMEOUT_GRACE_PERIOD,
    OUTPUTS_TIMEOUT,
    FunctionCreationStatus,
    FunctionInfo,
    _create_input,
    _process_result,
    _stream_function_call_data,
    get_function_type,
    is_async,
)
from ._utils.grpc_utils import retry_transient_errors
from ._utils.mount_utils import validate_network_file_systems, validate_volumes
from .call_graph import InputInfo, _reconstruct_call_graph
from .client import _Client
from .cloud_bucket_mount import _CloudBucketMount, cloud_bucket_mounts_to_proto
from .config import config
from .exception import (
    ExecutionError,
    InvalidError,
    NotFoundError,
    OutputExpiredError,
    deprecation_warning,
)
from .execution_context import current_input_id, is_local
from .gpu import GPU_T, parse_gpu_config
from .image import _Image
from .mount import _get_client_mount, _Mount, get_auto_mounts
from .network_file_system import _NetworkFileSystem, network_file_system_mount_protos
from .object import _get_environment_name, _Object, live_method, live_method_gen
from .output import _get_output_manager
from .parallel_map import (
    _for_each_async,
    _for_each_sync,
    _map_async,
    _map_invocation,
    _map_sync,
    _starmap_async,
    _starmap_sync,
    _SynchronizedQueue,
)
from .proxy import _Proxy
from .retries import Retries
from .schedule import Schedule
from .scheduler_placement import SchedulerPlacement
from .secret import _Secret
from .volume import _Volume

if TYPE_CHECKING:
    import modal.app
    import modal.cls
    import modal.partial_function


class _Invocation:
    """Internal client representation of a single-input call to a Modal Function or Generator"""

    stub: ModalClientModal

    def __init__(self, stub: ModalClientModal, function_call_id: str, client: _Client):
        self.stub = stub
        self.client = client  # Used by the deserializer.
        self.function_call_id = function_call_id  # TODO: remove and use only input_id

    @staticmethod
    async def create(
        function: "_Function",
        args,
        kwargs,
        *,
        client: _Client,
        function_call_invocation_type: "api_pb2.FunctionCallInvocationType.ValueType",
    ) -> "_Invocation":
        assert client.stub
        function_id = function._invocation_function_id()
        item = await _create_input(args, kwargs, client, method_name=function._use_method_name)

        request = api_pb2.FunctionMapRequest(
            function_id=function_id,
            parent_input_id=current_input_id() or "",
            function_call_type=api_pb2.FUNCTION_CALL_TYPE_UNARY,
            pipelined_inputs=[item],
            function_call_invocation_type=function_call_invocation_type,
        )
        response = await retry_transient_errors(client.stub.FunctionMap, request)
        function_call_id = response.function_call_id

        if response.pipelined_inputs:
            return _Invocation(client.stub, function_call_id, client)

        request_put = api_pb2.FunctionPutInputsRequest(
            function_id=function_id, inputs=[item], function_call_id=function_call_id
        )
        inputs_response: api_pb2.FunctionPutInputsResponse = await retry_transient_errors(
            client.stub.FunctionPutInputs,
            request_put,
        )
        processed_inputs = inputs_response.inputs
        if not processed_inputs:
            raise Exception("Could not create function call - the input queue seems to be full")
        return _Invocation(client.stub, function_call_id, client)

    async def pop_function_call_outputs(
        self, timeout: Optional[float], clear_on_success: bool
    ) -> api_pb2.FunctionGetOutputsResponse:
        t0 = time.time()
        if timeout is None:
            backend_timeout = OUTPUTS_TIMEOUT
        else:
            backend_timeout = min(OUTPUTS_TIMEOUT, timeout)  # refresh backend call every 55s

        while True:
            # always execute at least one poll for results, regardless if timeout is 0
            request = api_pb2.FunctionGetOutputsRequest(
                function_call_id=self.function_call_id,
                timeout=backend_timeout,
                last_entry_id="0-0",
                clear_on_success=clear_on_success,
                requested_at=time.time(),
            )
            response: api_pb2.FunctionGetOutputsResponse = await retry_transient_errors(
                self.stub.FunctionGetOutputs,
                request,
                attempt_timeout=backend_timeout + ATTEMPT_TIMEOUT_GRACE_PERIOD,
            )

            if len(response.outputs) > 0:
                return response

            if timeout is not None:
                # update timeout in retry loop
                backend_timeout = min(OUTPUTS_TIMEOUT, t0 + timeout - time.time())
                if backend_timeout < 0:
                    # return the last response to check for state of num_unfinished_inputs
                    return response

    async def run_function(self) -> Any:
        # waits indefinitely for a single result for the function, and clear the outputs buffer after
        item: api_pb2.FunctionGetOutputsItem = (
            await self.pop_function_call_outputs(timeout=None, clear_on_success=True)
        ).outputs[0]
        return await _process_result(item.result, item.data_format, self.stub, self.client)

    async def poll_function(self, timeout: Optional[float] = None):
        """Waits up to timeout for a result from a function.

        If timeout is `None`, waits indefinitely. This function is not
        cancellation-safe.
        """
        response: api_pb2.FunctionGetOutputsResponse = await self.pop_function_call_outputs(
            timeout=timeout, clear_on_success=False
        )
        if len(response.outputs) == 0 and response.num_unfinished_inputs == 0:
            # if no unfinished inputs and no outputs, then function expired
            raise OutputExpiredError()
        elif len(response.outputs) == 0:
            raise TimeoutError()

        return await _process_result(
            response.outputs[0].result, response.outputs[0].data_format, self.stub, self.client
        )

    async def run_generator(self):
        items_received = 0
        items_total: Union[int, None] = None  # populated when self.run_function() completes
        async with aclosing(
            async_merge(
                _stream_function_call_data(self.client, self.function_call_id, variant="data_out"),
                callable_to_agen(self.run_function),
            )
        ) as streamer:
            async for item in streamer:
                if isinstance(item, api_pb2.GeneratorDone):
                    items_total = item.items_total
                else:
                    yield item
                    items_received += 1
                # The comparison avoids infinite loops if a non-deterministic generator is retried
                # and produces less data in the second run than what was already sent.
                if items_total is not None and items_received >= items_total:
                    break


# Wrapper type for api_pb2.FunctionStats
@dataclass(frozen=True)
class FunctionStats:
    """Simple data structure storing stats for a running function."""

    backlog: int
    num_total_runners: int

    def __getattr__(self, name):
        if name == "num_active_runners":
            msg = (
                "'FunctionStats.num_active_runners' is deprecated."
                " It currently always has a value of 0,"
                " but it will be removed in a future release."
            )
            deprecation_warning((2024, 6, 14), msg)
            return 0
        raise AttributeError(f"'FunctionStats' object has no attribute '{name}'")


def _parse_retries(
    retries: Optional[Union[int, Retries]],
    source: str = "",
) -> Optional[api_pb2.FunctionRetryPolicy]:
    if isinstance(retries, int):
        return Retries(
            max_retries=retries,
            initial_delay=1.0,
            backoff_coefficient=1.0,
        )._to_proto()
    elif isinstance(retries, Retries):
        return retries._to_proto()
    elif retries is None:
        return None
    else:
        extra = f" on {source}" if source else ""
        msg = f"Retries parameter must be an integer or instance of modal.Retries. Found: {type(retries)}{extra}."
        raise InvalidError(msg)


@dataclass
class _FunctionSpec:
    """
    Stores information about a Function specification.
    This is used for `modal shell` to support running shells with
    the same configuration as a user-defined Function.
    """

    image: Optional[_Image]
    mounts: Sequence[_Mount]
    secrets: Sequence[_Secret]
    network_file_systems: Dict[Union[str, PurePosixPath], _NetworkFileSystem]
    volumes: Dict[Union[str, PurePosixPath], Union[_Volume, _CloudBucketMount]]
    gpus: Union[GPU_T, List[GPU_T]]  # TODO(irfansharif): Somehow assert that it's the first kind, in sandboxes
    cloud: Optional[str]
    cpu: Optional[float]
    memory: Optional[Union[int, Tuple[int, int]]]
    ephemeral_disk: Optional[int]
    scheduler_placement: Optional[SchedulerPlacement]


P = typing_extensions.ParamSpec("P")
ReturnType = typing.TypeVar("ReturnType", covariant=True)
OriginalReturnType = typing.TypeVar(
    "OriginalReturnType", covariant=True
)  # differs from return type if ReturnType is coroutine


class _Function(typing.Generic[P, ReturnType, OriginalReturnType], _Object, type_prefix="fu"):
    """Functions are the basic units of serverless execution on Modal.

    Generally, you will not construct a `Function` directly. Instead, use the
    `@app.function()` decorator on the `App` object (formerly called "Stub")
    for your application.
    """

    # TODO: more type annotations
    _info: Optional[FunctionInfo]
    _used_local_mounts: typing.FrozenSet[_Mount]  # set at load time, only by loader
    _app: Optional["modal.app._App"] = None
    _obj: Optional["modal.cls._Obj"] = None  # only set for InstanceServiceFunctions and bound instance methods
    _web_url: Optional[str]
    _function_name: Optional[str]
    _is_method: bool
    _spec: Optional[_FunctionSpec] = None
    _tag: str
    _raw_f: Callable[..., Any]
    _build_args: dict
    _can_use_base_function: bool = False  # whether we need to call FunctionBindParams
    _is_generator: Optional[bool] = None
    _cluster_size: Optional[int] = None

    # when this is the method of a class/object function, invocation of this function
    # should be using another function id and supply the method name in the FunctionInput:
    _use_function_id: str  # The function to invoke
    _use_method_name: str = ""

    # TODO (elias): remove _parent. In case of instance functions, and methods bound on those,
    #  this references the parent class-function and is used to infer the client for lazy-loaded methods
    _parent: Optional["_Function"] = None

    _class_parameter_info: Optional["api_pb2.ClassParameterInfo"] = None

    def _bind_method(
        self,
        user_cls,
        method_name: str,
        partial_function: "modal.partial_function._PartialFunction",
    ):
        """mdmd:hidden

        Creates a function placeholder function that binds a specific method name to
        this function for use when invoking the function.

        Should only be used on "class service functions". For "instance service functions",
        we don't create an actual backend function, and instead do client-side "fake-hydration"
        only, see _bind_instance_method.

        """
        class_service_function = self
        assert class_service_function._info  # has to be a local function to be able to "bind" it
        assert not class_service_function._is_method  # should not be used on an already bound method placeholder
        assert not class_service_function._obj  # should only be used on base function / class service function
        full_name = f"{user_cls.__name__}.{method_name}"
        function_type = get_function_type(partial_function.is_generator)

        async def _load(method_bound_function: "_Function", resolver: Resolver, existing_object_id: Optional[str]):
            function_definition = api_pb2.Function(
                function_name=full_name,
                webhook_config=partial_function.webhook_config,
                function_type=function_type,
                is_method=True,
                use_function_id=class_service_function.object_id,
                use_method_name=method_name,
                batch_max_size=partial_function.batch_max_size or 0,
                batch_linger_ms=partial_function.batch_wait_ms or 0,
            )
            assert resolver.app_id
            request = api_pb2.FunctionCreateRequest(
                app_id=resolver.app_id,
                function=function_definition,
                #  method_bound_function.object_id usually gets set by preload
                existing_function_id=existing_object_id or method_bound_function.object_id or "",
                defer_updates=True,
            )
            assert resolver.client.stub is not None  # client should be connected when load is called
            with FunctionCreationStatus(resolver, full_name) as function_creation_status:
                response = await resolver.client.stub.FunctionCreate(request)
                method_bound_function._hydrate(
                    response.function_id,
                    resolver.client,
                    response.handle_metadata,
                )
                function_creation_status.set_response(response)

        async def _preload(method_bound_function: "_Function", resolver: Resolver, existing_object_id: Optional[str]):
            if class_service_function._use_method_name:
                raise ExecutionError(f"Can't bind method to already bound {class_service_function}")
            assert resolver.app_id
            req = api_pb2.FunctionPrecreateRequest(
                app_id=resolver.app_id,
                function_name=full_name,
                function_type=function_type,
                webhook_config=partial_function.webhook_config,
                use_function_id=class_service_function.object_id,
                use_method_name=method_name,
                existing_function_id=existing_object_id or "",
            )
            assert resolver.client.stub  # client should be connected at this point
            response = await retry_transient_errors(resolver.client.stub.FunctionPrecreate, req)
            method_bound_function._hydrate(response.function_id, resolver.client, response.handle_metadata)

        def _deps():
            return [class_service_function]

        rep = f"Method({full_name})"

        fun = _Function._from_loader(_load, rep, preload=_preload, deps=_deps)
        fun._tag = full_name
        fun._raw_f = partial_function.raw_f
        fun._info = FunctionInfo(
            partial_function.raw_f, user_cls=user_cls, serialized=class_service_function.info.is_serialized()
        )  # needed for .local()
        fun._use_method_name = method_name
        fun._app = class_service_function._app
        fun._is_generator = partial_function.is_generator
        fun._cluster_size = partial_function.cluster_size
        fun._spec = class_service_function._spec
        fun._is_method = True
        return fun

    def _bind_instance_method(self, class_bound_method: "_Function"):
        """mdmd:hidden

        Binds an "instance service function" to a specific method.
        This "dummy" _Function gets no unique object_id and isn't backend-backed at the moment, since all
        it does it forward invocations to the underlying instance_service_function with the specified method,
        and we don't support web_config for parameterized methods at the moment.
        """
        # TODO(elias): refactor to not use `_from_loader()` as a crutch for lazy-loading the
        #   underlying instance_service_function. It's currently used in order to take advantage
        #   of resolver logic and get "chained" resolution of lazy loads, even though this thin
        #   object itself doesn't need any "loading"
        instance_service_function = self
        assert instance_service_function._obj
        method_name = class_bound_method._use_method_name
        full_function_name = f"{class_bound_method._function_name}[parameterized]"

        def hydrate_from_instance_service_function(method_placeholder_fun):
            method_placeholder_fun._hydrate_from_other(instance_service_function)
            method_placeholder_fun._obj = instance_service_function._obj
            method_placeholder_fun._web_url = (
                class_bound_method._web_url
            )  # TODO: this shouldn't be set when actual parameters are used
            method_placeholder_fun._function_name = full_function_name
            method_placeholder_fun._is_generator = class_bound_method._is_generator
            method_placeholder_fun._cluster_size = class_bound_method._cluster_size
            method_placeholder_fun._use_method_name = method_name
            method_placeholder_fun._use_function_id = instance_service_function.object_id
            method_placeholder_fun._is_method = True

        async def _load(fun: "_Function", resolver: Resolver, existing_object_id: Optional[str]):
            # there is currently no actual loading logic executed to create each method on
            # the *parameterized* instance of a class - it uses the parameter-bound service-function
            # for the instance. This load method just makes sure to set all attributes after the
            # `instance_service_function` has been loaded (it's in the `_deps`)
            hydrate_from_instance_service_function(fun)

        def _deps():
            if instance_service_function.is_hydrated:
                # without this check, the common instance_service_function will be reloaded by all methods
                # TODO(elias): Investigate if we can fix this multi-loader in the resolver - feels like a bug?
                return []
            return [instance_service_function]

        rep = f"Method({full_function_name})"

        fun = _Function._from_loader(
            _load,
            rep,
            deps=_deps,
            hydrate_lazily=True,
        )
        if instance_service_function.is_hydrated:
            # Eager hydration (skip load) if the instance service function is already loaded
            hydrate_from_instance_service_function(fun)

        fun._info = class_bound_method._info
        fun._obj = instance_service_function._obj
        fun._is_method = True
        fun._parent = instance_service_function._parent
        fun._app = class_bound_method._app
        fun._spec = class_bound_method._spec
        return fun

    @staticmethod
    def from_args(
        info: FunctionInfo,
        app,
        image: _Image,
        secrets: Sequence[_Secret] = (),
        schedule: Optional[Schedule] = None,
        is_generator=False,
        gpu: Union[GPU_T, List[GPU_T]] = None,
        # TODO: maybe break this out into a separate decorator for notebooks.
        mounts: Collection[_Mount] = (),
        network_file_systems: Dict[Union[str, PurePosixPath], _NetworkFileSystem] = {},
        allow_cross_region_volumes: bool = False,
        volumes: Dict[Union[str, PurePosixPath], Union[_Volume, _CloudBucketMount]] = {},
        webhook_config: Optional[api_pb2.WebhookConfig] = None,
        memory: Optional[Union[int, Tuple[int, int]]] = None,
        proxy: Optional[_Proxy] = None,
        retries: Optional[Union[int, Retries]] = None,
        timeout: Optional[int] = None,
        concurrency_limit: Optional[int] = None,
        allow_concurrent_inputs: Optional[int] = None,
        batch_max_size: Optional[int] = None,
        batch_wait_ms: Optional[int] = None,
        container_idle_timeout: Optional[int] = None,
        cpu: Optional[float] = None,
        keep_warm: Optional[int] = None,  # keep_warm=True is equivalent to keep_warm=1
        cloud: Optional[str] = None,
        scheduler_placement: Optional[SchedulerPlacement] = None,
        is_builder_function: bool = False,
        is_auto_snapshot: bool = False,
        enable_memory_snapshot: bool = False,
        block_network: bool = False,
        i6pn_enabled: bool = False,
        cluster_size: Optional[int] = None,  # Experimental: Clustered functions
        max_inputs: Optional[int] = None,
        ephemeral_disk: Optional[int] = None,
        _experimental_buffer_containers: Optional[int] = None,
        _experimental_proxy_ip: Optional[str] = None,
        _experimental_custom_scaling_factor: Optional[float] = None,
    ) -> None:
        """mdmd:hidden"""
        # Needed to avoid circular imports
        from .partial_function import _find_partial_methods_for_user_cls, _PartialFunctionFlags

        tag = info.get_tag()

        if info.raw_f:
            raw_f = info.raw_f
            assert callable(raw_f)
            if schedule is not None and not info.is_nullary():
                raise InvalidError(
                    f"Function {raw_f} has a schedule, so it needs to support being called with no arguments"
                )
        else:
            # must be a "class service function"
            assert info.user_cls
            assert not webhook_config
            assert not schedule

        explicit_mounts = mounts

        if is_local():
            entrypoint_mounts = info.get_entrypoint_mount()
            all_mounts = [
                _get_client_mount(),
                *explicit_mounts,
                *entrypoint_mounts,
            ]

            if config.get("automount"):
                all_mounts += get_auto_mounts()
        else:
            # skip any mount introspection/logic inside containers, since the function
            # should already be hydrated
            # TODO: maybe the entire constructor should be exited early if not local?
            all_mounts = []

        retry_policy = _parse_retries(
            retries, f"Function '{info.get_tag()}'" if info.raw_f else f"Class '{info.get_tag()}'"
        )

        if webhook_config is not None and retry_policy is not None:
            raise InvalidError(
                "Web endpoints do not support retries.",
            )

        if is_generator and retry_policy is not None:
            deprecation_warning(
                (2024, 6, 25),
                "Retries for generator functions are deprecated and will soon be removed.",
            )

        if proxy:
            # HACK: remove this once we stop using ssh tunnels for this.
            if image:
                image = image.apt_install("autossh")

        function_spec = _FunctionSpec(
            mounts=all_mounts,
            secrets=secrets,
            gpus=gpu,
            network_file_systems=network_file_systems,
            volumes=volumes,
            image=image,
            cloud=cloud,
            cpu=cpu,
            memory=memory,
            ephemeral_disk=ephemeral_disk,
            scheduler_placement=scheduler_placement,
        )

        if info.user_cls and not is_auto_snapshot:
            build_functions = _find_partial_methods_for_user_cls(info.user_cls, _PartialFunctionFlags.BUILD).items()
            for k, pf in build_functions:
                build_function = pf.raw_f
                snapshot_info = FunctionInfo(build_function, user_cls=info.user_cls)
                snapshot_function = _Function.from_args(
                    snapshot_info,
                    app=None,
                    image=image,
                    secrets=secrets,
                    gpu=gpu,
                    mounts=mounts,
                    network_file_systems=network_file_systems,
                    volumes=volumes,
                    memory=memory,
                    timeout=pf.build_timeout,
                    cpu=cpu,
                    ephemeral_disk=ephemeral_disk,
                    is_builder_function=True,
                    is_auto_snapshot=True,
                    scheduler_placement=scheduler_placement,
                )
                image = _Image._from_args(
                    base_images={"base": image},
                    build_function=snapshot_function,
                    force_build=image.force_build or pf.force_build,
                )

        if keep_warm is not None and not isinstance(keep_warm, int):
            raise TypeError(f"`keep_warm` must be an int or bool, not {type(keep_warm).__name__}")

        if (keep_warm is not None) and (concurrency_limit is not None) and concurrency_limit < keep_warm:
            raise InvalidError(
                f"Function `{info.function_name}` has `{concurrency_limit=}`, "
                f"strictly less than its `{keep_warm=}` parameter."
            )

        if _experimental_custom_scaling_factor is not None and (
            _experimental_custom_scaling_factor < 0 or _experimental_custom_scaling_factor > 1
        ):
            raise InvalidError("`_experimental_custom_scaling_factor` must be between 0.0 and 1.0 inclusive.")

        if not cloud and not is_builder_function:
            cloud = config.get("default_cloud")
        if cloud:
            cloud_provider = parse_cloud_provider(cloud)
        else:
            cloud_provider = None

        if is_generator and webhook_config:
            if webhook_config.type == api_pb2.WEBHOOK_TYPE_FUNCTION:
                raise InvalidError(
                    """Webhooks cannot be generators. If you want a streaming response, see https://modal.com/docs/guide/streaming-endpoints
                    """
                )
            else:
                raise InvalidError("Webhooks cannot be generators")

        if info.raw_f and batch_max_size:
            func_name = info.raw_f.__name__
            if is_generator:
                raise InvalidError(f"Modal batched function {func_name} cannot return generators")
            for arg in inspect.signature(info.raw_f).parameters.values():
                if arg.default is not inspect.Parameter.empty:
                    raise InvalidError(f"Modal batched function {func_name} does not accept default arguments.")

        if container_idle_timeout is not None and container_idle_timeout <= 0:
            raise InvalidError("`container_idle_timeout` must be > 0")

        if max_inputs is not None:
            if not isinstance(max_inputs, int):
                raise InvalidError(f"`max_inputs` must be an int, not {type(max_inputs).__name__}")
            if max_inputs <= 0:
                raise InvalidError("`max_inputs` must be positive")
            if max_inputs > 1:
                raise InvalidError("Only `max_inputs=1` is currently supported")

        # Validate volumes
        validated_volumes = validate_volumes(volumes)
        cloud_bucket_mounts = [(k, v) for k, v in validated_volumes if isinstance(v, _CloudBucketMount)]
        validated_volumes = [(k, v) for k, v in validated_volumes if isinstance(v, _Volume)]

        # Validate NFS
        validated_network_file_systems = validate_network_file_systems(network_file_systems)

        # Validate image
        if image is not None and not isinstance(image, _Image):
            raise InvalidError(f"Expected modal.Image object. Got {type(image)}.")

<<<<<<< HEAD
        method_definitions: Optional[Dict[str, api_pb2.MethodDefinition]] = None
        if info.user_cls:
            method_definitions = {}
            partial_functions: Dict[
                str, "modal.partial_function._PartialFunction"
            ] = _find_partial_methods_for_user_cls(info.user_cls, _PartialFunctionFlags.FUNCTION)
            for method_name, partial_function in partial_functions.items():
                function_type = get_function_type(partial_function.is_generator)
                function_name = f"{info.user_cls.__name__}.{method_name}"
                method_definition = api_pb2.MethodDefinition(
                    webhook_config=partial_function.webhook_config,
                    function_type=function_type,
                    function_name=function_name,
                )
                method_definitions[method_name] = method_definition
=======
        function_type = get_function_type(is_generator)
>>>>>>> ca9601f4

        def _deps(only_explicit_mounts=False) -> List[_Object]:
            deps: List[_Object] = list(secrets)
            if only_explicit_mounts:
                # TODO: this is a bit hacky, but all_mounts may differ in the container vs locally
                # We don't want the function dependencies to change, so we have this way to force it to
                # only include its declared dependencies.
                # Only objects that need interaction within a user's container actually need to be
                # included when only_explicit_mounts=True, so omitting auto mounts here
                # wouldn't be a problem as long as Mounts are "passive" and only loaded by the
                # worker runtime
                deps += list(explicit_mounts)
            else:
                deps += list(all_mounts)
            if proxy:
                deps.append(proxy)
            if image:
                deps.append(image)
            for _, nfs in validated_network_file_systems:
                deps.append(nfs)
            for _, vol in validated_volumes:
                deps.append(vol)
            for _, cloud_bucket_mount in cloud_bucket_mounts:
                if cloud_bucket_mount.secret:
                    deps.append(cloud_bucket_mount.secret)

            return deps

        async def _preload(self: _Function, resolver: Resolver, existing_object_id: Optional[str]):
            assert resolver.client and resolver.client.stub

            assert resolver.app_id
            req = api_pb2.FunctionPrecreateRequest(
                app_id=resolver.app_id,
                function_name=info.function_name,
                function_type=function_type,
                existing_function_id=existing_object_id or "",
            )
            if method_definitions:
                for method_name, method_definition in method_definitions.items():
                    req.method_definitions[method_name].CopyFrom(method_definition)
            elif webhook_config:
                req.webhook_config.CopyFrom(webhook_config)
            response = await retry_transient_errors(resolver.client.stub.FunctionPrecreate, req)
            self._hydrate(response.function_id, resolver.client, response.handle_metadata)

        async def _load(self: _Function, resolver: Resolver, existing_object_id: Optional[str]):
            assert resolver.client and resolver.client.stub
            with FunctionCreationStatus(resolver, tag) as function_creation_status:
                timeout_secs = timeout

                if app and app.is_interactive and not is_builder_function:
                    pty_info = get_pty_info(shell=False)
                else:
                    pty_info = None

                if info.is_serialized():
                    # Use cloudpickle. Used when working w/ Jupyter notebooks.
                    # serialize at _load time, not function decoration time
                    # otherwise we can't capture a surrounding class for lifetime methods etc.
                    function_serialized = info.serialized_function()
                    class_serialized = serialize(info.user_cls) if info.user_cls is not None else None
                    # Ensure that large data in global variables does not blow up the gRPC payload,
                    # which has maximum size 100 MiB. We set the limit lower for performance reasons.
                    if len(function_serialized) > 16 << 20:  # 16 MiB
                        raise InvalidError(
                            f"Function {info.raw_f} has size {len(function_serialized)} bytes when packaged. "
                            "This is larger than the maximum limit of 16 MiB. "
                            "Try reducing the size of the closure by using parameters or mounts, "
                            "not large global variables."
                        )
                    elif len(function_serialized) > 256 << 10:  # 256 KiB
                        warnings.warn(
                            f"Function {info.raw_f} has size {len(function_serialized)} bytes when packaged. "
                            "This is larger than the recommended limit of 256 KiB. "
                            "Try reducing the size of the closure by using parameters or mounts, "
                            "not large global variables."
                        )
                else:
                    function_serialized = None
                    class_serialized = None

                app_name = ""
                if app and app.name:
                    app_name = app.name

                # Relies on dicts being ordered (true as of Python 3.6).
                volume_mounts = [
                    api_pb2.VolumeMount(
                        mount_path=path,
                        volume_id=volume.object_id,
                        allow_background_commits=True,
                    )
                    for path, volume in validated_volumes
                ]
                loaded_mount_ids = {m.object_id for m in all_mounts}

                # Get object dependencies
                object_dependencies = []
                for dep in _deps(only_explicit_mounts=True):
                    if not dep.object_id:
                        raise Exception(f"Dependency {dep} isn't hydrated")
                    object_dependencies.append(api_pb2.ObjectDependency(object_id=dep.object_id))

                function_data: Optional[api_pb2.FunctionData] = None
                function_definition: Optional[api_pb2.Function] = None

                # Create function remotely
                function_definition = api_pb2.Function(
                    module_name=info.module_name or "",
                    function_name=info.function_name,
                    mount_ids=loaded_mount_ids,
                    secret_ids=[secret.object_id for secret in secrets],
                    image_id=(image.object_id if image else ""),
                    definition_type=info.definition_type,
                    function_serialized=function_serialized or b"",
                    class_serialized=class_serialized or b"",
                    function_type=function_type,
                    webhook_config=webhook_config,
                    shared_volume_mounts=network_file_system_mount_protos(
                        validated_network_file_systems, allow_cross_region_volumes
                    ),
                    volume_mounts=volume_mounts,
                    proxy_id=(proxy.object_id if proxy else None),
                    retry_policy=retry_policy,
                    timeout_secs=timeout_secs or 0,
                    task_idle_timeout_secs=container_idle_timeout or 0,
                    concurrency_limit=concurrency_limit or 0,
                    pty_info=pty_info,
                    cloud_provider=cloud_provider,
                    warm_pool_size=keep_warm or 0,
                    runtime=config.get("function_runtime"),
                    runtime_debug=config.get("function_runtime_debug"),
                    runtime_perf_record=config.get("runtime_perf_record"),
                    app_name=app_name,
                    is_builder_function=is_builder_function,
                    target_concurrent_inputs=allow_concurrent_inputs or 0,
                    batch_max_size=batch_max_size or 0,
                    batch_linger_ms=batch_wait_ms or 0,
                    worker_id=config.get("worker_id"),
                    is_auto_snapshot=is_auto_snapshot,
                    is_method=bool(info.user_cls) and not info.is_service_class(),
                    checkpointing_enabled=enable_memory_snapshot,
                    object_dependencies=object_dependencies,
                    block_network=block_network,
                    max_inputs=max_inputs or 0,
                    cloud_bucket_mounts=cloud_bucket_mounts_to_proto(cloud_bucket_mounts),
                    scheduler_placement=scheduler_placement.proto if scheduler_placement else None,
                    is_class=info.is_service_class(),
                    class_parameter_info=info.class_parameter_info(),
                    i6pn_enabled=i6pn_enabled,
                    schedule=schedule.proto_message if schedule is not None else None,
                    snapshot_debug=config.get("snapshot_debug"),
                    _experimental_group_size=cluster_size or 0,  # Experimental: Clustered functions
                    _experimental_concurrent_cancellations=True,
                    _experimental_buffer_containers=_experimental_buffer_containers or 0,
                    _experimental_proxy_ip=_experimental_proxy_ip,
                    _experimental_custom_scaling=_experimental_custom_scaling_factor is not None,
                )

                if isinstance(gpu, list):
                    function_data = api_pb2.FunctionData(
                        module_name=function_definition.module_name,
                        function_name=function_definition.function_name,
                        function_type=function_definition.function_type,
                        warm_pool_size=function_definition.warm_pool_size,
                        concurrency_limit=function_definition.concurrency_limit,
                        task_idle_timeout_secs=function_definition.task_idle_timeout_secs,
                        worker_id=function_definition.worker_id,
                        timeout_secs=function_definition.timeout_secs,
                        web_url=function_definition.web_url,
                        web_url_info=function_definition.web_url_info,
                        webhook_config=function_definition.webhook_config,
                        custom_domain_info=function_definition.custom_domain_info,
                        schedule=schedule.proto_message if schedule is not None else None,
                        is_class=function_definition.is_class,
                        class_parameter_info=function_definition.class_parameter_info,
                        is_method=function_definition.is_method,
                        use_function_id=function_definition.use_function_id,
                        use_method_name=function_definition.use_method_name,
                        _experimental_group_size=function_definition._experimental_group_size,
                        _experimental_buffer_containers=function_definition._experimental_buffer_containers,
                        _experimental_custom_scaling=function_definition._experimental_custom_scaling,
                        _experimental_proxy_ip=function_definition._experimental_proxy_ip,
                        snapshot_debug=function_definition.snapshot_debug,
                        runtime_perf_record=function_definition.runtime_perf_record,
                    )

                    ranked_functions = []
                    for rank, _gpu in enumerate(gpu):
                        function_definition_copy = api_pb2.Function()
                        function_definition_copy.CopyFrom(function_definition)

                        function_definition_copy.resources.CopyFrom(
                            convert_fn_config_to_resources_config(
                                cpu=cpu, memory=memory, gpu=_gpu, ephemeral_disk=ephemeral_disk
                            ),
                        )
                        ranked_function = api_pb2.FunctionData.RankedFunction(
                            rank=rank,
                            function=function_definition_copy,
                        )
                        ranked_functions.append(ranked_function)
                    function_data.ranked_functions.extend(ranked_functions)
                    function_definition = None  # function_definition is not used in this case
                else:
                    # TODO(irfansharif): Assert on this specific type once
                    # we get rid of python 3.8.
                    #   assert isinstance(gpu, GPU_T)  # includes the case where gpu==None case
                    function_definition.resources.CopyFrom(
                        convert_fn_config_to_resources_config(
                            cpu=cpu, memory=memory, gpu=gpu, ephemeral_disk=ephemeral_disk
                        ),  # type: ignore
                    )

                assert resolver.app_id
                assert (function_definition is None) != (function_data is None)  # xor
                request = api_pb2.FunctionCreateRequest(
                    app_id=resolver.app_id,
                    function=function_definition,
                    function_data=function_data,
                    existing_function_id=existing_object_id or "",
                    defer_updates=True,
                )
                try:
                    response: api_pb2.FunctionCreateResponse = await retry_transient_errors(
                        resolver.client.stub.FunctionCreate, request
                    )
                except GRPCError as exc:
                    if exc.status == Status.INVALID_ARGUMENT:
                        raise InvalidError(exc.message)
                    if exc.status == Status.FAILED_PRECONDITION:
                        raise InvalidError(exc.message)
                    if exc.message and "Received :status = '413'" in exc.message:
                        raise InvalidError(f"Function {info.function_name} is too large to deploy.")
                    raise
                function_creation_status.set_response(response)
            local_mounts = set(m for m in all_mounts if m.is_local())  # needed for modal.serve file watching
            local_mounts |= image._used_local_mounts
            obj._used_local_mounts = frozenset(local_mounts)
            self._hydrate(response.function_id, resolver.client, response.handle_metadata)

        rep = f"Function({tag})"
        obj = _Function._from_loader(_load, rep, preload=_preload, deps=_deps)

        obj._raw_f = info.raw_f
        obj._info = info
        obj._tag = tag
        obj._app = app  # needed for CLI right now
        obj._obj = None
        obj._is_generator = is_generator
        obj._cluster_size = cluster_size
        obj._is_method = False
        obj._spec = function_spec  # needed for modal shell

        # Used to check whether we should rebuild a modal.Image which uses `run_function`.
        gpus: List[GPU_T] = gpu if isinstance(gpu, list) else [gpu]
        obj._build_args = dict(  # See get_build_def
            secrets=repr(secrets),
            gpu_config=repr([parse_gpu_config(_gpu) for _gpu in gpus]),
            mounts=repr(mounts),
            network_file_systems=repr(network_file_systems),
        )
        # these key are excluded if empty to avoid rebuilds on client upgrade
        if volumes:
            obj._build_args["volumes"] = repr(volumes)
        if cloud or scheduler_placement:
            obj._build_args["cloud"] = repr(cloud)
            obj._build_args["scheduler_placement"] = repr(scheduler_placement)

        return obj

    def _bind_parameters(
        self,
        obj: "modal.cls._Obj",
        from_other_workspace: bool,
        options: Optional[api_pb2.FunctionOptions],
        args: Sized,
        kwargs: Dict[str, Any],
    ) -> "_Function":
        """mdmd:hidden

        Binds a class-function to a specific instance of (init params, options) or a new workspace
        """

        async def _load(self: _Function, resolver: Resolver, existing_object_id: Optional[str]):
            if self._parent is None:
                raise ExecutionError("Can't find the parent class' service function")
            try:
                identity = f"{self._parent.info.function_name} class service function"
            except Exception:
                # Can't always look up the function name that way, so fall back to generic message
                identity = "class service function for a parameterized class"
            if not self._parent.is_hydrated:
                if self._parent.app._running_app is None:
                    reason = ", because the App it is defined on is not running."
                else:
                    reason = ""
                raise ExecutionError(
                    f"The {identity} has not been hydrated with the metadata it needs to run on Modal{reason}."
                )
            assert self._parent._client.stub
            if (
                self._parent._class_parameter_info
                and self._parent._class_parameter_info.format
                == api_pb2.ClassParameterInfo.PARAM_SERIALIZATION_FORMAT_PROTO
            ):
                if args:
                    # TODO(elias) - We could potentially support positional args as well, if we want to?
                    raise InvalidError(
                        "Can't use positional arguments with modal.parameter-based synthetic constructors.\n"
                        "Use (<parameter_name>=value) keyword arguments when constructing classes instead."
                    )
                serialized_params = serialize_proto_params(kwargs, self._parent._class_parameter_info.schema)
            else:
                serialized_params = serialize((args, kwargs))
            environment_name = _get_environment_name(None, resolver)
            assert self._parent is not None
            req = api_pb2.FunctionBindParamsRequest(
                function_id=self._parent._object_id,
                serialized_params=serialized_params,
                function_options=options,
                environment_name=environment_name
                or "",  # TODO: investigate shouldn't environment name always be specified here?
            )

            response = await retry_transient_errors(self._parent._client.stub.FunctionBindParams, req)
            self._hydrate(response.bound_function_id, self._parent._client, response.handle_metadata)

        fun: _Function = _Function._from_loader(_load, "Function(parametrized)", hydrate_lazily=True)

        # In some cases, reuse the base function, i.e. not create new clones of each method or the "service function"
        fun._can_use_base_function = len(args) + len(kwargs) == 0 and not from_other_workspace and options is None
        if fun._can_use_base_function and self.is_hydrated:
            # Edge case that lets us hydrate all objects right away
            # if the instance didn't use explicit constructor arguments
            fun._hydrate_from_other(self)

        fun._info = self._info
        fun._obj = obj
        fun._parent = self
        return fun

    @live_method
    async def keep_warm(self, warm_pool_size: int) -> None:
        """Set the warm pool size for the function.

        Please exercise care when using this advanced feature!
        Setting and forgetting a warm pool on functions can lead to increased costs.

        ```python
        # Usage on a regular function.
        f = modal.Function.lookup("my-app", "function")
        f.keep_warm(2)

        # Usage on a parametrized function.
        Model = modal.Cls.lookup("my-app", "Model")
        Model("fine-tuned-model").keep_warm(2)
        ```
        """
        if self._is_method:
            raise InvalidError(
                textwrap.dedent(
                    """
                The `.keep_warm()` method can not be used on Modal class *methods* deployed using Modal >v0.63.

                Call `.keep_warm()` on the class *instance* instead.
            """
                )
            )
        assert self._client and self._client.stub
        request = api_pb2.FunctionUpdateSchedulingParamsRequest(
            function_id=self._object_id, warm_pool_size_override=warm_pool_size
        )
        await retry_transient_errors(self._client.stub.FunctionUpdateSchedulingParams, request)

    @classmethod
    def from_name(
        cls: Type["_Function"],
        app_name: str,
        tag: str,
        namespace=api_pb2.DEPLOYMENT_NAMESPACE_WORKSPACE,
        environment_name: Optional[str] = None,
    ) -> "_Function":
        """Reference a Function from a deployed App by its name.

        In contast to `modal.Function.lookup`, this is a lazy method
        that defers hydrating the local object with metadata from
        Modal servers until the first time it is actually used.

        ```python
        f = modal.Function.from_name("other-app", "function")
        ```
        """

        async def _load_remote(self: _Function, resolver: Resolver, existing_object_id: Optional[str]):
            assert resolver.client and resolver.client.stub
            request = api_pb2.FunctionGetRequest(
                app_name=app_name,
                object_tag=tag,
                namespace=namespace,
                environment_name=_get_environment_name(environment_name, resolver) or "",
            )
            try:
                response = await retry_transient_errors(resolver.client.stub.FunctionGet, request)
            except GRPCError as exc:
                if exc.status == Status.NOT_FOUND:
                    raise NotFoundError(exc.message)
                else:
                    raise

            self._hydrate(response.function_id, resolver.client, response.handle_metadata)

        rep = f"Ref({app_name})"
        return cls._from_loader(_load_remote, rep, is_another_app=True, hydrate_lazily=True)

    @staticmethod
    async def lookup(
        app_name: str,
        tag: str,
        namespace=api_pb2.DEPLOYMENT_NAMESPACE_WORKSPACE,
        client: Optional[_Client] = None,
        environment_name: Optional[str] = None,
    ) -> "_Function":
        """Lookup a Function from a deployed App by its name.

        In contrast to `modal.Function.from_name`, this is an eager method
        that will hydrate the local object with metadata from Modal servers.

        ```python
        f = modal.Function.lookup("other-app", "function")
        ```
        """
        obj = _Function.from_name(app_name, tag, namespace=namespace, environment_name=environment_name)
        if client is None:
            client = await _Client.from_env()
        resolver = Resolver(client=client)
        await resolver.load(obj)
        return obj

    @property
    def tag(self) -> str:
        """mdmd:hidden"""
        assert self._tag
        return self._tag

    @property
    def app(self) -> "modal.app._App":
        """mdmd:hidden"""
        if self._app is None:
            raise ExecutionError("The app has not been assigned on the function at this point")

        return self._app

    @property
    def stub(self) -> "modal.app._App":
        """mdmd:hidden"""
        # Deprecated soon, only for backwards compatibility
        return self.app

    @property
    def info(self) -> FunctionInfo:
        """mdmd:hidden"""
        assert self._info
        return self._info

    @property
    def spec(self) -> _FunctionSpec:
        """mdmd:hidden"""
        assert self._spec
        return self._spec

    def get_build_def(self) -> str:
        """mdmd:hidden"""
        # Plaintext source and arg definition for the function, so it's part of the image
        # hash. We can't use the cloudpickle hash because it's not very stable.
        assert hasattr(self, "_raw_f") and hasattr(self, "_build_args")
        return f"{inspect.getsource(self._raw_f)}\n{repr(self._build_args)}"

    # Live handle methods

    def _initialize_from_empty(self):
        # Overridden concrete implementation of base class method
        self._progress = None
        self._is_generator = None
        self._cluster_size = None
        self._web_url = None
        self._function_name = None
        self._info = None
        self._use_function_id = ""
        self._used_local_mounts = frozenset()

    def _hydrate_metadata(self, metadata: Optional[Message]):
        # Overridden concrete implementation of base class method
        assert metadata and isinstance(metadata, api_pb2.FunctionHandleMetadata)
        self._is_generator = metadata.function_type == api_pb2.Function.FUNCTION_TYPE_GENERATOR
        self._web_url = metadata.web_url
        self._function_name = metadata.function_name
        self._is_method = metadata.is_method
        self._use_function_id = metadata.use_function_id
        self._use_method_name = metadata.use_method_name
        self._class_parameter_info = metadata.class_parameter_info
        self._definition_id = metadata.definition_id

    def _invocation_function_id(self) -> str:
        return self._use_function_id or self.object_id

    def _get_metadata(self):
        # Overridden concrete implementation of base class method
        assert self._function_name, f"Function name must be set before metadata can be retrieved for {self}"
        return api_pb2.FunctionHandleMetadata(
            function_name=self._function_name,
            function_type=get_function_type(self._is_generator),
            web_url=self._web_url or "",
            use_method_name=self._use_method_name,
            use_function_id=self._use_function_id,
            is_method=self._is_method,
            class_parameter_info=self._class_parameter_info,
            definition_id=self._definition_id,
        )

    def _check_no_web_url(self, fn_name: str):
        if self._web_url:
            raise InvalidError(
                f"A webhook function cannot be invoked for remote execution with `.{fn_name}`. "
                f"Invoke this function via its web url '{self._web_url}' "
                + f"or call it locally: {self._function_name}.local()"
            )

    @property
    def web_url(self) -> str:
        """URL of a Function running as a web endpoint."""
        if not self._web_url:
            raise ValueError(
                f"No web_url can be found for function {self._function_name}. web_url "
                "can only be referenced from a running app context"
            )
        return self._web_url

    @property
    def is_generator(self) -> bool:
        """mdmd:hidden"""
        assert self._is_generator is not None
        return self._is_generator

    @property
    def cluster_size(self) -> int:
        """mdmd:hidden"""
        return self._cluster_size or 1

    @live_method_gen
    async def _map(
        self, input_queue: _SynchronizedQueue, order_outputs: bool, return_exceptions: bool
    ) -> AsyncGenerator[Any, None]:
        """mdmd:hidden

        Synchronicity-wrapped map implementation. To be safe against invocations of user code in
        the synchronicity thread it doesn't accept an [async]iterator, and instead takes a
          _SynchronizedQueue instance that is fed by higher level functions like .map()

        _SynchronizedQueue is used instead of asyncio.Queue so that the main thread can put
        items in the queue safely.
        """
        self._check_no_web_url("map")
        if self._is_generator:
            raise InvalidError("A generator function cannot be called with `.map(...)`.")

        assert self._function_name
        if output_mgr := _get_output_manager():
            count_update_callback = output_mgr.function_progress_callback(self._function_name, total=None)
        else:
            count_update_callback = None

        async with aclosing(
            _map_invocation(
                self,  # type: ignore
                input_queue,
                self._client,
                order_outputs,
                return_exceptions,
                count_update_callback,
            )
        ) as stream:
            async for item in stream:
                yield item

    async def _call_function(self, args, kwargs) -> ReturnType:
        invocation = await _Invocation.create(
            self,
            args,
            kwargs,
            client=self._client,
            function_call_invocation_type=api_pb2.FUNCTION_CALL_INVOCATION_TYPE_SYNC_LEGACY,
        )
        return await invocation.run_function()

    async def _call_function_nowait(
        self, args, kwargs, function_call_invocation_type: "api_pb2.FunctionCallInvocationType.ValueType"
    ) -> _Invocation:
        return await _Invocation.create(
            self, args, kwargs, client=self._client, function_call_invocation_type=function_call_invocation_type
        )

    @warn_if_generator_is_not_consumed()
    @live_method_gen
    @synchronizer.no_input_translation
    async def _call_generator(self, args, kwargs):
        invocation = await _Invocation.create(
            self,
            args,
            kwargs,
            client=self._client,
            function_call_invocation_type=api_pb2.FUNCTION_CALL_INVOCATION_TYPE_SYNC_LEGACY,
        )
        async for res in invocation.run_generator():
            yield res

    @synchronizer.no_io_translation
    async def _call_generator_nowait(self, args, kwargs):
        return await _Invocation.create(
            self,
            args,
            kwargs,
            client=self._client,
            function_call_invocation_type=api_pb2.FUNCTION_CALL_INVOCATION_TYPE_ASYNC_LEGACY,
        )

    @synchronizer.no_io_translation
    @live_method
    async def remote(self, *args: P.args, **kwargs: P.kwargs) -> ReturnType:
        """
        Calls the function remotely, executing it with the given arguments and returning the execution's result.
        """
        # TODO: Generics/TypeVars
        self._check_no_web_url("remote")
        if self._is_generator:
            raise InvalidError(
                "A generator function cannot be called with `.remote(...)`. Use `.remote_gen(...)` instead."
            )

        return await self._call_function(args, kwargs)

    @synchronizer.no_io_translation
    @live_method_gen
    async def remote_gen(self, *args, **kwargs) -> AsyncGenerator[Any, None]:
        """
        Calls the generator remotely, executing it with the given arguments and returning the execution's result.
        """
        # TODO: Generics/TypeVars
        self._check_no_web_url("remote_gen")

        if not self._is_generator:
            raise InvalidError(
                "A non-generator function cannot be called with `.remote_gen(...)`. Use `.remote(...)` instead."
            )
        async for item in self._call_generator(args, kwargs):  # type: ignore
            yield item

    def _get_info(self) -> FunctionInfo:
        if not self._info:
            raise ExecutionError("Can't get info for a function that isn't locally defined")
        return self._info

    def _get_obj(self) -> Optional["modal.cls._Obj"]:
        if not self._is_method:
            return None
        elif not self._obj:
            raise ExecutionError("Method has no local object")
        else:
            return self._obj

    @synchronizer.nowrap
    def local(self, *args: P.args, **kwargs: P.kwargs) -> OriginalReturnType:
        """
        Calls the function locally, executing it with the given arguments and returning the execution's result.

        The function will execute in the same environment as the caller, just like calling the underlying function
        directly in Python. In particular, only secrets available in the caller environment will be available
        through environment variables.
        """
        # TODO(erikbern): it would be nice to remove the nowrap thing, but right now that would cause
        # "user code" to run on the synchronicity thread, which seems bad
        info = self._get_info()

        if is_local() and self.spec.volumes or self.spec.network_file_systems:
            warnings.warn(
                f"The {info.function_name} function is executing locally "
                + "and will not have access to the mounted Volume or NetworkFileSystem data"
            )
        if not info or not info.raw_f:
            msg = (
                "The definition for this function is missing so it is not possible to invoke it locally. "
                "If this function was retrieved via `Function.lookup` you need to use `.remote()`."
            )
            raise ExecutionError(msg)

        obj: Optional["modal.cls._Obj"] = self._get_obj()

        if not obj:
            fun = info.raw_f
            return fun(*args, **kwargs)
        else:
            # This is a method on a class, so bind the self to the function
            user_cls_instance = obj._get_user_cls_instance()

            fun = info.raw_f.__get__(user_cls_instance)

            if is_async(info.raw_f):
                # We want to run __aenter__ and fun in the same coroutine
                async def coro():
                    await obj.aenter()
                    return await fun(*args, **kwargs)

                return coro()  # type: ignore
            else:
                obj.enter()
                return fun(*args, **kwargs)

    @synchronizer.no_input_translation
    @live_method
    async def _experimental_spawn(self, *args: P.args, **kwargs: P.kwargs) -> "_FunctionCall[ReturnType]":
        """[Experimental] Calls the function with the given arguments, without waiting for the results.

        This experimental version of the spawn method allows up to 1 million inputs to be spawned.

        Returns a `modal.functions.FunctionCall` object, that can later be polled or
        waited for using `.get(timeout=...)`.
        Conceptually similar to `multiprocessing.pool.apply_async`, or a Future/Promise in other contexts.
        """
        self._check_no_web_url("_experimental_spawn")
        if self._is_generator:
            invocation = await self._call_generator_nowait(args, kwargs)
        else:
            invocation = await self._call_function_nowait(
                args, kwargs, function_call_invocation_type=api_pb2.FUNCTION_CALL_INVOCATION_TYPE_ASYNC
            )

        fc = _FunctionCall._new_hydrated(invocation.function_call_id, invocation.client, None)
        fc._is_generator = self._is_generator if self._is_generator else False
        return fc

    @synchronizer.no_input_translation
    @live_method
    async def spawn(self, *args: P.args, **kwargs: P.kwargs) -> "_FunctionCall[ReturnType]":
        """Calls the function with the given arguments, without waiting for the results.

        Returns a `modal.functions.FunctionCall` object, that can later be polled or
        waited for using `.get(timeout=...)`.
        Conceptually similar to `multiprocessing.pool.apply_async`, or a Future/Promise in other contexts.
        """
        self._check_no_web_url("spawn")
        if self._is_generator:
            invocation = await self._call_generator_nowait(args, kwargs)
        else:
            invocation = await self._call_function_nowait(
                args, kwargs, api_pb2.FUNCTION_CALL_INVOCATION_TYPE_ASYNC_LEGACY
            )

        fc = _FunctionCall._new_hydrated(invocation.function_call_id, invocation.client, None)
        fc._is_generator = self._is_generator if self._is_generator else False
        return fc

    def get_raw_f(self) -> Callable[..., Any]:
        """Return the inner Python object wrapped by this Modal Function."""
        return self._raw_f

    @live_method
    async def get_current_stats(self) -> FunctionStats:
        """Return a `FunctionStats` object describing the current function's queue and runner counts."""
        assert self._client.stub
        resp = await retry_transient_errors(
            self._client.stub.FunctionGetCurrentStats,
            api_pb2.FunctionGetCurrentStatsRequest(function_id=self.object_id),
            total_timeout=10.0,
        )
        return FunctionStats(backlog=resp.backlog, num_total_runners=resp.num_total_tasks)

    # A bit hacky - but the map-style functions need to not be synchronicity-wrapped
    # in order to not execute their input iterators on the synchronicity event loop.
    # We still need to wrap them using MethodWithAio to maintain a synchronicity-like
    # api with `.aio` and get working type-stubs and reference docs generation:
    map = MethodWithAio(_map_sync, _map_async, synchronizer)
    starmap = MethodWithAio(_starmap_sync, _starmap_async, synchronizer)
    for_each = MethodWithAio(_for_each_sync, _for_each_async, synchronizer)


Function = synchronize_api(_Function)


class _FunctionCall(typing.Generic[ReturnType], _Object, type_prefix="fc"):
    """A reference to an executed function call.

    Constructed using `.spawn(...)` on a Modal function with the same
    arguments that a function normally takes. Acts as a reference to
    an ongoing function call that can be passed around and used to
    poll or fetch function results at some later time.

    Conceptually similar to a Future/Promise/AsyncResult in other contexts and languages.
    """

    _is_generator: bool = False

    def _invocation(self):
        assert self._client.stub
        return _Invocation(self._client.stub, self.object_id, self._client)

    async def get(self, timeout: Optional[float] = None) -> ReturnType:
        """Get the result of the function call.

        This function waits indefinitely by default. It takes an optional
        `timeout` argument that specifies the maximum number of seconds to wait,
        which can be set to `0` to poll for an output immediately.

        The returned coroutine is not cancellation-safe.
        """

        if self._is_generator:
            raise Exception("Cannot get the result of a generator function call. Use `get_gen` instead.")

        return await self._invocation().poll_function(timeout=timeout)

    async def get_gen(self) -> AsyncGenerator[Any, None]:
        """
        Calls the generator remotely, executing it with the given arguments and returning the execution's result.
        """
        if not self._is_generator:
            raise Exception("Cannot iterate over a non-generator function call. Use `get` instead.")

        async for res in self._invocation().run_generator():
            yield res

    async def get_call_graph(self) -> List[InputInfo]:
        """Returns a structure representing the call graph from a given root
        call ID, along with the status of execution for each node.

        See [`modal.call_graph`](/docs/reference/modal.call_graph) reference page
        for documentation on the structure of the returned `InputInfo` items.
        """
        assert self._client and self._client.stub
        request = api_pb2.FunctionGetCallGraphRequest(function_call_id=self.object_id)
        response = await retry_transient_errors(self._client.stub.FunctionGetCallGraph, request)
        return _reconstruct_call_graph(response)

    async def cancel(
        self,
        terminate_containers: bool = False,  # if true, containers running the inputs are forcibly terminated
    ):
        """Cancels the function call, which will stop its execution and mark its inputs as
        [`TERMINATED`](/docs/reference/modal.call_graph#modalcall_graphinputstatus).

        If `terminate_containers=True` - the containers running the cancelled inputs are all terminated
        causing any non-cancelled inputs on those containers to be rescheduled in new containers.
        """
        request = api_pb2.FunctionCallCancelRequest(
            function_call_id=self.object_id, terminate_containers=terminate_containers
        )
        assert self._client and self._client.stub
        await retry_transient_errors(self._client.stub.FunctionCallCancel, request)

    @staticmethod
    async def from_id(
        function_call_id: str, client: Optional[_Client] = None, is_generator: bool = False
    ) -> "_FunctionCall":
        if client is None:
            client = await _Client.from_env()

        fc = _FunctionCall._new_hydrated(function_call_id, client, None)
        fc._is_generator = is_generator
        return fc


FunctionCall = synchronize_api(_FunctionCall)


async def _gather(*function_calls: _FunctionCall[ReturnType]) -> typing.Sequence[ReturnType]:
    """Wait until all Modal function calls have results before returning

    Accepts a variable number of FunctionCall objects as returned by `Function.spawn()`.

    Returns a list of results from each function call, or raises an exception
    of the first failing function call.

    E.g.

    ```python notest
    function_call_1 = slow_func_1.spawn()
    function_call_2 = slow_func_2.spawn()

    result_1, result_2 = gather(function_call_1, function_call_2)
    ```
    """
    try:
        return await TaskContext.gather(*[fc.get() for fc in function_calls])
    except Exception as exc:
        # TODO: kill all running function calls
        raise exc


gather = synchronize_api(_gather)<|MERGE_RESOLUTION|>--- conflicted
+++ resolved
@@ -682,7 +682,6 @@
         if image is not None and not isinstance(image, _Image):
             raise InvalidError(f"Expected modal.Image object. Got {type(image)}.")
 
-<<<<<<< HEAD
         method_definitions: Optional[Dict[str, api_pb2.MethodDefinition]] = None
         if info.user_cls:
             method_definitions = {}
@@ -698,9 +697,8 @@
                     function_name=function_name,
                 )
                 method_definitions[method_name] = method_definition
-=======
+
         function_type = get_function_type(is_generator)
->>>>>>> ca9601f4
 
         def _deps(only_explicit_mounts=False) -> List[_Object]:
             deps: List[_Object] = list(secrets)
