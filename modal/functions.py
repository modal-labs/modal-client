--- conflicted
+++ resolved
@@ -513,8 +513,9 @@
                 *entrypoint_mounts.values(),
             ]
 
-<<<<<<< HEAD
-            if config.get("automount"):
+            if include_source_mode in (IncludeSourceMode.FIRST_PARTY, IncludeSourceMode.CONFIG_BASED_FIRST_PARTY):
+                # TODO(elias): if using CONFIG_BASED_FIRST_PARTY *and* mounts are added that haven't already been
+                #  added to the image via add_local_python_source
                 auto_mounts = get_sys_modules_mounts()
                 # don't need to add entrypoint modules to automounts:
                 for entrypoint_module in entrypoint_mounts:
@@ -545,12 +546,6 @@
                         pending=True,
                     )
                 all_mounts += auto_mounts.values()
-=======
-            if include_source_mode in (IncludeSourceMode.FIRST_PARTY, IncludeSourceMode.CONFIG_BASED_FIRST_PARTY):
-                # TODO(elias): if using CONFIG_BASED_FIRST_PARTY *and* mounts are added that haven't already been
-                #  added to the image via add_local_python_source
-                all_mounts += get_auto_mounts()
->>>>>>> 14db34f6
         else:
             # skip any mount introspection/logic inside containers, since the function
             # should already be hydrated
