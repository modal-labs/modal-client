# Copyright Modal Labs 2023
import asyncio
import inspect
import os
import pickle
import time
import warnings
from contextvars import ContextVar
from dataclasses import dataclass
from datetime import date
from typing import (
    TYPE_CHECKING,
    Any,
    AsyncGenerator,
    AsyncIterable,
    AsyncIterator,
    Awaitable,
    Callable,
    Collection,
    Dict,
    Iterable,
    List,
    Optional,
    Set,
    Type,
    Union,
)

from aiostream import pipe, stream
from google.protobuf.message import Message
from grpclib import GRPCError, Status
from synchronicity.exceptions import UserCodeException

<<<<<<< HEAD
from modal import _pty, is_local
from modal._types import typechecked
=======
from modal import _pty
>>>>>>> e767ba97
from modal_proto import api_pb2
from modal_utils.async_utils import (
    queue_batch_iterator,
    synchronize_api,
    synchronizer,
    warn_if_generator_is_not_consumed,
)
from modal_utils.grpc_utils import retry_transient_errors

from ._blob_utils import (
    BLOB_MAX_PARALLELISM,
    MAX_OBJECT_SIZE_BYTES,
    blob_download,
    blob_upload,
)
from ._function_utils import FunctionInfo, get_referred_objects, is_async
from ._location import parse_cloud_provider
from ._mount_utils import validate_mount_points
from ._output import OutputManager
from ._resolver import Resolver
from ._serialization import deserialize, deserialize_data_format, serialize
from ._traceback import append_modal_tb
from .call_graph import InputInfo, _reconstruct_call_graph
from .client import _Client
from .config import config, logger
from .exception import (
    ExecutionError,
    FunctionTimeoutError,
    InvalidError,
    NotFoundError,
    RemoteError,
    deprecation_error,
    deprecation_warning,
)
from .gpu import GPU_T, parse_gpu_config
from .image import _Image
<<<<<<< HEAD
from .mount import NonLocalMountError, _get_client_mount, _Mount, _MountCache, _MountedPythonModule
from .network_file_system import _NetworkFileSystem
from .object import _Handle, _Provider
=======
from .mount import _get_client_mount, _Mount
from .network_file_system import _NetworkFileSystem, network_file_system_mount_protos
from .object import Object, _get_environment_name, _Object, live_method, live_method_gen
>>>>>>> e767ba97
from .proxy import _Proxy
from .retries import Retries
from .schedule import Schedule
from .secret import _Secret
from .volume import _Volume

ATTEMPT_TIMEOUT_GRACE_PERIOD = 5  # seconds


if TYPE_CHECKING:
    import modal.stub


def exc_with_hints(exc: BaseException):
    """mdmd:hidden"""
    if isinstance(exc, ImportError) and exc.msg == "attempted relative import with no known parent package":
        exc.msg += """\n
HINT: For relative imports to work, you might need to run your modal app as a module. Try:
- `python -m my_pkg.my_app` instead of `python my_pkg/my_app.py`
- `modal deploy my_pkg.my_app` instead of `modal deploy my_pkg/my_app.py`
"""
    elif isinstance(
        exc, RuntimeError
    ) and "CUDA error: no kernel image is available for execution on the device" in str(exc):
        msg = (
            exc.args[0]
            + """\n
HINT: This error usually indicates an outdated CUDA version. Older versions of torch (<=1.12)
come with CUDA 10.2 by default. If pinning to an older torch version, you can specify a CUDA version
manually, for example:
-  image.pip_install("torch==1.12.1+cu116", find_links="https://download.pytorch.org/whl/torch_stable.html")
"""
        )
        exc.args = (msg,)

    return exc


async def _process_result(result: api_pb2.GenericResult, data_format: int, stub, client=None):
    if result.WhichOneof("data_oneof") == "data_blob_id":
        data = await blob_download(result.data_blob_id, stub)
    else:
        data = result.data

    if result.status == api_pb2.GenericResult.GENERIC_STATUS_TIMEOUT:
        raise FunctionTimeoutError(result.exception)
    elif result.status != api_pb2.GenericResult.GENERIC_STATUS_SUCCESS:
        if data:
            try:
                exc = deserialize(data, client)
            except Exception as deser_exc:
                raise ExecutionError(
                    "Could not deserialize remote exception due to local error:\n"
                    + f"{deser_exc}\n"
                    + "This can happen if your local environment does not have the remote exception definitions.\n"
                    + "Here is the remote traceback:\n"
                    + f"{result.traceback}"
                )
            if not isinstance(exc, BaseException):
                raise ExecutionError(f"Got remote exception of incorrect type {type(exc)}")

            if result.serialized_tb:
                try:
                    tb_dict = deserialize(result.serialized_tb, client)
                    line_cache = deserialize(result.tb_line_cache, client)
                    append_modal_tb(exc, tb_dict, line_cache)
                except Exception:
                    pass
            uc_exc = UserCodeException(exc_with_hints(exc))
            raise uc_exc
        raise RemoteError(result.exception)

    try:
        return deserialize_data_format(data, data_format, client)
    except ModuleNotFoundError as deser_exc:
        raise ExecutionError(
            "Could not deserialize result due to error:\n"
            + f"{deser_exc}\n"
            + "This can happen if your local environment does not have a module that was used to construct the result. \n"
        )


async def _create_input(args, kwargs, client, idx=None) -> api_pb2.FunctionPutInputsItem:
    """Serialize function arguments and create a FunctionInput protobuf,
    uploading to blob storage if needed.
    """

    args_serialized = serialize((args, kwargs))

    if len(args_serialized) > MAX_OBJECT_SIZE_BYTES:
        args_blob_id = await blob_upload(args_serialized, client.stub)

        return api_pb2.FunctionPutInputsItem(
            input=api_pb2.FunctionInput(args_blob_id=args_blob_id, data_format=api_pb2.DATA_FORMAT_PICKLE),
            idx=idx,
        )
    else:
        return api_pb2.FunctionPutInputsItem(
            input=api_pb2.FunctionInput(args=args_serialized, data_format=api_pb2.DATA_FORMAT_PICKLE),
            idx=idx,
        )


@dataclass
class _OutputValue:
    # box class for distinguishing None results from non-existing/None markers
    value: Any


class _Invocation:
    """Internal client representation of a single-input call to a Modal Function or Generator"""

    def __init__(self, stub, function_call_id, client=None):
        self.stub = stub
        self.client = client  # Used by the deserializer.
        self.function_call_id = function_call_id  # TODO: remove and use only input_id

    @staticmethod
    async def create(function_id: str, args, kwargs, client: _Client):
        request = api_pb2.FunctionMapRequest(
            function_id=function_id,
            parent_input_id=current_input_id(),
            function_call_type=api_pb2.FUNCTION_CALL_TYPE_UNARY,
        )
        response = await retry_transient_errors(client.stub.FunctionMap, request)

        function_call_id = response.function_call_id

        item = await _create_input(args, kwargs, client)
        request_put = api_pb2.FunctionPutInputsRequest(
            function_id=function_id, inputs=[item], function_call_id=function_call_id
        )
        inputs_response: api_pb2.FunctionPutInputsResponse = await retry_transient_errors(
            client.stub.FunctionPutInputs,
            request_put,
        )
        processed_inputs = inputs_response.inputs
        if not processed_inputs:
            raise Exception("Could not create function call - the input queue seems to be full")
        return _Invocation(client.stub, function_call_id, client)

    async def pop_function_call_outputs(
        self, timeout: Optional[float], clear_on_success: bool
    ) -> AsyncIterator[api_pb2.FunctionGetOutputsItem]:
        t0 = time.time()
        if timeout is None:
            backend_timeout = config["outputs_timeout"]
        else:
            backend_timeout = min(config["outputs_timeout"], timeout)  # refresh backend call every 55s

        while True:
            # always execute at least one poll for results, regardless if timeout is 0
            request = api_pb2.FunctionGetOutputsRequest(
                function_call_id=self.function_call_id,
                timeout=backend_timeout,
                last_entry_id="0-0",
                clear_on_success=clear_on_success,
            )
            response: api_pb2.FunctionGetOutputsResponse = await retry_transient_errors(
                self.stub.FunctionGetOutputs,
                request,
                attempt_timeout=backend_timeout + ATTEMPT_TIMEOUT_GRACE_PERIOD,
            )
            if len(response.outputs) > 0:
                for item in response.outputs:
                    yield item
                return

            if timeout is not None:
                # update timeout in retry loop
                backend_timeout = min(config["outputs_timeout"], t0 + timeout - time.time())
                if backend_timeout < 0:
                    break

    async def run_function(self):
        # waits indefinitely for a single result for the function, and clear the outputs buffer after
        item: api_pb2.FunctionGetOutputsItem = (
            await stream.list(self.pop_function_call_outputs(timeout=None, clear_on_success=True))
        )[0]
        assert not item.result.gen_status
        return await _process_result(item.result, item.data_format, self.stub, self.client)

    async def poll_function(self, timeout: Optional[float] = None):
        """Waits up to timeout for a result from a function.

        If timeout is `None`, waits indefinitely. This function is not
        cancellation-safe.
        """
        items: List[api_pb2.FunctionGetOutputsItem] = await stream.list(
            self.pop_function_call_outputs(timeout=timeout, clear_on_success=False)
        )

        if len(items) == 0:
            raise TimeoutError()

        return await _process_result(items[0].result, items[0].data_format, self.stub, self.client)

    async def run_generator(self):
        last_entry_id = "0-0"
        completed = False
        try:
            while not completed:
                request = api_pb2.FunctionGetOutputsRequest(
                    function_call_id=self.function_call_id,
                    timeout=config["outputs_timeout"],
                    last_entry_id=last_entry_id,
                    clear_on_success=False,  # there could be more results
                )
                response: api_pb2.FunctionGetOutputsResponse = await retry_transient_errors(
                    self.stub.FunctionGetOutputs,
                    request,
                    attempt_timeout=config["outputs_timeout"] + ATTEMPT_TIMEOUT_GRACE_PERIOD,
                )
                if len(response.outputs) > 0:
                    last_entry_id = response.last_entry_id
                    for item in response.outputs:
                        if item.result.gen_status == api_pb2.GenericResult.GENERATOR_STATUS_COMPLETE:
                            completed = True
                            break
                        yield await _process_result(item.result, item.data_format, self.stub, self.client)
        finally:
            # "ack" that we have all outputs we are interested in and let backend clear results
            request = api_pb2.FunctionGetOutputsRequest(
                function_call_id=self.function_call_id,
                timeout=0,
                last_entry_id="0-0",
                clear_on_success=True,
            )
            await self.stub.FunctionGetOutputs(request)


MAP_INVOCATION_CHUNK_SIZE = 49


async def _map_invocation(
    function_id: str,
    input_stream: AsyncIterable[Any],
    kwargs: Dict[str, Any],
    client: _Client,
    is_generator: bool,
    order_outputs: bool,
    return_exceptions: bool,
    count_update_callback: Optional[Callable[[int, int], None]],
):
    request = api_pb2.FunctionMapRequest(
        function_id=function_id,
        parent_input_id=current_input_id(),
        function_call_type=api_pb2.FUNCTION_CALL_TYPE_MAP,
        return_exceptions=return_exceptions,
    )
    response = await retry_transient_errors(client.stub.FunctionMap, request)

    function_call_id = response.function_call_id

    have_all_inputs = False
    num_inputs = 0
    num_outputs = 0
    pending_outputs: Dict[str, int] = {}  # Map input_id -> next expected gen_index value
    completed_outputs: Set[str] = set()  # Set of input_ids whose outputs are complete (expecting no more values)

    input_queue: asyncio.Queue = asyncio.Queue()

    async def create_input(arg):
        nonlocal num_inputs
        idx = num_inputs
        num_inputs += 1
        item = await _create_input(arg, kwargs, client, idx=idx)
        return item

    async def drain_input_generator():
        # Parallelize uploading blobs
        proto_input_stream = input_stream | pipe.map(create_input, ordered=True, task_limit=BLOB_MAX_PARALLELISM)
        async with proto_input_stream.stream() as streamer:
            async for item in streamer:
                await input_queue.put(item)

        # close queue iterator
        await input_queue.put(None)
        yield

    async def pump_inputs():
        nonlocal have_all_inputs
        async for items in queue_batch_iterator(input_queue, MAP_INVOCATION_CHUNK_SIZE):
            request = api_pb2.FunctionPutInputsRequest(
                function_id=function_id, inputs=items, function_call_id=function_call_id
            )
            logger.debug(
                f"Pushing {len(items)} inputs to server. Num queued inputs awaiting push is {input_queue.qsize()}."
            )
            resp = await retry_transient_errors(
                client.stub.FunctionPutInputs,
                request,
                max_retries=None,
                max_delay=10,
                additional_status_codes=[Status.RESOURCE_EXHAUSTED],
            )
            for item in resp.inputs:
                pending_outputs.setdefault(item.input_id, 0)
            logger.debug(
                f"Successfully pushed {len(items)} inputs to server. Num queued inputs awaiting push is {input_queue.qsize()}."
            )

        have_all_inputs = True
        yield

    async def get_all_outputs():
        nonlocal num_inputs, num_outputs, have_all_inputs
        last_entry_id = "0-0"
        while not have_all_inputs or len(pending_outputs) > len(completed_outputs):
            request = api_pb2.FunctionGetOutputsRequest(
                function_call_id=function_call_id,
                timeout=config["outputs_timeout"],
                last_entry_id=last_entry_id,
                clear_on_success=False,
            )
            response = await retry_transient_errors(
                client.stub.FunctionGetOutputs,
                request,
                max_retries=20,
                attempt_timeout=config["outputs_timeout"] + ATTEMPT_TIMEOUT_GRACE_PERIOD,
            )

            if len(response.outputs) == 0:
                continue

            last_entry_id = response.last_entry_id
            for item in response.outputs:
                pending_outputs.setdefault(item.input_id, 0)
                if item.input_id in completed_outputs or (
                    item.result.gen_status == api_pb2.GenericResult.GENERATOR_STATUS_INCOMPLETE
                    and item.gen_index < pending_outputs[item.input_id]
                ):
                    # If this input is already completed, or if it's a generator output and we've already seen a later
                    # output, it means the output has already been processed and was received again due
                    # to a duplicate output enqueue on the server.
                    continue

                if is_generator:
                    # Mark this input completed if the generator completed successfully, or it crashed (exception, timeout, etc).
                    if item.result.gen_status == api_pb2.GenericResult.GENERATOR_STATUS_COMPLETE:
                        completed_outputs.add(item.input_id)
                        num_outputs += 1
                    elif item.result.status != api_pb2.GenericResult.GENERIC_STATUS_SUCCESS:
                        completed_outputs.add(item.input_id)
                        num_outputs += 1
                        yield item
                    else:
                        assert pending_outputs[item.input_id] == item.gen_index
                        pending_outputs[item.input_id] += 1
                        yield item
                else:
                    completed_outputs.add(item.input_id)
                    num_outputs += 1
                    yield item

    async def get_all_outputs_and_clean_up():
        try:
            async for item in get_all_outputs():
                yield item
        finally:
            # "ack" that we have all outputs we are interested in and let backend clear results
            request = api_pb2.FunctionGetOutputsRequest(
                function_call_id=function_call_id,
                timeout=0,
                last_entry_id="0-0",
                clear_on_success=True,
            )
            await retry_transient_errors(client.stub.FunctionGetOutputs, request)

    async def fetch_output(item: api_pb2.FunctionGetOutputsItem):
        try:
            output = await _process_result(item.result, item.data_format, client.stub, client)
        except Exception as e:
            if return_exceptions:
                output = e
            else:
                raise e
        return (item.idx, output)

    async def poll_outputs():
        outputs = stream.iterate(get_all_outputs_and_clean_up())
        outputs_fetched = outputs | pipe.map(fetch_output, ordered=True, task_limit=BLOB_MAX_PARALLELISM)

        # map to store out-of-order outputs received
        received_outputs = {}
        output_idx = 0

        async with outputs_fetched.stream() as streamer:
            async for idx, output in streamer:
                if count_update_callback is not None:
                    count_update_callback(num_outputs, num_inputs)
                if is_generator:
                    yield _OutputValue(output)
                elif not order_outputs:
                    yield _OutputValue(output)
                else:
                    # hold on to outputs for function maps, so we can reorder them correctly.
                    received_outputs[idx] = output
                    while output_idx in received_outputs:
                        output = received_outputs.pop(output_idx)
                        yield _OutputValue(output)
                        output_idx += 1

        assert len(received_outputs) == 0

    response_gen = stream.merge(drain_input_generator(), pump_inputs(), poll_outputs())

    async with response_gen.stream() as streamer:
        async for response in streamer:
            if response is not None:
                yield response.value


# Wrapper type for api_pb2.FunctionStats
@dataclass(frozen=True)
class FunctionStats:
    """Simple data structure storing stats for a running function."""

    backlog: int
    num_active_runners: int
    num_total_runners: int


class _Function(_Object, type_prefix="fu"):
    """Functions are the basic units of serverless execution on Modal.

    Generally, you will not construct a `Function` directly. Instead, use the
    `@stub.function()` decorator on the `Stub` object for your application.
    """

    # TODO: more type annotations
    _info: FunctionInfo
    _all_mounts: Collection[_Mount]
    _stub: "modal.stub._Stub"
    _obj: Any
    _web_url: Optional[str]
    _is_remote_cls_method: bool = False  # TODO(erikbern): deprecated
    _function_name: Optional[str]
    _is_method: bool

    @staticmethod
    def from_args(
        info: FunctionInfo,
        stub,
        image=None,
        secret: Optional[_Secret] = None,
        secrets: Collection[_Secret] = (),
        schedule: Optional[Schedule] = None,
        is_generator=False,
        gpu: GPU_T = None,
        # TODO: maybe break this out into a separate decorator for notebooks.
        mounts: Collection[_Mount] = (),
        network_file_systems: Dict[Union[str, os.PathLike], _NetworkFileSystem] = {},
        allow_cross_region_volumes: bool = False,
        volumes: Dict[Union[str, os.PathLike], _Volume] = {},
        webhook_config: Optional[api_pb2.WebhookConfig] = None,
        memory: Optional[int] = None,
        proxy: Optional[_Proxy] = None,
        retries: Optional[Union[int, Retries]] = None,
        timeout: Optional[int] = None,
        concurrency_limit: Optional[int] = None,
        allow_concurrent_inputs: Optional[int] = None,
        container_idle_timeout: Optional[int] = None,
        cpu: Optional[float] = None,
        keep_warm: Optional[int] = None,
        interactive: bool = False,
        name: Optional[str] = None,
        cloud: Optional[str] = None,
        is_builder_function: bool = False,
        cls: Optional[type] = None,
        is_auto_snapshot: bool = False,
        checkpointing_enabled: bool = False,
        allow_background_volume_commits: bool = False,
    ) -> None:
        """mdmd:hidden"""
        tag = info.get_tag()

        raw_f = info.raw_f
        assert callable(raw_f)
        if schedule is not None:
            if not info.is_nullary():
                raise InvalidError(
                    f"Function {raw_f} has a schedule, so it needs to support being called with no arguments"
                )

        # TODO: remove when MOD-2043 is addressed and async debugging works.
        if interactive and is_async(info.raw_f):
            raise InvalidError("Interactive mode not supported for async functions")
        elif interactive and is_generator:
            raise InvalidError("Interactive mode not supported for generator functions")

        all_mounts = [
            _get_client_mount(),  # client
            *mounts,  # explicit mounts
        ]
        # TODO (elias): Clean up mount logic, this is quite messy:
        if stub:
            all_mounts.extend(stub._get_deduplicated_function_mounts(info.get_mounts()))  # implicit mounts
        else:
            all_mounts.extend(info.get_mounts().values())  # this would typically only happen for builder functions

        if secret:
            secrets = [secret, *secrets]

        if isinstance(retries, int):
            retry_policy = Retries(
                max_retries=retries,
                initial_delay=1.0,
                backoff_coefficient=1.0,
            )._to_proto()
        elif isinstance(retries, Retries):
            retry_policy = retries._to_proto()
        elif retries is None:
            retry_policy = None
        else:
            raise InvalidError(
                f"Function {raw_f} retries must be an integer or instance of modal.Retries. Found: {type(retries)}"
            )

        gpu_config = parse_gpu_config(gpu)

        if proxy:
            # HACK: remove this once we stop using ssh tunnels for this.
            if image:
                image = image.apt_install("autossh")

        if cls and not is_auto_snapshot:
            # Needed to avoid circular imports
            from .partial_function import _find_callables_for_cls, _PartialFunctionFlags

            build_functions = list(_find_callables_for_cls(info.cls, _PartialFunctionFlags.BUILD).values())
            for build_function in build_functions:
                snapshot_info = FunctionInfo(build_function, cls=info.cls)
                snapshot_function = _Function.from_args(
                    snapshot_info,
                    stub=None,
                    image=image,
                    secret=secret,
                    secrets=secrets,
                    gpu=gpu,
                    mounts=mounts,
                    network_file_systems=network_file_systems,
                    volumes=volumes,
                    memory=memory,
                    timeout=86400,  # TODO: make this an argument to `@build()`
                    cpu=cpu,
                    is_builder_function=True,
                    is_auto_snapshot=True,
                )
                image = image.extend(build_function=snapshot_function, force_build=image.force_build)

        if interactive and concurrency_limit and concurrency_limit > 1:
            warnings.warn(
                "Interactive functions require `concurrency_limit=1`. The concurrency limit will be overridden."
            )
            concurrency_limit = 1

        if keep_warm is not None:
            assert isinstance(keep_warm, int)

        if not cloud and not is_builder_function:
            cloud = config.get("default_cloud")
        if cloud:
            cloud_provider = parse_cloud_provider(cloud)
        else:
            cloud_provider = None

        if is_generator and webhook_config:
            if webhook_config.type == api_pb2.WEBHOOK_TYPE_FUNCTION:
                raise InvalidError(
                    """Webhooks cannot be generators. If you want a streaming response, see https://modal.com/docs/guide/streaming-endpoints
                    """
                )
            else:
                raise InvalidError("Webhooks cannot be generators")

        # Validate volumes
        if not isinstance(volumes, dict):
            raise InvalidError("volumes must be a dict[str, Volume] where the keys are paths")
        validated_volumes = validate_mount_points("Volume", volumes)
        # We don't support mounting a volume in more than one location
        volume_to_paths: Dict[_Volume, List[str]] = {}
        for path, volume in validated_volumes:
            volume_to_paths.setdefault(volume, []).append(path)
        for paths in volume_to_paths.values():
            if len(paths) > 1:
                conflicting = ", ".join(paths)
                raise InvalidError(
                    f"The same Volume cannot be mounted in multiple locations for the same function: {conflicting}"
                )

        # Validate NFS
        if not isinstance(network_file_systems, dict):
            raise InvalidError("network_file_systems must be a dict[str, NetworkFileSystem] where the keys are paths")
        validated_network_file_systems = validate_mount_points("Network file system", network_file_systems)

        # Validate image
        if image is not None and not isinstance(image, _Image):
            raise InvalidError(f"Expected modal.Image object. Got {type(image)}.")

        def _deps(only_explicit_mounts=False) -> List[_Object]:
            deps: List[_Object] = list(secrets)
            if only_explicit_mounts:
                # TODO: this is a bit hacky, but all_mounts may differ in the container vs locally
                # We don't want the function dependencies to change, so we have this way to force it to
                # only include its declared dependencies
                deps += list(mounts)
            else:
                deps += list(all_mounts)
            if proxy:
                deps.append(proxy)
            if image:
                deps.append(image)
            for _, nfs in validated_network_file_systems:
                deps.append(nfs)
            for _, vol in validated_volumes:
                deps.append(vol)

            # Add implicit dependencies from the function's code
            objs: list[Object] = get_referred_objects(info.raw_f)
            _objs: list[_Object] = synchronizer._translate_in(objs)
            deps += _objs

            return deps

        async def _preload(provider: _Function, resolver: Resolver, existing_object_id: Optional[str]):
            if is_generator:
                function_type = api_pb2.Function.FUNCTION_TYPE_GENERATOR
            else:
                function_type = api_pb2.Function.FUNCTION_TYPE_FUNCTION

            req = api_pb2.FunctionPrecreateRequest(
                app_id=resolver.app_id,
                function_name=info.function_name,
                function_type=function_type,
                webhook_config=webhook_config,
                existing_function_id=existing_object_id,
            )
            response = await retry_transient_errors(resolver.client.stub.FunctionPrecreate, req)
            # Update the precreated function handle (todo: hack until we merge providers/handles)
            provider._hydrate(response.function_id, resolver.client, response.handle_metadata)

        async def _load(provider: _Function, resolver: Resolver, existing_object_id: Optional[str]):
            status_row = resolver.add_status_row()
            status_row.message(f"Creating {tag}...")

            if is_generator:
                function_type = api_pb2.Function.FUNCTION_TYPE_GENERATOR
            else:
                function_type = api_pb2.Function.FUNCTION_TYPE_FUNCTION

            if cpu is not None and cpu < 0.25:
                raise InvalidError(f"Invalid fractional CPU value {cpu}. Cannot have less than 0.25 CPU resources.")
            milli_cpu = int(1000 * cpu) if cpu is not None else None

            timeout_secs = timeout
            if resolver.shell and not is_builder_function:
                timeout_secs = 86400
                pty_info = _pty.get_pty_info(shell=True)
            elif interactive:
                assert not is_builder_function, "builder functions do not support interactive usage"
                pty_info = _pty.get_pty_info(shell=False)
            else:
                pty_info = None

            if info.is_serialized():
                # Use cloudpickle. Used when working w/ Jupyter notebooks.
                # serialize at _load time, not function decoration time
                # otherwise we can't capture a surrounding class for lifetime methods etc.
                function_serialized = info.serialized_function()
                class_serialized = serialize(cls) if cls is not None else None

<<<<<<< HEAD
    async def for_each(self, *input_iterators, kwargs={}, ignore_exceptions=False):
        """Execute function for all outputs, ignoring outputs

        Convenient alias for `.map()` in cases where the function just needs to be called.
        as the caller doesn't have to consume the generator to process the inputs.
        """
        # TODO(erikbern): it would be better if this is more like a map_spawn that immediately exits
        # rather than iterating over the result
        async for _ in self.map(
            *input_iterators, kwargs=kwargs, order_outputs=False, return_exceptions=ignore_exceptions
        ):
            pass

    @warn_if_generator_is_not_consumed
    async def starmap(
        self, input_iterator, kwargs={}, order_outputs=None, return_exceptions=False
    ) -> AsyncGenerator[typing.Any, None]:
        """Like `map` but spreads arguments over multiple function arguments

        Assumes every input is a sequence (e.g. a tuple).

        Example:
        ```python
        @stub.function()
        def my_func(a, b):
            return a + b

        @stub.local_entrypoint()
        def main():
            assert list(my_func.starmap([(1, 2), (3, 4)])) == [3, 7]
        ```
        """
        if order_outputs is None:
            order_outputs = not self._is_generator

        input_stream = stream.iterate(input_iterator)
        async for item in self._map(input_stream, order_outputs, return_exceptions, kwargs):
            yield item

    async def _call_function(self, args, kwargs):
        self._track_function_invocation()
        invocation = await _Invocation.create(self._object_id, args, kwargs, self._client)
        try:
            return await invocation.run_function()
        except asyncio.CancelledError:
            # this can happen if the user terminates a program, triggering a cancellation cascade
            if not self._mute_cancellation:
                raise

    async def _call_function_nowait(self, args, kwargs):
        self._track_function_invocation()
        return await _Invocation.create(self._object_id, args, kwargs, self._client)

    @warn_if_generator_is_not_consumed
    async def _call_generator(self, args, kwargs):
        self._track_function_invocation()
        invocation = await _Invocation.create(self._object_id, args, kwargs, self._client)
        async for res in invocation.run_generator():
            yield res

    async def _call_generator_nowait(self, args, kwargs):
        self._track_function_invocation()
        return await _Invocation.create(self._object_id, args, kwargs, self._client)

    def call(self, *args, **kwargs) -> Awaitable[Any]:  # TODO: Generics/TypeVars
        """
        Calls the function remotely, executing it with the given arguments and returning the execution's result.
        """
        if self._web_url:
            raise InvalidError(
                "A web endpoint function cannot be invoked for remote execution with `.call`. "
                f"Invoke this function via its web url '{self._web_url}' or call it locally: {self._function_name}()."
            )
        if self._is_generator:
            return self._call_generator(args, kwargs)  # type: ignore
        else:
            return self._call_function(args, kwargs)

    def shell(self, *args, **kwargs):
        # TOOD(erikbern): right now fairly duplicated
        if self._is_generator:
            return self._call_generator(args, kwargs)  # type: ignore
        else:
            return self._call_function(args, kwargs)

    @synchronizer.nowrap
    def __call__(self, *args, **kwargs) -> Any:  # TODO: Generics/TypeVars
        if self._get_is_remote_cls_method():  # TODO(elias): change parametrization so this is isn't needed
            return self.call(*args, **kwargs)

        info = self._get_info()
        if not info:
            msg = (
                "The definition for this function is missing so it is not possible to invoke it locally. "
                "If this function was retrieved via `Function.lookup` you need to use `.call()`."
            )
            raise AttributeError(msg)

        self_obj = self._get_self_obj()
        if self_obj:
            # This is a method on a class, so bind the self to the function
            fun = info.raw_f.__get__(self_obj)
        else:
            fun = info.raw_f
        return fun(*args, **kwargs)

    async def spawn(self, *args, **kwargs) -> Optional["_FunctionCall"]:
        """Calls the function with the given arguments, without waiting for the results.

        Returns a `modal.functions.FunctionCall` object, that can later be polled or waited for using `.get(timeout=...)`.
        Conceptually similar to `multiprocessing.pool.apply_async`, or a Future/Promise in other contexts.

        *Note:* `.spawn()` on a modal generator function does call and execute the generator, but does not currently
        return a function handle for polling the result.
        """
        if self._is_generator:
            await self._call_generator_nowait(args, kwargs)
            return None

        invocation = await self._call_function_nowait(args, kwargs)
        return _FunctionCall._new_hydrated(invocation.function_call_id, invocation.client, None)

    def get_raw_f(self) -> Callable[..., Any]:
        """Return the inner Python object wrapped by this Modal Function."""
        if not self._info:
            raise AttributeError("_info has not been set on this FunctionHandle and not available in this context")

        return self._info.raw_f

    async def get_current_stats(self) -> FunctionStats:
        """Return a `FunctionStats` object describing the current function's queue and runner counts."""

        resp = await self._client.stub.FunctionGetCurrentStats(
            api_pb2.FunctionGetCurrentStatsRequest(function_id=self._object_id)
        )
        return FunctionStats(
            backlog=resp.backlog, num_active_runners=resp.num_active_tasks, num_total_runners=resp.num_total_tasks
        )

    def _bind_obj(self, obj, objtype):
        # This is needed to bind "self" to methods for direct __call__
        # TODO(erikbern): we're mutating self directly here, as opposed to returning a different _FunctionHandle
        # We should fix this in the future since it probably precludes using classmethods/staticmethods
        self._self_obj = obj


FunctionHandle = synchronize_api(_FunctionHandle)


def _get_function_mounts(
    function_info: FunctionInfo,
    explicit_mounts: Collection[_Mount] = (),
    mount_cache: Optional[_MountCache] = None,
    *,
    include_client_mount: bool = True,
) -> List[_Mount]:
    if mount_cache is None:
        mount_cache = _MountCache()

    all_mounts = [
        *([_get_client_mount()] if include_client_mount else []),
        *mount_cache.get_many(function_info.get_main_mounts()),
        *mount_cache.get_many(explicit_mounts),
    ]

    def _all_mounted_python_modules(_mounts):
        # can be removed once we stop using automount
        module_names = set()
        for m in _mounts:
            try:
                for entry in m.entries:
                    if isinstance(entry, _MountedPythonModule):
                        module_names.add(entry.module_name)
            except NonLocalMountError:
                pass
        return module_names

    if config.get("automount"):
        automounted = mount_cache.get_many(function_info.get_auto_mounts())
    else:
        automounted = []

    explicit_mounted_modules = _all_mounted_python_modules(all_mounts)
    automounted_mount_modules = _all_mounted_python_modules(automounted)

    not_explictily_added = automounted_mount_modules - explicit_mounted_modules

    if not_explictily_added:
        module_list_str = ", ".join(f'"{module_name}"' for module_name in not_explictily_added)
        automount_deprecation = (
            "Automatic mounting of imported modules is deprecated and will be removed in an upcoming version of Modal.\n\n"
            + "The following local python modules that are currently being auto-mounted would have to be explicitly added as Mounts or built into your image:\n\n"
            + "\n".join(not_explictily_added)
            + "\n\n"
            "You can add them as explicit mounts using:\n\n"
            f"@stub.function(mounts=[Mount.from_local_python_packages({module_list_str})])\n"
        )
        deprecation_warning(date(2023, 8, 10), automount_deprecation, pending=True)

    all_mounts.extend(automounted)
    return all_mounts


class _Function(_Provider, type_prefix="fu"):
    """Functions are the basic units of serverless execution on Modal.

    Generally, you will not construct a `Function` directly. Instead, use the
    `@stub.function()` decorator on the `Stub` object for your application.
    """

    # TODO: more type annotations
    _secrets: Collection[_Secret]
    _info: FunctionInfo
    _mounts: Collection[_Mount]
    _network_file_systems: Dict[Union[str, os.PathLike], _NetworkFileSystem]
    _allow_cross_region_volumes: bool
    _volumes: Dict[Union[str, os.PathLike], _Volume]
    _image: Optional[_Image]
    _gpu: Optional[GPU_T]
    _cloud: Optional[str]
    _handle: _FunctionHandle
    _stub: "modal.stub._Stub"
    _is_builder_function: bool
    _retry_policy: Optional[api_pb2.FunctionRetryPolicy]

    @staticmethod
    def from_args(
        info: FunctionInfo,
        stub,
        image=None,
        secret: Optional[_Secret] = None,
        secrets: Collection[_Secret] = (),
        schedule: Optional[Schedule] = None,
        is_generator=False,
        gpu: GPU_T = None,
        # TODO: maybe break this out into a separate decorator for notebooks.
        mounts: Collection[_Mount] = (),
        network_file_systems: Dict[Union[str, os.PathLike], _NetworkFileSystem] = {},
        allow_cross_region_volumes: bool = False,
        volumes: Dict[Union[str, os.PathLike], _Volume] = {},
        webhook_config: Optional[api_pb2.WebhookConfig] = None,
        memory: Optional[int] = None,
        proxy: Optional[_Proxy] = None,
        retries: Optional[Union[int, Retries]] = None,
        timeout: Optional[int] = None,
        concurrency_limit: Optional[int] = None,
        allow_concurrent_inputs: Optional[int] = None,
        container_idle_timeout: Optional[int] = None,
        cpu: Optional[float] = None,
        keep_warm: Optional[int] = None,
        interactive: bool = False,
        name: Optional[str] = None,
        cloud: Optional[str] = None,
        is_builder_function: bool = False,
        cls: Optional[type] = None,
    ) -> None:
        """mdmd:hidden"""
        tag = info.get_tag()

        raw_f = info.raw_f
        assert callable(raw_f)
        if schedule is not None:
            if not info.is_nullary():
                raise InvalidError(
                    f"Function {raw_f} has a schedule, so it needs to support calling it with no arguments"
                )

        if is_local():  # TODO: maybe the entire constructor should be exited early if not local?
            all_mounts = _get_function_mounts(info, mounts, stub._mount_cache if stub else None)
        else:
            all_mounts = []

        if secret:
            secrets = [secret, *secrets]

        if isinstance(retries, int):
            retry_policy = Retries(
                max_retries=retries,
                initial_delay=1.0,
                backoff_coefficient=1.0,
            )._to_proto()
        elif isinstance(retries, Retries):
            retry_policy = retries._to_proto()
        elif retries is None:
            retry_policy = None
        else:
            raise InvalidError(
                f"Function {raw_f} retries must be an integer or instance of modal.Retries. Found: {type(retries)}"
            )

        gpu_config = parse_gpu_config(gpu)

        if proxy:
            # HACK: remove this once we stop using ssh tunnels for this.
            if image:
                image = image.apt_install("autossh")

        if interactive and concurrency_limit and concurrency_limit > 1:
            warnings.warn(
                "Interactive functions require `concurrency_limit=1`. The concurrency limit will be overridden."
            )
            concurrency_limit = 1

        if keep_warm is True:
            deprecation_error(
                date(2023, 3, 3),
                "Setting `keep_warm=True` is deprecated. Pass an explicit warm pool size instead, e.g. `keep_warm=2`.",
            )

        if not cloud and not is_builder_function:
            cloud = config.get("default_cloud")
        if cloud:
            cloud_provider = parse_cloud_provider(cloud)
        else:
            cloud_provider = None

        panel_items = [
            str(i)
            for i in [
                *mounts,
                image,
                *secrets,
                *network_file_systems.values(),
                *volumes.values(),
            ]
        ]
        if gpu:
            panel_items.append(display_gpu_config(gpu))
        if cloud:
            panel_items.append(f"Cloud({cloud.upper()})")

        if is_generator and webhook_config:
            if webhook_config.type == api_pb2.WEBHOOK_TYPE_FUNCTION:
                raise InvalidError(
                    """Webhooks cannot be generators. If you want a streaming response, see https://modal.com/docs/guide/streaming-endpoints
                    """
                )
            else:
                raise InvalidError("Webhooks cannot be generators")

        async def _preload(resolver: Resolver, existing_object_id: Optional[str], handle: _FunctionHandle):
            if is_generator:
                function_type = api_pb2.Function.FUNCTION_TYPE_GENERATOR
            else:
                function_type = api_pb2.Function.FUNCTION_TYPE_FUNCTION

            req = api_pb2.FunctionPrecreateRequest(
                app_id=resolver.app_id,
                function_name=info.function_name,
                function_type=function_type,
                webhook_config=webhook_config,
                existing_function_id=existing_object_id,
            )
            response = await retry_transient_errors(resolver.client.stub.FunctionPrecreate, req)
            # Update the precreated function handle (todo: hack until we merge providers/handles)
            handle._hydrate(response.function_id, resolver.client, response.handle_metadata)
            return handle

        async def _load(resolver: Resolver, existing_object_id: Optional[str], handle: _FunctionHandle):
            # TODO: should we really join recursively here? Maybe it's better to move this logic to the app class?
            status_row = resolver.add_status_row()
            status_row.message(f"Creating {tag}...")

            if proxy:
                proxy_id = (await resolver.load(proxy)).object_id
            else:
                proxy_id = None

            # Mount point path validation for volumes and network file systems.
            def _validate_mount_points(
                display_name: str, volume_likes: Dict[Union[str, os.PathLike], Union[_Volume, _NetworkFileSystem]]
            ) -> List[Tuple[str, Union[_Volume, _NetworkFileSystem]]]:
                validated = []
                for path, vol in volume_likes.items():
                    path = PurePath(path).as_posix()
                    abs_path = posixpath.abspath(path)

                    if path != abs_path:
                        raise InvalidError(f"{display_name} {path} must be a canonical, absolute path.")
                    elif abs_path == "/":
                        raise InvalidError(f"{display_name} {path} cannot be mounted into root directory.")
                    elif abs_path == "/root":
                        raise InvalidError(f"{display_name} {path} cannot be mounted at '/root'.")
                    elif abs_path == "/tmp":
                        raise InvalidError(f"{display_name} {path} cannot be mounted at '/tmp'.")
                    validated.append((path, vol))
                return validated

            async def _load_ids(providers) -> typing.List[str]:
                loaded_handles = await asyncio.gather(*[resolver.load(provider) for provider in providers])
                return [handle.object_id for handle in loaded_handles]

            async def image_loader():
                if image is not None:
                    if not isinstance(image, _Image):
                        raise InvalidError(f"Expected modal.Image object. Got {type(image)}.")
                    image_id = (await resolver.load(image)).object_id
                else:
                    image_id = None  # Happens if it's a notebook function
                return image_id

            # validation
            if not isinstance(network_file_systems, dict):
                raise InvalidError(
                    "network_file_systems must be a dict[str, NetworkFileSystem] where the keys are paths"
                )
            validated_network_file_systems = _validate_mount_points("Shared volume", network_file_systems)

            async def network_file_system_loader():
                network_file_system_mounts = []
                volume_ids = await _load_ids([vol for _, vol in validated_network_file_systems])
                # Relies on dicts being ordered (true as of Python 3.6).
                for (path, _), volume_id in zip(validated_network_file_systems, volume_ids):
                    network_file_system_mounts.append(
                        api_pb2.SharedVolumeMount(
                            mount_path=path,
                            shared_volume_id=volume_id,
                            allow_cross_region=allow_cross_region_volumes,
                        )
                    )
                return network_file_system_mounts

            if not isinstance(volumes, dict):
                raise InvalidError("volumes must be a dict[str, Volume] where the keys are paths")
            validated_volumes = _validate_mount_points("Volume", volumes)
            # We don't support mounting a volume in more than one location
            volume_to_paths: Dict[_Volume, List[str]] = {}
            for path, volume in validated_volumes:
                volume_to_paths.setdefault(volume, []).append(path)
            for paths in volume_to_paths.values():
                if len(paths) > 1:
                    conflicting = ", ".join(paths)
                    raise InvalidError(
                        f"The same Volume cannot be mounted in multiple locations for the same function: {conflicting}"
                    )

            async def volume_loader():
                volume_mounts = []
                volume_ids = await _load_ids([vol for _, vol in validated_volumes])
                # Relies on dicts being ordered (true as of Python 3.6).
                for (path, _), volume_id in zip(validated_volumes, volume_ids):
                    volume_mounts.append(
                        api_pb2.VolumeMount(
                            mount_path=path,
                            volume_id=volume_id,
                        )
                    )
                return volume_mounts

            if is_generator:
                function_type = api_pb2.Function.FUNCTION_TYPE_GENERATOR
            else:
                function_type = api_pb2.Function.FUNCTION_TYPE_FUNCTION

            if cpu is not None and cpu < 0.25:
                raise InvalidError(f"Invalid fractional CPU value {cpu}. Cannot have less than 0.25 CPU resources.")
            milli_cpu = int(1000 * cpu) if cpu is not None else None

            timeout_secs = timeout
            if resolver.shell:
                timeout_secs = 86400
                pty_info = _pty.get_pty_info(shell=True)
            elif interactive:
                pty_info = _pty.get_pty_info(shell=False)
            else:
                pty_info = None

            if info.is_serialized():
                # Use cloudpickle. Used when working w/ Jupyter notebooks.
                # serialize at _load time, not function decoration time
                # otherwise we can't capture a surrounding class for lifetime methods etc.
                function_serialized = info.serialized_function()
                class_serialized = serialize(cls) if cls is not None else None
=======
                # Ensure that large data in global variables does not blow up the gRPC payload,
                # which has maximum size 100 MiB. We set the limit lower for performance reasons.
                if len(function_serialized) > 16 << 20:  # 16 MiB
                    raise InvalidError(
                        f"Function {info.raw_f} has size {len(function_serialized)} bytes when packaged. "
                        "This is larger than the maximum limit of 16 MiB. "
                        "Try reducing the size of the closure by using parameters or mounts, not large global variables."
                    )
                elif len(function_serialized) > 256 << 10:  # 256 KiB
                    warnings.warn(
                        f"Function {info.raw_f} has size {len(function_serialized)} bytes when packaged. "
                        "This is larger than the recommended limit of 256 KiB. "
                        "Try reducing the size of the closure by using parameters or mounts, not large global variables."
                    )
>>>>>>> e767ba97
            else:
                function_serialized = None
                class_serialized = None

            stub_name = ""
            if stub and stub.name:
                stub_name = stub.name

            # Relies on dicts being ordered (true as of Python 3.6).
            volume_mounts = [
                api_pb2.VolumeMount(
                    mount_path=path,
                    volume_id=volume.object_id,
                    allow_background_commits=allow_background_volume_commits,
                )
                for path, volume in validated_volumes
            ]

            # Create function remotely
            function_definition = api_pb2.Function(
                module_name=info.module_name,
                function_name=info.function_name,
                mount_ids=[mount.object_id for mount in all_mounts],
                secret_ids=[secret.object_id for secret in secrets],
                image_id=(image.object_id if image else None),
                definition_type=info.definition_type,
                function_serialized=function_serialized,
                class_serialized=class_serialized,
                function_type=function_type,
                resources=api_pb2.Resources(milli_cpu=milli_cpu, gpu_config=gpu_config, memory_mb=memory),
                webhook_config=webhook_config,
                shared_volume_mounts=network_file_system_mount_protos(
                    validated_network_file_systems, allow_cross_region_volumes
                ),
                volume_mounts=volume_mounts,
                proxy_id=(proxy.object_id if proxy else None),
                retry_policy=retry_policy,
                timeout_secs=timeout_secs,
                task_idle_timeout_secs=container_idle_timeout,
                concurrency_limit=concurrency_limit,
                pty_info=pty_info,
                cloud_provider=cloud_provider,
                warm_pool_size=keep_warm,
                runtime=config.get("function_runtime"),
                runtime_debug=config.get("function_runtime_debug"),
                stub_name=stub_name,
                is_builder_function=is_builder_function,
                allow_concurrent_inputs=allow_concurrent_inputs,
                worker_id=config.get("worker_id"),
                is_auto_snapshot=is_auto_snapshot,
                is_method=bool(cls),
                checkpointing_enabled=checkpointing_enabled,
                is_checkpointing_function=False,
                object_dependencies=[
                    api_pb2.ObjectDependency(object_id=dep.object_id) for dep in _deps(only_explicit_mounts=True)
                ],
            )
            request = api_pb2.FunctionCreateRequest(
                app_id=resolver.app_id,
                function=function_definition,
                schedule=schedule.proto_message if schedule is not None else None,
                existing_function_id=existing_object_id,
            )
            try:
                response: api_pb2.FunctionCreateResponse = await retry_transient_errors(
                    resolver.client.stub.FunctionCreate, request
                )
            except GRPCError as exc:
                if exc.status == Status.INVALID_ARGUMENT:
                    raise InvalidError(exc.message)
                if exc.status == Status.FAILED_PRECONDITION:
                    raise InvalidError(exc.message)
                if "Received :status = '413'" in exc.message:
                    raise InvalidError(f"Function {raw_f} is too large to deploy.")
                raise

            if response.function.web_url:
                # Ensure terms used here match terms used in modal.com/docs/guide/webhook-urls doc.
                if response.function.web_url_info.truncated:
                    suffix = " [grey70](label truncated)[/grey70]"
                elif response.function.web_url_info.has_unique_hash:
                    suffix = " [grey70](label includes conflict-avoidance hash)[/grey70]"
                elif response.function.web_url_info.label_stolen:
                    suffix = " [grey70](label stolen)[/grey70]"
                else:
                    suffix = ""
                # TODO: this is only printed when we're showing progress. Maybe move this somewhere else.
                status_row.finish(f"Created {tag} => [magenta underline]{response.web_url}[/magenta underline]{suffix}")

                # Print custom domain in terminal
                for custom_domain in response.function.custom_domain_info:
                    custom_domain_status_row = resolver.add_status_row()
                    custom_domain_status_row.finish(
                        f"Custom domain for {tag} => [magenta underline]{custom_domain.url}[/magenta underline]{suffix}"
                    )

            else:
                status_row.finish(f"Created {tag}.")

            provider._hydrate(response.function_id, resolver.client, response.handle_metadata)

        rep = f"Function({tag})"
        obj = _Function._from_loader(_load, rep, preload=_preload, deps=_deps)

        obj._raw_f = raw_f
        obj._info = info
        obj._tag = tag
        obj._all_mounts = all_mounts  # needed for modal.serve file watching
        obj._stub = stub  # Needed for CLI right now
        obj._obj = None
        obj._is_generator = is_generator
        obj._is_method = bool(cls)

        # Used to check whether we should rebuild an image using run_function
        # Plaintext source and arg definition for the function, so it's part of the image
        # hash. We can't use the cloudpickle hash because it's not very stable.
        obj._build_args = dict(  # See get_build_def
            secrets=repr(secrets),
            gpu_config=repr(gpu_config),
            mounts=repr(mounts),
            network_file_systems=repr(network_file_systems),
        )

        return obj

    def from_parametrized(self, obj, args: Iterable[Any], kwargs: Dict[str, Any]) -> "_Function":
        async def _load(provider: _Function, resolver: Resolver, existing_object_id: Optional[str]):
            if not self.is_hydrated:
                raise ExecutionError(
                    "Base function in class has not been hydrated. This might happen if an object is"
                    " defined on a different stub, or if it's on the same stub but it didn't get"
                    " created because it wasn't defined in global scope."
                )
            serialized_params = pickle.dumps((args, kwargs))  # TODO(erikbern): use modal._serialization?
            req = api_pb2.FunctionBindParamsRequest(
                function_id=self._object_id,
                serialized_params=serialized_params,
            )
            response = await retry_transient_errors(self._client.stub.FunctionBindParams, req)
            provider._hydrate(response.bound_function_id, self._client, response.handle_metadata)

        provider = _Function._from_loader(_load, "Function(parametrized)", hydrate_lazily=True)
        if len(args) + len(kwargs) == 0 and self.is_hydrated:
            # Edge case that lets us hydrate all objects right away
            provider._hydrate_from_other(self)
        provider._is_remote_cls_method = True  # TODO(erikbern): deprecated
        provider._info = self._info
        provider._obj = obj
        provider._is_generator = self._is_generator
        provider._is_method = True

        return provider

    @classmethod
    def from_name(
        cls: Type["_Function"],
        app_name: str,
        tag: Optional[str] = None,
        namespace=api_pb2.DEPLOYMENT_NAMESPACE_WORKSPACE,
        environment_name: Optional[str] = None,
    ) -> "_Function":
        """Retrieve a function with a given name and tag.

        ```python
        other_function = modal.Function.from_name("other-app", "function")
        ```
        """

        async def _load_remote(obj: _Object, resolver: Resolver, existing_object_id: Optional[str]):
            request = api_pb2.FunctionGetRequest(
                app_name=app_name,
                object_tag=tag,
                namespace=namespace,
                environment_name=_get_environment_name(environment_name, resolver),
            )
            try:
                response = await retry_transient_errors(resolver.client.stub.FunctionGet, request)
            except GRPCError as exc:
                if exc.status == Status.NOT_FOUND:
                    raise NotFoundError(exc.message)
                else:
                    raise

            obj._hydrate(response.function_id, resolver.client, response.handle_metadata)

        rep = f"Ref({app_name})"
        return cls._from_loader(_load_remote, rep, is_another_app=True)

    @classmethod
    async def lookup(
        cls: Type["_Function"],
        app_name: str,
        tag: Optional[str] = None,
        namespace=api_pb2.DEPLOYMENT_NAMESPACE_WORKSPACE,
        client: Optional[_Client] = None,
        environment_name: Optional[str] = None,
    ) -> "_Function":
        """Lookup a function with a given name and tag.

        ```python
        other_function = modal.Function.lookup("other-app", "function")
        ```
        """
        obj = cls.from_name(app_name, tag, namespace=namespace, environment_name=environment_name)
        if client is None:
            client = await _Client.from_env()
        resolver = Resolver(client=client)
        await resolver.load(obj)
        return obj

    @property
    def tag(self):
        """mdmd:hidden"""
        return self._tag

    @property
    def stub(self) -> "modal.stub._Stub":
        return self._stub

    @property
    def info(self) -> FunctionInfo:
        return self._info

    def get_build_def(self) -> str:
        """mdmd:hidden"""
        return f"{inspect.getsource(self._raw_f)}\n{repr(self._build_args)}"

    # Live handle methods

    def _initialize_from_empty(self):
        # Overridden concrete implementation of base class method
        self._progress = None
        self._is_generator = None
        self._web_url = None
        self._output_mgr: Optional[OutputManager] = None
        self._mute_cancellation = (
            False  # set when a user terminates the app intentionally, to prevent useless traceback spam
        )
        self._function_name = None
        self._info = None

    def _hydrate_metadata(self, metadata: Message):
        # Overridden concrete implementation of base class method
        assert isinstance(metadata, (api_pb2.Function, api_pb2.FunctionHandleMetadata))
        self._is_generator = metadata.function_type == api_pb2.Function.FUNCTION_TYPE_GENERATOR
        self._web_url = metadata.web_url
        self._function_name = metadata.function_name
        self._is_method = metadata.is_method

    def _get_metadata(self):
        # Overridden concrete implementation of base class method
        return api_pb2.FunctionHandleMetadata(
            function_name=self._function_name,
            function_type=api_pb2.Function.FUNCTION_TYPE_GENERATOR
            if self._is_generator
            else api_pb2.Function.FUNCTION_TYPE_FUNCTION,
            web_url=self._web_url,
        )

    def _set_mute_cancellation(self, value: bool = True):
        self._mute_cancellation = value

    def _set_output_mgr(self, output_mgr: OutputManager):
        self._output_mgr = output_mgr

    @property
    def web_url(self) -> str:
        """URL of a Function running as a web endpoint."""
        return self._web_url

    @property
    def is_generator(self) -> bool:
        return self._is_generator

    async def _map(self, input_stream: AsyncIterable[Any], order_outputs: bool, return_exceptions: bool, kwargs={}):
        if self._web_url:
            raise InvalidError(
                "A web endpoint function cannot be directly invoked for parallel remote execution. "
                f"Invoke this function via its web url '{self._web_url}' or call it locally: {self._function_name}()."
            )

        if order_outputs and self._is_generator:
            raise ValueError("Can't return ordered results for a generator")

        count_update_callback = (
            self._output_mgr.function_progress_callback(self._function_name, total=None) if self._output_mgr else None
        )

        async for item in _map_invocation(
            self.object_id,
            input_stream,
            kwargs,
            self._client,
            self._is_generator,
            order_outputs,
            return_exceptions,
            count_update_callback,
        ):
            yield item

    async def _call_function(self, args, kwargs):
        invocation = await _Invocation.create(self.object_id, args, kwargs, self._client)
        try:
            return await invocation.run_function()
        except asyncio.CancelledError:
            # this can happen if the user terminates a program, triggering a cancellation cascade
            if not self._mute_cancellation:
                raise

    async def _call_function_nowait(self, args, kwargs):
        return await _Invocation.create(self.object_id, args, kwargs, self._client)

    @warn_if_generator_is_not_consumed
    @live_method_gen
    async def _call_generator(self, args, kwargs):
        invocation = await _Invocation.create(self.object_id, args, kwargs, self._client)
        async for res in invocation.run_generator():
            yield res

    async def _call_generator_nowait(self, args, kwargs):
        return await _Invocation.create(self.object_id, args, kwargs, self._client)

    @warn_if_generator_is_not_consumed
    @live_method_gen
    async def map(
        self,
        *input_iterators,  # one input iterator per argument in the mapped-over function/generator
        kwargs={},  # any extra keyword arguments for the function
        order_outputs=None,  # defaults to True for regular functions, False for generators
        return_exceptions=False,  # whether to propogate exceptions (False) or aggregate them in the results list (True)
    ) -> AsyncGenerator[Any, None]:
        """Parallel map over a set of inputs.

        Takes one iterator argument per argument in the function being mapped over.

        Example:
        ```python
        @stub.function()
        def my_func(a):
            return a ** 2

        @stub.local_entrypoint()
        def main():
            assert list(my_func.map([1, 2, 3, 4])) == [1, 4, 9, 16]
        ```

        If applied to a `stub.function`, `map()` returns one result per input and the output order
        is guaranteed to be the same as the input order. Set `order_outputs=False` to return results
        in the order that they are completed instead.

        By yielding zero or more than once, mapping over generators can also be used
        as a "flat map".

        ```python
        @stub.function()
        def flat(i: int):
            choices = [[], ["once"], ["two", "times"], ["three", "times", "a lady"]]
            for item in choices[i % len(choices)]:
                yield item

        @stub.local_entrypoint()
        def main():
            for item in flat.map(range(10)):
                print(item)
        ```

        `return_exceptions` can be used to treat exceptions as successful results:
        ```python
        @stub.function()
        def my_func(a):
            if a == 2:
                raise Exception("ohno")
            return a ** 2

        @stub.local_entrypoint()
        def main():
            # [0, 1, UserCodeException(Exception('ohno'))]
            print(list(my_func.map(range(3), return_exceptions=True)))
        ```
        """
        if order_outputs is None:
            order_outputs = not self._is_generator

        input_stream = stream.zip(*(stream.iterate(it) for it in input_iterators))
        async for item in self._map(input_stream, order_outputs, return_exceptions, kwargs):
            yield item

    async def for_each(self, *input_iterators, kwargs={}, ignore_exceptions=False):
        """Execute function for all outputs, ignoring outputs

        Convenient alias for `.map()` in cases where the function just needs to be called.
        as the caller doesn't have to consume the generator to process the inputs.
        """
        # TODO(erikbern): it would be better if this is more like a map_spawn that immediately exits
        # rather than iterating over the result
        async for _ in self.map(
            *input_iterators, kwargs=kwargs, order_outputs=False, return_exceptions=ignore_exceptions
        ):
            pass

    @warn_if_generator_is_not_consumed
    @live_method_gen
    async def starmap(
        self, input_iterator, kwargs={}, order_outputs=None, return_exceptions=False
    ) -> AsyncGenerator[Any, None]:
        """Like `map` but spreads arguments over multiple function arguments

        Assumes every input is a sequence (e.g. a tuple).

        Example:
        ```python
        @stub.function()
        def my_func(a, b):
            return a + b

        @stub.local_entrypoint()
        def main():
            assert list(my_func.starmap([(1, 2), (3, 4)])) == [3, 7]
        ```
        """
        if order_outputs is None:
            order_outputs = not self._is_generator

        input_stream = stream.iterate(input_iterator)
        async for item in self._map(input_stream, order_outputs, return_exceptions, kwargs):
            yield item

    @live_method
    async def remote(self, *args, **kwargs) -> Awaitable[Any]:
        """
        Calls the function remotely, executing it with the given arguments and returning the execution's result.
        """
        # TODO: Generics/TypeVars
        if self._web_url:
            raise InvalidError(
                "A web endpoint function cannot be invoked for remote execution with `.remote`. "
                f"Invoke this function via its web url '{self._web_url}' or call it locally: {self._function_name}()."
            )
        if self._is_generator:
            raise InvalidError(
                "A generator function cannot be called with `.remote(...)`. Use `.remote_gen(...)` instead."
            )

        return await self._call_function(args, kwargs)

    @live_method_gen
    async def remote_gen(self, *args, **kwargs) -> AsyncGenerator[Any, None]:
        """
        Calls the generator remotely, executing it with the given arguments and returning the execution's result.
        """
        # TODO: Generics/TypeVars
        if self._web_url:
            raise InvalidError(
                "A web endpoint function cannot be invoked for remote execution with `.remote`. "
                f"Invoke this function via its web url '{self._web_url}' or call it locally: {self._function_name}()."
            )

        if not self._is_generator:
            raise InvalidError(
                "A non-generator function cannot be called with `.remote_gen(...)`. Use `.remote(...)` instead."
            )
        async for item in self._call_generator(args, kwargs):  # type: ignore
            yield item

    def call(self, *args, **kwargs) -> Awaitable[Any]:
        """Deprecated. Use `f.remote` or `f.remote_gen` instead."""
        # TODO: Generics/TypeVars
        if self._is_generator:
            deprecation_error(
                date(2023, 8, 16), "`f.call(...)` is deprecated. It has been renamed to `f.remote_gen(...)`"
            )
        else:
            deprecation_error(date(2023, 8, 16), "`f.call(...)` is deprecated. It has been renamed to `f.remote(...)`")

    @live_method
    async def shell(self, *args, **kwargs) -> None:
        if self._is_generator:
            async for item in self._call_generator(args, kwargs):
                pass
        else:
            await self._call_function(args, kwargs)

    def _get_is_remote_cls_method(self):
        return self._is_remote_cls_method

    def _get_info(self):
        return self._info

    def _get_obj(self):
        if not self._is_method:
            return None
        elif not self._obj:
            raise ExecutionError("Method has no local object")
        else:
            return self._obj

    @synchronizer.nowrap
    def local(self, *args, **kwargs) -> Any:
        """
        Calls the function locally, executing it with the given arguments and returning the execution's result.
        This method allows a caller to execute the standard Python function wrapped by Modal.
        """
        # TODO(erikbern): it would be nice to remove the nowrap thing, but right now that would cause
        # "user code" to run on the synchronicity thread, which seems bad
        info = self._get_info()
        if not info:
            msg = (
                "The definition for this function is missing so it is not possible to invoke it locally. "
                "If this function was retrieved via `Function.lookup` you need to use `.remote()`."
            )
            raise ExecutionError(msg)

        obj = self._get_obj()

        if not obj:
            fun = info.raw_f
            return fun(*args, **kwargs)
        else:
            # This is a method on a class, so bind the self to the function
            local_obj = obj.get_local_obj()
            fun = info.raw_f.__get__(local_obj)

            if is_async(info.raw_f):
                # We want to run __aenter__ and fun in the same coroutine
                async def coro():
                    await obj.aenter()
                    return await fun(*args, **kwargs)

                return coro()
            else:
                obj.enter()
                return fun(*args, **kwargs)

    @synchronizer.nowrap
    def __call__(self, *args, **kwargs) -> Any:  # TODO: Generics/TypeVars
        if self._get_is_remote_cls_method():
            deprecation_error(
                date(2023, 9, 1),
                "Calling remote class methods like `obj.f(...)` is deprecated. Use `obj.f.remote(...)` for remote calls"
                " and `obj.f.local(...)` for local calls",
            )
        else:
            deprecation_error(
                date(2023, 8, 16),
                "Calling Modal functions like `f(...)` is deprecated. Use `f.local(...)` if you want to call the"
                " function in the same Python process. Use `f.remote(...)` if you want to call the function in"
                " a Modal container in the cloud",
            )

    @live_method
    async def spawn(self, *args, **kwargs) -> Optional["_FunctionCall"]:
        """Calls the function with the given arguments, without waiting for the results.

        Returns a `modal.functions.FunctionCall` object, that can later be polled or waited for using `.get(timeout=...)`.
        Conceptually similar to `multiprocessing.pool.apply_async`, or a Future/Promise in other contexts.

        *Note:* `.spawn()` on a modal generator function does call and execute the generator, but does not currently
        return a function handle for polling the result.
        """
        if self._is_generator:
            await self._call_generator_nowait(args, kwargs)
            return None

        invocation = await self._call_function_nowait(args, kwargs)
        return _FunctionCall._new_hydrated(invocation.function_call_id, invocation.client, None)

    def get_raw_f(self) -> Callable[..., Any]:
        """Return the inner Python object wrapped by this Modal Function."""
        if not self._info:
            raise AttributeError("_info has not been set on this FunctionHandle and not available in this context")

        return self._info.raw_f

    @live_method
    async def get_current_stats(self) -> FunctionStats:
        """Return a `FunctionStats` object describing the current function's queue and runner counts."""

        resp = await self._client.stub.FunctionGetCurrentStats(
            api_pb2.FunctionGetCurrentStatsRequest(function_id=self.object_id)
        )
        return FunctionStats(
            backlog=resp.backlog, num_active_runners=resp.num_active_tasks, num_total_runners=resp.num_total_tasks
        )


Function = synchronize_api(_Function)


class _FunctionCall(_Object, type_prefix="fc"):
    """A reference to an executed function call.

    Constructed using `.spawn(...)` on a Modal function with the same
    arguments that a function normally takes. Acts as a reference to
    an ongoing function call that can be passed around and used to
    poll or fetch function results at some later time.

    Conceptually similar to a Future/Promise/AsyncResult in other contexts and languages.
    """

    def _invocation(self):
        assert self._client
        return _Invocation(self._client.stub, self.object_id, self._client)

    async def get(self, timeout: Optional[float] = None):
        """Get the result of the function call.

        This function waits indefinitely by default. It takes an optional
        `timeout` argument that specifies the maximum number of seconds to wait,
        which can be set to `0` to poll for an output immediately.

        The returned coroutine is not cancellation-safe.
        """
        return await self._invocation().poll_function(timeout=timeout)

    async def get_call_graph(self) -> List[InputInfo]:
        """Returns a structure representing the call graph from a given root
        call ID, along with the status of execution for each node.

        See [`modal.call_graph`](/docs/reference/modal.call_graph) reference page
        for documentation on the structure of the returned `InputInfo` items.
        """
        assert self._client and self._client.stub
        request = api_pb2.FunctionGetCallGraphRequest(function_call_id=self.object_id)
        response = await retry_transient_errors(self._client.stub.FunctionGetCallGraph, request)
        return _reconstruct_call_graph(response)

    async def cancel(self):
        request = api_pb2.FunctionCallCancelRequest(function_call_id=self.object_id)
        assert self._client and self._client.stub
        await retry_transient_errors(self._client.stub.FunctionCallCancel, request)


FunctionCall = synchronize_api(_FunctionCall)


async def _gather(*function_calls: _FunctionCall):
    """Wait until all Modal function calls have results before returning

    Accepts a variable number of FunctionCall objects as returned by `Function.spawn()`.

    Returns a list of results from each function call, or raises an exception
    of the first failing function call.

    E.g.

    ```python notest
    function_call_1 = slow_func_1.spawn()
    function_call_2 = slow_func_2.spawn()

    result_1, result_2 = gather(function_call_1, function_call_2)
    ```
    """
    try:
        return await asyncio.gather(*[fc.get() for fc in function_calls])
    except Exception as exc:
        # TODO: kill all running function calls
        raise exc


gather = synchronize_api(_gather)


_current_input_id = ContextVar("_current_input_id")
_current_function_call_id = ContextVar("_current_function_call_id")


def current_input_id() -> Optional[str]:
    """Returns the input ID for the current input.

    Can only be called from Modal function (i.e. in a container context).

    ```python
    from modal import current_input_id

    @stub.function()
    def process_stuff():
        print(f"Starting to process {current_input_id()}")
    ```
    """
    try:
        return _current_input_id.get()
    except LookupError:
        return None


def current_function_call_id() -> Optional[str]:
    """Returns the function call ID for the current input.

    Can only be called from Modal function (i.e. in a container context).

    ```python
    from modal import current_function_call_id

    @stub.function()
    def process_stuff():
        print(f"Starting to process input from {current_function_call_id()}")
    ```
    """
    try:
        return _current_function_call_id.get()
    except LookupError:
        return None


def _set_current_context_ids(input_id: str, function_call_id: str) -> Callable[[], None]:
    input_token = _current_input_id.set(input_id)
    function_call_token = _current_function_call_id.set(function_call_id)

    def _reset_current_context_ids():
        _current_input_id.reset(input_token)
        _current_function_call_id.reset(function_call_token)

    return _reset_current_context_ids<|MERGE_RESOLUTION|>--- conflicted
+++ resolved
@@ -31,12 +31,7 @@
 from grpclib import GRPCError, Status
 from synchronicity.exceptions import UserCodeException
 
-<<<<<<< HEAD
 from modal import _pty, is_local
-from modal._types import typechecked
-=======
-from modal import _pty
->>>>>>> e767ba97
 from modal_proto import api_pb2
 from modal_utils.async_utils import (
     queue_batch_iterator,
@@ -73,15 +68,9 @@
 )
 from .gpu import GPU_T, parse_gpu_config
 from .image import _Image
-<<<<<<< HEAD
 from .mount import NonLocalMountError, _get_client_mount, _Mount, _MountCache, _MountedPythonModule
-from .network_file_system import _NetworkFileSystem
-from .object import _Handle, _Provider
-=======
-from .mount import _get_client_mount, _Mount
 from .network_file_system import _NetworkFileSystem, network_file_system_mount_protos
 from .object import Object, _get_environment_name, _Object, live_method, live_method_gen
->>>>>>> e767ba97
 from .proxy import _Proxy
 from .retries import Retries
 from .schedule import Schedule
@@ -503,6 +492,60 @@
     backlog: int
     num_active_runners: int
     num_total_runners: int
+
+
+def _get_function_mounts(
+    function_info: FunctionInfo,
+    explicit_mounts: Collection[_Mount] = (),
+    mount_cache: Optional[_MountCache] = None,
+    *,
+    include_client_mount: bool = True,
+) -> List[_Mount]:
+    if mount_cache is None:
+        mount_cache = _MountCache()
+
+    all_mounts = [
+        *([_get_client_mount()] if include_client_mount else []),
+        *mount_cache.get_many(function_info.get_main_mounts()),
+        *mount_cache.get_many(explicit_mounts),
+    ]
+
+    def _all_mounted_python_modules(_mounts):
+        # can be removed once we stop using automount
+        module_names = set()
+        for m in _mounts:
+            try:
+                for entry in m.entries:
+                    if isinstance(entry, _MountedPythonModule):
+                        module_names.add(entry.module_name)
+            except NonLocalMountError:
+                pass
+        return module_names
+
+    if config.get("automount"):
+        automounted = mount_cache.get_many(function_info.get_auto_mounts())
+    else:
+        automounted = []
+
+    explicit_mounted_modules = _all_mounted_python_modules(all_mounts)
+    automounted_mount_modules = _all_mounted_python_modules(automounted)
+
+    not_explictily_added = automounted_mount_modules - explicit_mounted_modules
+
+    if not_explictily_added:
+        module_list_str = ", ".join(f'"{module_name}"' for module_name in not_explictily_added)
+        automount_deprecation = (
+            "Automatic mounting of imported modules is deprecated and will be removed in an upcoming version of Modal.\n\n"
+            + "The following local python modules that are currently being auto-mounted would have to be explicitly added as Mounts or built into your image:\n\n"
+            + "\n".join(not_explictily_added)
+            + "\n\n"
+            "You can add them as explicit mounts using:\n\n"
+            f"@stub.function(mounts=[Mount.from_local_python_packages({module_list_str})])\n"
+        )
+        deprecation_warning(date(2023, 8, 10), automount_deprecation, pending=True)
+
+    all_mounts.extend(automounted)
+    return all_mounts
 
 
 class _Function(_Object, type_prefix="fu"):
@@ -573,15 +616,10 @@
         elif interactive and is_generator:
             raise InvalidError("Interactive mode not supported for generator functions")
 
-        all_mounts = [
-            _get_client_mount(),  # client
-            *mounts,  # explicit mounts
-        ]
-        # TODO (elias): Clean up mount logic, this is quite messy:
-        if stub:
-            all_mounts.extend(stub._get_deduplicated_function_mounts(info.get_mounts()))  # implicit mounts
+        if is_local():  # TODO: maybe the entire constructor should be exited early if not local?
+            all_mounts = _get_function_mounts(info, mounts, stub._mount_cache if stub else None)
         else:
-            all_mounts.extend(info.get_mounts().values())  # this would typically only happen for builder functions
+            all_mounts = []
 
         if secret:
             secrets = [secret, *secrets]
@@ -754,481 +792,6 @@
                 function_serialized = info.serialized_function()
                 class_serialized = serialize(cls) if cls is not None else None
 
-<<<<<<< HEAD
-    async def for_each(self, *input_iterators, kwargs={}, ignore_exceptions=False):
-        """Execute function for all outputs, ignoring outputs
-
-        Convenient alias for `.map()` in cases where the function just needs to be called.
-        as the caller doesn't have to consume the generator to process the inputs.
-        """
-        # TODO(erikbern): it would be better if this is more like a map_spawn that immediately exits
-        # rather than iterating over the result
-        async for _ in self.map(
-            *input_iterators, kwargs=kwargs, order_outputs=False, return_exceptions=ignore_exceptions
-        ):
-            pass
-
-    @warn_if_generator_is_not_consumed
-    async def starmap(
-        self, input_iterator, kwargs={}, order_outputs=None, return_exceptions=False
-    ) -> AsyncGenerator[typing.Any, None]:
-        """Like `map` but spreads arguments over multiple function arguments
-
-        Assumes every input is a sequence (e.g. a tuple).
-
-        Example:
-        ```python
-        @stub.function()
-        def my_func(a, b):
-            return a + b
-
-        @stub.local_entrypoint()
-        def main():
-            assert list(my_func.starmap([(1, 2), (3, 4)])) == [3, 7]
-        ```
-        """
-        if order_outputs is None:
-            order_outputs = not self._is_generator
-
-        input_stream = stream.iterate(input_iterator)
-        async for item in self._map(input_stream, order_outputs, return_exceptions, kwargs):
-            yield item
-
-    async def _call_function(self, args, kwargs):
-        self._track_function_invocation()
-        invocation = await _Invocation.create(self._object_id, args, kwargs, self._client)
-        try:
-            return await invocation.run_function()
-        except asyncio.CancelledError:
-            # this can happen if the user terminates a program, triggering a cancellation cascade
-            if not self._mute_cancellation:
-                raise
-
-    async def _call_function_nowait(self, args, kwargs):
-        self._track_function_invocation()
-        return await _Invocation.create(self._object_id, args, kwargs, self._client)
-
-    @warn_if_generator_is_not_consumed
-    async def _call_generator(self, args, kwargs):
-        self._track_function_invocation()
-        invocation = await _Invocation.create(self._object_id, args, kwargs, self._client)
-        async for res in invocation.run_generator():
-            yield res
-
-    async def _call_generator_nowait(self, args, kwargs):
-        self._track_function_invocation()
-        return await _Invocation.create(self._object_id, args, kwargs, self._client)
-
-    def call(self, *args, **kwargs) -> Awaitable[Any]:  # TODO: Generics/TypeVars
-        """
-        Calls the function remotely, executing it with the given arguments and returning the execution's result.
-        """
-        if self._web_url:
-            raise InvalidError(
-                "A web endpoint function cannot be invoked for remote execution with `.call`. "
-                f"Invoke this function via its web url '{self._web_url}' or call it locally: {self._function_name}()."
-            )
-        if self._is_generator:
-            return self._call_generator(args, kwargs)  # type: ignore
-        else:
-            return self._call_function(args, kwargs)
-
-    def shell(self, *args, **kwargs):
-        # TOOD(erikbern): right now fairly duplicated
-        if self._is_generator:
-            return self._call_generator(args, kwargs)  # type: ignore
-        else:
-            return self._call_function(args, kwargs)
-
-    @synchronizer.nowrap
-    def __call__(self, *args, **kwargs) -> Any:  # TODO: Generics/TypeVars
-        if self._get_is_remote_cls_method():  # TODO(elias): change parametrization so this is isn't needed
-            return self.call(*args, **kwargs)
-
-        info = self._get_info()
-        if not info:
-            msg = (
-                "The definition for this function is missing so it is not possible to invoke it locally. "
-                "If this function was retrieved via `Function.lookup` you need to use `.call()`."
-            )
-            raise AttributeError(msg)
-
-        self_obj = self._get_self_obj()
-        if self_obj:
-            # This is a method on a class, so bind the self to the function
-            fun = info.raw_f.__get__(self_obj)
-        else:
-            fun = info.raw_f
-        return fun(*args, **kwargs)
-
-    async def spawn(self, *args, **kwargs) -> Optional["_FunctionCall"]:
-        """Calls the function with the given arguments, without waiting for the results.
-
-        Returns a `modal.functions.FunctionCall` object, that can later be polled or waited for using `.get(timeout=...)`.
-        Conceptually similar to `multiprocessing.pool.apply_async`, or a Future/Promise in other contexts.
-
-        *Note:* `.spawn()` on a modal generator function does call and execute the generator, but does not currently
-        return a function handle for polling the result.
-        """
-        if self._is_generator:
-            await self._call_generator_nowait(args, kwargs)
-            return None
-
-        invocation = await self._call_function_nowait(args, kwargs)
-        return _FunctionCall._new_hydrated(invocation.function_call_id, invocation.client, None)
-
-    def get_raw_f(self) -> Callable[..., Any]:
-        """Return the inner Python object wrapped by this Modal Function."""
-        if not self._info:
-            raise AttributeError("_info has not been set on this FunctionHandle and not available in this context")
-
-        return self._info.raw_f
-
-    async def get_current_stats(self) -> FunctionStats:
-        """Return a `FunctionStats` object describing the current function's queue and runner counts."""
-
-        resp = await self._client.stub.FunctionGetCurrentStats(
-            api_pb2.FunctionGetCurrentStatsRequest(function_id=self._object_id)
-        )
-        return FunctionStats(
-            backlog=resp.backlog, num_active_runners=resp.num_active_tasks, num_total_runners=resp.num_total_tasks
-        )
-
-    def _bind_obj(self, obj, objtype):
-        # This is needed to bind "self" to methods for direct __call__
-        # TODO(erikbern): we're mutating self directly here, as opposed to returning a different _FunctionHandle
-        # We should fix this in the future since it probably precludes using classmethods/staticmethods
-        self._self_obj = obj
-
-
-FunctionHandle = synchronize_api(_FunctionHandle)
-
-
-def _get_function_mounts(
-    function_info: FunctionInfo,
-    explicit_mounts: Collection[_Mount] = (),
-    mount_cache: Optional[_MountCache] = None,
-    *,
-    include_client_mount: bool = True,
-) -> List[_Mount]:
-    if mount_cache is None:
-        mount_cache = _MountCache()
-
-    all_mounts = [
-        *([_get_client_mount()] if include_client_mount else []),
-        *mount_cache.get_many(function_info.get_main_mounts()),
-        *mount_cache.get_many(explicit_mounts),
-    ]
-
-    def _all_mounted_python_modules(_mounts):
-        # can be removed once we stop using automount
-        module_names = set()
-        for m in _mounts:
-            try:
-                for entry in m.entries:
-                    if isinstance(entry, _MountedPythonModule):
-                        module_names.add(entry.module_name)
-            except NonLocalMountError:
-                pass
-        return module_names
-
-    if config.get("automount"):
-        automounted = mount_cache.get_many(function_info.get_auto_mounts())
-    else:
-        automounted = []
-
-    explicit_mounted_modules = _all_mounted_python_modules(all_mounts)
-    automounted_mount_modules = _all_mounted_python_modules(automounted)
-
-    not_explictily_added = automounted_mount_modules - explicit_mounted_modules
-
-    if not_explictily_added:
-        module_list_str = ", ".join(f'"{module_name}"' for module_name in not_explictily_added)
-        automount_deprecation = (
-            "Automatic mounting of imported modules is deprecated and will be removed in an upcoming version of Modal.\n\n"
-            + "The following local python modules that are currently being auto-mounted would have to be explicitly added as Mounts or built into your image:\n\n"
-            + "\n".join(not_explictily_added)
-            + "\n\n"
-            "You can add them as explicit mounts using:\n\n"
-            f"@stub.function(mounts=[Mount.from_local_python_packages({module_list_str})])\n"
-        )
-        deprecation_warning(date(2023, 8, 10), automount_deprecation, pending=True)
-
-    all_mounts.extend(automounted)
-    return all_mounts
-
-
-class _Function(_Provider, type_prefix="fu"):
-    """Functions are the basic units of serverless execution on Modal.
-
-    Generally, you will not construct a `Function` directly. Instead, use the
-    `@stub.function()` decorator on the `Stub` object for your application.
-    """
-
-    # TODO: more type annotations
-    _secrets: Collection[_Secret]
-    _info: FunctionInfo
-    _mounts: Collection[_Mount]
-    _network_file_systems: Dict[Union[str, os.PathLike], _NetworkFileSystem]
-    _allow_cross_region_volumes: bool
-    _volumes: Dict[Union[str, os.PathLike], _Volume]
-    _image: Optional[_Image]
-    _gpu: Optional[GPU_T]
-    _cloud: Optional[str]
-    _handle: _FunctionHandle
-    _stub: "modal.stub._Stub"
-    _is_builder_function: bool
-    _retry_policy: Optional[api_pb2.FunctionRetryPolicy]
-
-    @staticmethod
-    def from_args(
-        info: FunctionInfo,
-        stub,
-        image=None,
-        secret: Optional[_Secret] = None,
-        secrets: Collection[_Secret] = (),
-        schedule: Optional[Schedule] = None,
-        is_generator=False,
-        gpu: GPU_T = None,
-        # TODO: maybe break this out into a separate decorator for notebooks.
-        mounts: Collection[_Mount] = (),
-        network_file_systems: Dict[Union[str, os.PathLike], _NetworkFileSystem] = {},
-        allow_cross_region_volumes: bool = False,
-        volumes: Dict[Union[str, os.PathLike], _Volume] = {},
-        webhook_config: Optional[api_pb2.WebhookConfig] = None,
-        memory: Optional[int] = None,
-        proxy: Optional[_Proxy] = None,
-        retries: Optional[Union[int, Retries]] = None,
-        timeout: Optional[int] = None,
-        concurrency_limit: Optional[int] = None,
-        allow_concurrent_inputs: Optional[int] = None,
-        container_idle_timeout: Optional[int] = None,
-        cpu: Optional[float] = None,
-        keep_warm: Optional[int] = None,
-        interactive: bool = False,
-        name: Optional[str] = None,
-        cloud: Optional[str] = None,
-        is_builder_function: bool = False,
-        cls: Optional[type] = None,
-    ) -> None:
-        """mdmd:hidden"""
-        tag = info.get_tag()
-
-        raw_f = info.raw_f
-        assert callable(raw_f)
-        if schedule is not None:
-            if not info.is_nullary():
-                raise InvalidError(
-                    f"Function {raw_f} has a schedule, so it needs to support calling it with no arguments"
-                )
-
-        if is_local():  # TODO: maybe the entire constructor should be exited early if not local?
-            all_mounts = _get_function_mounts(info, mounts, stub._mount_cache if stub else None)
-        else:
-            all_mounts = []
-
-        if secret:
-            secrets = [secret, *secrets]
-
-        if isinstance(retries, int):
-            retry_policy = Retries(
-                max_retries=retries,
-                initial_delay=1.0,
-                backoff_coefficient=1.0,
-            )._to_proto()
-        elif isinstance(retries, Retries):
-            retry_policy = retries._to_proto()
-        elif retries is None:
-            retry_policy = None
-        else:
-            raise InvalidError(
-                f"Function {raw_f} retries must be an integer or instance of modal.Retries. Found: {type(retries)}"
-            )
-
-        gpu_config = parse_gpu_config(gpu)
-
-        if proxy:
-            # HACK: remove this once we stop using ssh tunnels for this.
-            if image:
-                image = image.apt_install("autossh")
-
-        if interactive and concurrency_limit and concurrency_limit > 1:
-            warnings.warn(
-                "Interactive functions require `concurrency_limit=1`. The concurrency limit will be overridden."
-            )
-            concurrency_limit = 1
-
-        if keep_warm is True:
-            deprecation_error(
-                date(2023, 3, 3),
-                "Setting `keep_warm=True` is deprecated. Pass an explicit warm pool size instead, e.g. `keep_warm=2`.",
-            )
-
-        if not cloud and not is_builder_function:
-            cloud = config.get("default_cloud")
-        if cloud:
-            cloud_provider = parse_cloud_provider(cloud)
-        else:
-            cloud_provider = None
-
-        panel_items = [
-            str(i)
-            for i in [
-                *mounts,
-                image,
-                *secrets,
-                *network_file_systems.values(),
-                *volumes.values(),
-            ]
-        ]
-        if gpu:
-            panel_items.append(display_gpu_config(gpu))
-        if cloud:
-            panel_items.append(f"Cloud({cloud.upper()})")
-
-        if is_generator and webhook_config:
-            if webhook_config.type == api_pb2.WEBHOOK_TYPE_FUNCTION:
-                raise InvalidError(
-                    """Webhooks cannot be generators. If you want a streaming response, see https://modal.com/docs/guide/streaming-endpoints
-                    """
-                )
-            else:
-                raise InvalidError("Webhooks cannot be generators")
-
-        async def _preload(resolver: Resolver, existing_object_id: Optional[str], handle: _FunctionHandle):
-            if is_generator:
-                function_type = api_pb2.Function.FUNCTION_TYPE_GENERATOR
-            else:
-                function_type = api_pb2.Function.FUNCTION_TYPE_FUNCTION
-
-            req = api_pb2.FunctionPrecreateRequest(
-                app_id=resolver.app_id,
-                function_name=info.function_name,
-                function_type=function_type,
-                webhook_config=webhook_config,
-                existing_function_id=existing_object_id,
-            )
-            response = await retry_transient_errors(resolver.client.stub.FunctionPrecreate, req)
-            # Update the precreated function handle (todo: hack until we merge providers/handles)
-            handle._hydrate(response.function_id, resolver.client, response.handle_metadata)
-            return handle
-
-        async def _load(resolver: Resolver, existing_object_id: Optional[str], handle: _FunctionHandle):
-            # TODO: should we really join recursively here? Maybe it's better to move this logic to the app class?
-            status_row = resolver.add_status_row()
-            status_row.message(f"Creating {tag}...")
-
-            if proxy:
-                proxy_id = (await resolver.load(proxy)).object_id
-            else:
-                proxy_id = None
-
-            # Mount point path validation for volumes and network file systems.
-            def _validate_mount_points(
-                display_name: str, volume_likes: Dict[Union[str, os.PathLike], Union[_Volume, _NetworkFileSystem]]
-            ) -> List[Tuple[str, Union[_Volume, _NetworkFileSystem]]]:
-                validated = []
-                for path, vol in volume_likes.items():
-                    path = PurePath(path).as_posix()
-                    abs_path = posixpath.abspath(path)
-
-                    if path != abs_path:
-                        raise InvalidError(f"{display_name} {path} must be a canonical, absolute path.")
-                    elif abs_path == "/":
-                        raise InvalidError(f"{display_name} {path} cannot be mounted into root directory.")
-                    elif abs_path == "/root":
-                        raise InvalidError(f"{display_name} {path} cannot be mounted at '/root'.")
-                    elif abs_path == "/tmp":
-                        raise InvalidError(f"{display_name} {path} cannot be mounted at '/tmp'.")
-                    validated.append((path, vol))
-                return validated
-
-            async def _load_ids(providers) -> typing.List[str]:
-                loaded_handles = await asyncio.gather(*[resolver.load(provider) for provider in providers])
-                return [handle.object_id for handle in loaded_handles]
-
-            async def image_loader():
-                if image is not None:
-                    if not isinstance(image, _Image):
-                        raise InvalidError(f"Expected modal.Image object. Got {type(image)}.")
-                    image_id = (await resolver.load(image)).object_id
-                else:
-                    image_id = None  # Happens if it's a notebook function
-                return image_id
-
-            # validation
-            if not isinstance(network_file_systems, dict):
-                raise InvalidError(
-                    "network_file_systems must be a dict[str, NetworkFileSystem] where the keys are paths"
-                )
-            validated_network_file_systems = _validate_mount_points("Shared volume", network_file_systems)
-
-            async def network_file_system_loader():
-                network_file_system_mounts = []
-                volume_ids = await _load_ids([vol for _, vol in validated_network_file_systems])
-                # Relies on dicts being ordered (true as of Python 3.6).
-                for (path, _), volume_id in zip(validated_network_file_systems, volume_ids):
-                    network_file_system_mounts.append(
-                        api_pb2.SharedVolumeMount(
-                            mount_path=path,
-                            shared_volume_id=volume_id,
-                            allow_cross_region=allow_cross_region_volumes,
-                        )
-                    )
-                return network_file_system_mounts
-
-            if not isinstance(volumes, dict):
-                raise InvalidError("volumes must be a dict[str, Volume] where the keys are paths")
-            validated_volumes = _validate_mount_points("Volume", volumes)
-            # We don't support mounting a volume in more than one location
-            volume_to_paths: Dict[_Volume, List[str]] = {}
-            for path, volume in validated_volumes:
-                volume_to_paths.setdefault(volume, []).append(path)
-            for paths in volume_to_paths.values():
-                if len(paths) > 1:
-                    conflicting = ", ".join(paths)
-                    raise InvalidError(
-                        f"The same Volume cannot be mounted in multiple locations for the same function: {conflicting}"
-                    )
-
-            async def volume_loader():
-                volume_mounts = []
-                volume_ids = await _load_ids([vol for _, vol in validated_volumes])
-                # Relies on dicts being ordered (true as of Python 3.6).
-                for (path, _), volume_id in zip(validated_volumes, volume_ids):
-                    volume_mounts.append(
-                        api_pb2.VolumeMount(
-                            mount_path=path,
-                            volume_id=volume_id,
-                        )
-                    )
-                return volume_mounts
-
-            if is_generator:
-                function_type = api_pb2.Function.FUNCTION_TYPE_GENERATOR
-            else:
-                function_type = api_pb2.Function.FUNCTION_TYPE_FUNCTION
-
-            if cpu is not None and cpu < 0.25:
-                raise InvalidError(f"Invalid fractional CPU value {cpu}. Cannot have less than 0.25 CPU resources.")
-            milli_cpu = int(1000 * cpu) if cpu is not None else None
-
-            timeout_secs = timeout
-            if resolver.shell:
-                timeout_secs = 86400
-                pty_info = _pty.get_pty_info(shell=True)
-            elif interactive:
-                pty_info = _pty.get_pty_info(shell=False)
-            else:
-                pty_info = None
-
-            if info.is_serialized():
-                # Use cloudpickle. Used when working w/ Jupyter notebooks.
-                # serialize at _load time, not function decoration time
-                # otherwise we can't capture a surrounding class for lifetime methods etc.
-                function_serialized = info.serialized_function()
-                class_serialized = serialize(cls) if cls is not None else None
-=======
                 # Ensure that large data in global variables does not blow up the gRPC payload,
                 # which has maximum size 100 MiB. We set the limit lower for performance reasons.
                 if len(function_serialized) > 16 << 20:  # 16 MiB
@@ -1243,7 +806,6 @@
                         "This is larger than the recommended limit of 256 KiB. "
                         "Try reducing the size of the closure by using parameters or mounts, not large global variables."
                     )
->>>>>>> e767ba97
             else:
                 function_serialized = None
                 class_serialized = None
