--- conflicted
+++ resolved
@@ -718,18 +718,10 @@
             raise InvalidError(f"Expected modal.Image object. Got {type(image)}.")
 
         method_definitions: Optional[Dict[str, api_pb2.MethodDefinition]] = None
-<<<<<<< HEAD
         partial_functions: Dict[str, "modal.partial_function._PartialFunction"] = {}
         if info.user_cls:
             method_definitions = {}
             partial_functions = _find_partial_methods_for_user_cls(info.user_cls, _PartialFunctionFlags.FUNCTION)
-=======
-        if info.user_cls:
-            method_definitions = {}
-            partial_functions: Dict[
-                str, "modal.partial_function._PartialFunction"
-            ] = _find_partial_methods_for_user_cls(info.user_cls, _PartialFunctionFlags.FUNCTION)
->>>>>>> bd6c83ad
             for method_name, partial_function in partial_functions.items():
                 function_type = get_function_type(partial_function.is_generator)
                 function_name = f"{info.user_cls.__name__}.{method_name}"
@@ -740,11 +732,8 @@
                 )
                 method_definitions[method_name] = method_definition
 
-<<<<<<< HEAD
-=======
         function_type = get_function_type(is_generator)
 
->>>>>>> bd6c83ad
         def _deps(only_explicit_mounts=False) -> List[_Object]:
             deps: List[_Object] = list(secrets)
             if only_explicit_mounts:
