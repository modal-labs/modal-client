# Copyright Modal Labs 2022
import asyncio
import inspect
import os
import pickle
import posixpath
import time
import typing
import warnings
from dataclasses import dataclass
from datetime import date
from pathlib import PurePath
from typing import (
    Any,
    AsyncGenerator,
    AsyncIterable,
    Awaitable,
    Callable,
    Collection,
    Dict,
    Iterable,
    List,
    Optional,
    Set,
    Tuple,
    Union,
)

from aiostream import pipe, stream
from google.protobuf.message import Message
from grpclib import GRPCError, Status
from synchronicity.exceptions import UserCodeException

<<<<<<< HEAD
from modal import _pty, is_local
from modal_proto import api_pb2
=======
from modal import _pty
>>>>>>> 0b9dad51
from modal._types import typechecked
from modal_proto import api_pb2
from modal_utils.async_utils import (
    queue_batch_iterator,
    synchronize_api,
    synchronizer,
    warn_if_generator_is_not_consumed,
)
from modal_utils.grpc_utils import retry_transient_errors

from ._blob_utils import (
    BLOB_MAX_PARALLELISM,
    MAX_OBJECT_SIZE_BYTES,
    blob_download,
    blob_upload,
)
from ._function_utils import FunctionInfo
from ._location import parse_cloud_provider
from ._output import OutputManager
from ._resolver import Resolver
from ._serialization import deserialize, serialize
from ._traceback import append_modal_tb
from .call_graph import InputInfo, _reconstruct_call_graph
from .client import _Client
from .config import config, logger
from .exception import (
    ExecutionError,
    InvalidError,
    RemoteError,
    TimeoutError as _TimeoutError,
    deprecation_error,
)
from .gpu import GPU_T, display_gpu_config, parse_gpu_config
from .image import _Image
<<<<<<< HEAD
from .mount import _Mount, _get_client_mount, NonLocalMount, _MountedPythonModule, _MountCache
=======
from .mount import _get_client_mount, _Mount
from .network_file_system import _NetworkFileSystem
>>>>>>> 0b9dad51
from .object import _Handle, _Provider
from .proxy import _Proxy
from .retries import Retries
from .schedule import Schedule
from .secret import _Secret
from .volume import _Volume

ATTEMPT_TIMEOUT_GRACE_PERIOD = 5  # seconds


if typing.TYPE_CHECKING:
    import modal.stub


def exc_with_hints(exc: BaseException):
    """mdmd:hidden"""
    if isinstance(exc, ImportError) and exc.msg == "attempted relative import with no known parent package":
        exc.msg += """\n
HINT: For relative imports to work, you might need to run your modal app as a module. Try:
- `python -m my_pkg.my_app` instead of `python my_pkg/my_app.py`
- `modal deploy my_pkg.my_app` instead of `modal deploy my_pkg/my_app.py`
"""
    elif isinstance(
        exc, RuntimeError
    ) and "CUDA error: no kernel image is available for execution on the device" in str(exc):
        msg = (
            exc.args[0]
            + """\n
HINT: This error usually indicates an outdated CUDA version. Older versions of torch (<=1.12)
come with CUDA 10.2 by default. If pinning to an older torch version, you can specify a CUDA version
manually, for example:
-  image.pip_install("torch==1.12.1+cu116", find_links="https://download.pytorch.org/whl/torch_stable.html")
"""
        )
        exc.args = (msg,)

    return exc


async def _process_result(result, stub, client=None):
    if result.WhichOneof("data_oneof") == "data_blob_id":
        data = await blob_download(result.data_blob_id, stub)
    else:
        data = result.data

    if result.status == api_pb2.GenericResult.GENERIC_STATUS_TIMEOUT:
        raise _TimeoutError(result.exception)
    elif result.status != api_pb2.GenericResult.GENERIC_STATUS_SUCCESS:
        if data:
            try:
                exc = deserialize(data, client)
            except Exception as deser_exc:
                raise ExecutionError(
                    "Could not deserialize remote exception due to local error:\n"
                    + f"{deser_exc}\n"
                    + "This can happen if your local environment does not have the remote exception definitions.\n"
                    + "Here is the remote traceback:\n"
                    + f"{result.traceback}"
                )
            if not isinstance(exc, BaseException):
                raise ExecutionError(f"Got remote exception of incorrect type {type(exc)}")

            if result.serialized_tb:
                try:
                    tb_dict = deserialize(result.serialized_tb, client)
                    line_cache = deserialize(result.tb_line_cache, client)
                    append_modal_tb(exc, tb_dict, line_cache)
                except Exception:
                    pass
            uc_exc = UserCodeException(exc_with_hints(exc))
            raise uc_exc
        raise RemoteError(result.exception)

    try:
        return deserialize(data, client)
    except ModuleNotFoundError as deser_exc:
        raise ExecutionError(
            "Could not deserialize result due to error:\n"
            + f"{deser_exc}\n"
            + "This can happen if your local environment does not have a module that was used to construct the result. \n"
        )


async def _create_input(args, kwargs, client, idx=None) -> api_pb2.FunctionPutInputsItem:
    """Serialize function arguments and create a FunctionInput protobuf,
    uploading to blob storage if needed.
    """

    args_serialized = serialize((args, kwargs))

    if len(args_serialized) > MAX_OBJECT_SIZE_BYTES:
        args_blob_id = await blob_upload(args_serialized, client.stub)

        return api_pb2.FunctionPutInputsItem(
            input=api_pb2.FunctionInput(args_blob_id=args_blob_id),
            idx=idx,
        )
    else:
        return api_pb2.FunctionPutInputsItem(
            input=api_pb2.FunctionInput(args=args_serialized),
            idx=idx,
        )


@dataclass
class _OutputValue:
    # box class for distinguishing None results from non-existing/None markers
    value: Any


class _Invocation:
    """Internal client representation of a single-input call to a Modal Function or Generator"""

    def __init__(self, stub, function_call_id, client=None):
        self.stub = stub
        self.client = client  # Used by the deserializer.
        self.function_call_id = function_call_id  # TODO: remove and use only input_id

    @staticmethod
    async def create(function_id, args, kwargs, client):
        if not function_id:
            raise InvalidError(
                "The function has not been initialized.\n"
                "\n"
                "Modal functions can only be called within an app. "
                "Try calling it from another running modal function or from an app run context:\n\n"
                "with stub.run():\n"
                "    my_modal_function.call()\n"
            )
        request = api_pb2.FunctionMapRequest(
            function_id=function_id,
            parent_input_id=current_input_id(),
            function_call_type=api_pb2.FUNCTION_CALL_TYPE_UNARY,
        )
        response = await retry_transient_errors(client.stub.FunctionMap, request)

        function_call_id = response.function_call_id

        item = await _create_input(args, kwargs, client)
        request_put = api_pb2.FunctionPutInputsRequest(
            function_id=function_id, inputs=[item], function_call_id=function_call_id
        )
        inputs_response: api_pb2.FunctionPutInputsResponse = await retry_transient_errors(
            client.stub.FunctionPutInputs,
            request_put,
        )
        processed_inputs = inputs_response.inputs
        if not processed_inputs:
            raise Exception("Could not create function call - the input queue seems to be full")
        return _Invocation(client.stub, function_call_id, client)

    async def pop_function_call_outputs(self, timeout: Optional[float], clear_on_success: bool):
        t0 = time.time()
        if timeout is None:
            backend_timeout = config["outputs_timeout"]
        else:
            backend_timeout = min(config["outputs_timeout"], timeout)  # refresh backend call every 55s

        while True:
            # always execute at least one poll for results, regardless if timeout is 0
            request = api_pb2.FunctionGetOutputsRequest(
                function_call_id=self.function_call_id,
                timeout=backend_timeout,
                last_entry_id="0-0",
                clear_on_success=clear_on_success,
            )
            response = await retry_transient_errors(
                self.stub.FunctionGetOutputs,
                request,
                attempt_timeout=backend_timeout + ATTEMPT_TIMEOUT_GRACE_PERIOD,
            )
            if len(response.outputs) > 0:
                for item in response.outputs:
                    yield item.result
                return

            if timeout is not None:
                # update timeout in retry loop
                backend_timeout = min(config["outputs_timeout"], t0 + timeout - time.time())
                if backend_timeout < 0:
                    break

    async def run_function(self):
        # waits indefinitely for a single result for the function, and clear the outputs buffer after
        result = (await stream.list(self.pop_function_call_outputs(timeout=None, clear_on_success=True)))[0]
        assert not result.gen_status
        return await _process_result(result, self.stub, self.client)

    async def poll_function(self, timeout: Optional[float] = None):
        # waits up to timeout for a result from a function
        # * timeout=0 means a single poll
        # * timeout=None means wait indefinitely
        # raises TimeoutError if there is no result before timeout
        # Intended to be used for future polling, and as such keeps
        # results around after returning them
        results = await stream.list(self.pop_function_call_outputs(timeout=timeout, clear_on_success=False))

        if len(results) == 0:
            raise TimeoutError()

        return await _process_result(results[0], self.stub, self.client)

    async def run_generator(self):
        last_entry_id = "0-0"
        completed = False
        try:
            while not completed:
                request = api_pb2.FunctionGetOutputsRequest(
                    function_call_id=self.function_call_id,
                    timeout=config["outputs_timeout"],
                    last_entry_id=last_entry_id,
                    clear_on_success=False,  # there could be more results
                )
                response = await retry_transient_errors(
                    self.stub.FunctionGetOutputs,
                    request,
                    attempt_timeout=config["outputs_timeout"] + ATTEMPT_TIMEOUT_GRACE_PERIOD,
                )
                if len(response.outputs) > 0:
                    last_entry_id = response.last_entry_id
                    for item in response.outputs:
                        if item.result.gen_status == api_pb2.GenericResult.GENERATOR_STATUS_COMPLETE:
                            completed = True
                            break
                        yield await _process_result(item.result, self.stub, self.client)
        finally:
            # "ack" that we have all outputs we are interested in and let backend clear results
            request = api_pb2.FunctionGetOutputsRequest(
                function_call_id=self.function_call_id,
                timeout=0,
                last_entry_id="0-0",
                clear_on_success=True,
            )
            await self.stub.FunctionGetOutputs(request)


MAP_INVOCATION_CHUNK_SIZE = 100


async def _map_invocation(
    function_id: str,
    input_stream: AsyncIterable[Any],
    kwargs: Dict[str, Any],
    client: _Client,
    is_generator: bool,
    order_outputs: bool,
    return_exceptions: bool,
    count_update_callback: Optional[Callable[[int, int], None]],
):
    request = api_pb2.FunctionMapRequest(
        function_id=function_id,
        parent_input_id=current_input_id(),
        function_call_type=api_pb2.FUNCTION_CALL_TYPE_MAP,
        return_exceptions=return_exceptions,
    )
    response = await retry_transient_errors(client.stub.FunctionMap, request)

    function_call_id = response.function_call_id

    have_all_inputs = False
    num_inputs = 0
    num_outputs = 0
    pending_outputs: Dict[str, int] = {}  # Map input_id -> next expected gen_index value
    completed_outputs: Set[str] = set()  # Set of input_ids whose outputs are complete (expecting no more values)

    input_queue: asyncio.Queue = asyncio.Queue()

    async def create_input(arg):
        nonlocal num_inputs
        idx = num_inputs
        num_inputs += 1
        item = await _create_input(arg, kwargs, client, idx=idx)
        return item

    async def drain_input_generator():
        # Parallelize uploading blobs
        proto_input_stream = input_stream | pipe.map(create_input, ordered=True, task_limit=BLOB_MAX_PARALLELISM)
        async with proto_input_stream.stream() as streamer:
            async for item in streamer:
                await input_queue.put(item)

        # close queue iterator
        await input_queue.put(None)
        yield

    async def pump_inputs():
        nonlocal have_all_inputs
        async for items in queue_batch_iterator(input_queue, MAP_INVOCATION_CHUNK_SIZE):
            request = api_pb2.FunctionPutInputsRequest(
                function_id=function_id, inputs=items, function_call_id=function_call_id
            )
            logger.debug(
                f"Pushing {len(items)} inputs to server. Num queued inputs awaiting push is {input_queue.qsize()}."
            )
            resp = await retry_transient_errors(
                client.stub.FunctionPutInputs,
                request,
                max_retries=None,
                max_delay=10,
                additional_status_codes=[Status.RESOURCE_EXHAUSTED],
            )
            for item in resp.inputs:
                pending_outputs.setdefault(item.input_id, 0)
            logger.debug(
                f"Successfully pushed {len(items)} inputs to server. Num queued inputs awaiting push is {input_queue.qsize()}."
            )

        have_all_inputs = True
        yield

    async def get_all_outputs():
        nonlocal num_inputs, num_outputs, have_all_inputs
        last_entry_id = "0-0"
        while not have_all_inputs or len(pending_outputs) > len(completed_outputs):
            request = api_pb2.FunctionGetOutputsRequest(
                function_call_id=function_call_id,
                timeout=config["outputs_timeout"],
                last_entry_id=last_entry_id,
                clear_on_success=False,
            )
            response = await retry_transient_errors(
                client.stub.FunctionGetOutputs,
                request,
                max_retries=20,
                attempt_timeout=config["outputs_timeout"] + ATTEMPT_TIMEOUT_GRACE_PERIOD,
            )

            if len(response.outputs) == 0:
                continue

            last_entry_id = response.last_entry_id
            for item in response.outputs:
                pending_outputs.setdefault(item.input_id, 0)
                if item.input_id in completed_outputs or (
                    item.result.gen_status == api_pb2.GenericResult.GENERATOR_STATUS_INCOMPLETE
                    and item.gen_index < pending_outputs[item.input_id]
                ):
                    # If this input is already completed, or if it's a generator output and we've already seen a later
                    # output, it means the output has already been processed and was received again due
                    # to a duplicate output enqueue on the server.
                    continue

                if is_generator:
                    # Mark this input completed if the generator completed successfully, or it crashed (exception, timeout, etc).
                    if item.result.gen_status == api_pb2.GenericResult.GENERATOR_STATUS_COMPLETE:
                        completed_outputs.add(item.input_id)
                        num_outputs += 1
                    elif item.result.status != api_pb2.GenericResult.GENERIC_STATUS_SUCCESS:
                        completed_outputs.add(item.input_id)
                        num_outputs += 1
                        yield item
                    else:
                        assert pending_outputs[item.input_id] == item.gen_index
                        pending_outputs[item.input_id] += 1
                        yield item
                else:
                    completed_outputs.add(item.input_id)
                    num_outputs += 1
                    yield item

    async def get_all_outputs_and_clean_up():
        try:
            async for item in get_all_outputs():
                yield item
        finally:
            # "ack" that we have all outputs we are interested in and let backend clear results
            request = api_pb2.FunctionGetOutputsRequest(
                function_call_id=function_call_id,
                timeout=0,
                last_entry_id="0-0",
                clear_on_success=True,
            )
            await retry_transient_errors(client.stub.FunctionGetOutputs, request)

    async def fetch_output(item):
        try:
            output = await _process_result(item.result, client.stub, client)
        except Exception as e:
            if return_exceptions:
                output = e
            else:
                raise e
        return (item.idx, output)

    async def poll_outputs():
        outputs = stream.iterate(get_all_outputs_and_clean_up())
        outputs_fetched = outputs | pipe.map(fetch_output, ordered=True, task_limit=BLOB_MAX_PARALLELISM)

        # map to store out-of-order outputs received
        received_outputs = {}
        output_idx = 0

        async with outputs_fetched.stream() as streamer:
            async for idx, output in streamer:
                if count_update_callback is not None:
                    count_update_callback(num_outputs, num_inputs)
                if is_generator:
                    yield _OutputValue(output)
                elif not order_outputs:
                    yield _OutputValue(output)
                else:
                    # hold on to outputs for function maps, so we can reorder them correctly.
                    received_outputs[idx] = output
                    while output_idx in received_outputs:
                        output = received_outputs.pop(output_idx)
                        yield _OutputValue(output)
                        output_idx += 1

        assert len(received_outputs) == 0

    response_gen = stream.merge(drain_input_generator(), pump_inputs(), poll_outputs())

    async with response_gen.stream() as streamer:
        async for response in streamer:
            if response is not None:
                yield response.value


# Wrapper type for api_pb2.FunctionStats
@dataclass
class FunctionStats:
    """Simple data structure storing stats for a running function."""

    backlog: int
    num_active_runners: int
    num_total_runners: int


class _FunctionHandle(_Handle, type_prefix="fu"):
    """Interact with a Modal Function of a live app."""

    _web_url: Optional[str]
    _info: Optional[FunctionInfo]
    _stub: Optional["modal.stub._Stub"]  # TODO(erikbern): remove
    _is_remote_cls_method: bool = False
    _function_name: Optional[str]

    def _initialize_from_empty(self):
        self._progress = None
        self._is_generator = None
        self._info = None
        self._web_url = None
        self._output_mgr: Optional[OutputManager] = None
        self._mute_cancellation = (
            False  # set when a user terminates the app intentionally, to prevent useless traceback spam
        )
        self._function_name = None
        self._stub = None  # TODO(erikbern): remove
        self._self_obj = None

    def _initialize_from_local(self, stub, info: FunctionInfo):
        # note that this is not a full hydration of the function, as it doesn't yet get an object_id etc.
        self._stub = stub  # TODO(erikbern): remove
        self._info = info

    def _hydrate_metadata(self, metadata: Message):
        # makes function usable
        assert isinstance(metadata, (api_pb2.Function, api_pb2.FunctionHandleMetadata))
        self._is_generator = metadata.function_type == api_pb2.Function.FUNCTION_TYPE_GENERATOR
        self._web_url = metadata.web_url
        self._function_name = metadata.function_name

    def _get_is_remote_cls_method(self):
        return self._is_remote_cls_method

    def _get_info(self):
        return self._info

    def _get_self_obj(self):
        return self._self_obj

    def _get_metadata(self):
        return api_pb2.FunctionHandleMetadata(
            function_name=self._function_name,
            function_type=api_pb2.Function.FUNCTION_TYPE_GENERATOR
            if self._is_generator
            else api_pb2.Function.FUNCTION_TYPE_FUNCTION,
            web_url=self._web_url,
        )

    def _set_mute_cancellation(self, value: bool = True):
        self._mute_cancellation = value

    def _set_output_mgr(self, output_mgr: OutputManager):
        self._output_mgr = output_mgr

    @property
    def web_url(self) -> str:
        """URL of a Function running as a web endpoint."""
        return self._web_url

    @property
    def is_generator(self) -> bool:
        return self._is_generator

    def _track_function_invocation(self):
        if self._client is not None:  # Note that if it is None, then it will fail later anyway
            self._client.track_function_invocation()

    async def _map(self, input_stream: AsyncIterable[Any], order_outputs: bool, return_exceptions: bool, kwargs={}):
        if self._web_url:
            raise InvalidError(
                "A web endpoint function cannot be directly invoked for parallel remote execution. "
                f"Invoke this function via its web url '{self._web_url}' or call it locally: {self._function_name}()."
            )

        if order_outputs and self._is_generator:
            raise ValueError("Can't return ordered results for a generator")

        count_update_callback = (
            self._output_mgr.function_progress_callback(self._function_name, total=None) if self._output_mgr else None
        )

        self._track_function_invocation()
        async for item in _map_invocation(
            self._object_id,
            input_stream,
            kwargs,
            self._client,
            self._is_generator,
            order_outputs,
            return_exceptions,
            count_update_callback,
        ):
            yield item

    @warn_if_generator_is_not_consumed
    async def map(
        self,
        *input_iterators,  # one input iterator per argument in the mapped-over function/generator
        kwargs={},  # any extra keyword arguments for the function
        order_outputs=None,  # defaults to True for regular functions, False for generators
        return_exceptions=False,  # whether to propogate exceptions (False) or aggregate them in the results list (True)
    ) -> AsyncGenerator[Any, None]:
        """Parallel map over a set of inputs.

        Takes one iterator argument per argument in the function being mapped over.

        Example:
        ```python
        @stub.function()
        def my_func(a):
            return a ** 2

        @stub.local_entrypoint()
        def main():
            assert list(my_func.map([1, 2, 3, 4])) == [1, 4, 9, 16]
        ```

        If applied to a `stub.function`, `map()` returns one result per input and the output order
        is guaranteed to be the same as the input order. Set `order_outputs=False` to return results
        in the order that they are completed instead.

        If applied to a `stub.generator`, the results are returned as they are finished and can be
        out of order. By yielding zero or more than once, mapping over generators can also be used
        as a "flat map".

        `return_exceptions` can be used to treat exceptions as successful results:
        ```python
        @stub.function()
        def my_func(a):
            if a == 2:
                raise Exception("ohno")
            return a ** 2

        @stub.local_entrypoint()
        def main():
            # [0, 1, UserCodeException(Exception('ohno'))]
            print(list(my_func.map(range(3), return_exceptions=True)))
        ```
        """
        if order_outputs is None:
            order_outputs = not self._is_generator

        input_stream = stream.zip(*(stream.iterate(it) for it in input_iterators))
        async for item in self._map(input_stream, order_outputs, return_exceptions, kwargs):
            yield item

    async def for_each(self, *input_iterators, kwargs={}, ignore_exceptions=False):
        """Execute function for all outputs, ignoring outputs

        Convenient alias for `.map()` in cases where the function just needs to be called.
        as the caller doesn't have to consume the generator to process the inputs.
        """
        # TODO(erikbern): it would be better if this is more like a map_spawn that immediately exits
        # rather than iterating over the result
        async for _ in self.map(
            *input_iterators, kwargs=kwargs, order_outputs=False, return_exceptions=ignore_exceptions
        ):
            pass

    @warn_if_generator_is_not_consumed
    async def starmap(
        self, input_iterator, kwargs={}, order_outputs=None, return_exceptions=False
    ) -> AsyncGenerator[typing.Any, None]:
        """Like `map` but spreads arguments over multiple function arguments

        Assumes every input is a sequence (e.g. a tuple).

        Example:
        ```python
        @stub.function()
        def my_func(a, b):
            return a + b

        @stub.local_entrypoint()
        def main():
            assert list(my_func.starmap([(1, 2), (3, 4)])) == [3, 7]
        ```
        """
        if order_outputs is None:
            order_outputs = not self._is_generator

        input_stream = stream.iterate(input_iterator)
        async for item in self._map(input_stream, order_outputs, return_exceptions, kwargs):
            yield item

    async def _call_function(self, args, kwargs):
        self._track_function_invocation()
        invocation = await _Invocation.create(self._object_id, args, kwargs, self._client)
        try:
            return await invocation.run_function()
        except asyncio.CancelledError:
            # this can happen if the user terminates a program, triggering a cancellation cascade
            if not self._mute_cancellation:
                raise

    async def _call_function_nowait(self, args, kwargs):
        self._track_function_invocation()
        return await _Invocation.create(self._object_id, args, kwargs, self._client)

    @warn_if_generator_is_not_consumed
    async def _call_generator(self, args, kwargs):
        self._track_function_invocation()
        invocation = await _Invocation.create(self._object_id, args, kwargs, self._client)
        async for res in invocation.run_generator():
            yield res

    async def _call_generator_nowait(self, args, kwargs):
        self._track_function_invocation()
        return await _Invocation.create(self._object_id, args, kwargs, self._client)

    def call(self, *args, **kwargs) -> Awaitable[Any]:  # TODO: Generics/TypeVars
        """
        Calls the function remotely, executing it with the given arguments and returning the execution's result.
        """
        if self._web_url:
            raise InvalidError(
                "A web endpoint function cannot be invoked for remote execution with `.call`. "
                f"Invoke this function via its web url '{self._web_url}' or call it locally: {self._function_name}()."
            )
        if self._is_generator:
            return self._call_generator(args, kwargs)  # type: ignore
        else:
            return self._call_function(args, kwargs)

    def shell(self, *args, **kwargs):
        # TOOD(erikbern): right now fairly duplicated
        if self._is_generator:
            return self._call_generator(args, kwargs)  # type: ignore
        else:
            return self._call_function(args, kwargs)

    @synchronizer.nowrap
    def __call__(self, *args, **kwargs) -> Any:  # TODO: Generics/TypeVars
        if self._get_is_remote_cls_method():  # TODO(elias): change parametrization so this is isn't needed
            return self.call(*args, **kwargs)

        info = self._get_info()
        if not info:
            msg = (
                "The definition for this function is missing so it is not possible to invoke it locally. "
                "If this function was retrieved via `Function.lookup` you need to use `.call()`."
            )
            raise AttributeError(msg)

        self_obj = self._get_self_obj()
        if self_obj:
            # This is a method on a class, so bind the self to the function
            fun = info.raw_f.__get__(self_obj)
        else:
            fun = info.raw_f
        return fun(*args, **kwargs)

    async def spawn(self, *args, **kwargs) -> Optional["_FunctionCall"]:
        """Calls the function with the given arguments, without waiting for the results.

        Returns a `modal.functions.FunctionCall` object, that can later be polled or waited for using `.get(timeout=...)`.
        Conceptually similar to `multiprocessing.pool.apply_async`, or a Future/Promise in other contexts.

        *Note:* `.spawn()` on a modal generator function does call and execute the generator, but does not currently
        return a function handle for polling the result.
        """
        if self._is_generator:
            await self._call_generator_nowait(args, kwargs)
            return None

        invocation = await self._call_function_nowait(args, kwargs)
        return _FunctionCall._new_hydrated(invocation.function_call_id, invocation.client, None)

    def get_raw_f(self) -> Callable[..., Any]:
        """Return the inner Python object wrapped by this Modal Function."""
        if not self._info:
            raise AttributeError("_info has not been set on this FunctionHandle and not available in this context")

        return self._info.raw_f

    async def get_current_stats(self) -> FunctionStats:
        """Return a `FunctionStats` object describing the current function's queue and runner counts."""

        resp = await self._client.stub.FunctionGetCurrentStats(
            api_pb2.FunctionGetCurrentStatsRequest(function_id=self._object_id)
        )
        return FunctionStats(
            backlog=resp.backlog, num_active_runners=resp.num_active_tasks, num_total_runners=resp.num_total_tasks
        )

    def _bind_obj(self, obj, objtype):
        # This is needed to bind "self" to methods for direct __call__
        # TODO(erikbern): we're mutating self directly here, as opposed to returning a different _FunctionHandle
        # We should fix this in the future since it probably precludes using classmethods/staticmethods
        self._self_obj = obj


FunctionHandle = synchronize_api(_FunctionHandle)


<<<<<<< HEAD
def _get_function_mounts(
    function_info: FunctionInfo,
    explicit_mounts: Collection[_Mount] = (),
    mount_cache: Optional[_MountCache] = None,
    *,
    include_client_mount: bool = True,
) -> List[_Mount]:
    if mount_cache is None:
        mount_cache = _MountCache()

    all_mounts = [
        *([_get_client_mount()] if include_client_mount else []),
        *mount_cache.get_many(function_info.get_main_mounts()),
        *mount_cache.get_many(explicit_mounts),
    ]

    def _all_mounted_python_modules(_mounts):
        # can be removed once we stop using automount
        module_names = set()
        for m in _mounts:
            try:
                for entry in m.entries:
                    if isinstance(entry, _MountedPythonModule):
                        module_names.add(entry.module_name)
            except NonLocalMount:
                pass
        return module_names

    if config.get("automount"):
        automounted = mount_cache.get_many(function_info.get_auto_mounts())
    else:
        automounted = []

    explicit_mounted_modules = _all_mounted_python_modules(all_mounts)
    automounted_mount_modules = _all_mounted_python_modules(automounted)

    not_explictily_added = automounted_mount_modules - explicit_mounted_modules

    if not_explictily_added:
        module_list_str = ", ".join(f'"{module_name}"' for module_name in not_explictily_added)
        automount_deprecation = (
            "Automatic mounting of imported modules is deprecated and will be removed in an upcoming version of Modal.\n\n"
            + "The following local python modules that are currently being auto-mounted would have to be explicitly added as Mounts or built into your image:\n\n"
            + "\n".join(not_explictily_added)
            + "\n\n"
            "You can add them as explicit mounts using:\n\n"
            f"@stub.function(mounts=[Mount.from_local_python_packages({module_list_str})])\n"
        )
        deprecation_warning(date(2023, 7, 7), automount_deprecation, pending=True)

    all_mounts.extend(automounted)
    return all_mounts


class _Function(_Provider[_FunctionHandle]):
=======
class _Function(_Provider, type_prefix="fu"):
>>>>>>> 0b9dad51
    """Functions are the basic units of serverless execution on Modal.

    Generally, you will not construct a `Function` directly. Instead, use the
    `@stub.function()` decorator on the `Stub` object for your application.
    """

    # TODO: more type annotations
    _secrets: Collection[_Secret]
    _info: FunctionInfo
    _mounts: Collection[_Mount]
    _network_file_systems: Dict[Union[str, os.PathLike], _NetworkFileSystem]
    _allow_cross_region_volumes: bool
    _volumes: Dict[Union[str, os.PathLike], _Volume]
    _image: Optional[_Image]
    _gpu: Optional[GPU_T]
    _cloud: Optional[str]
    _handle: _FunctionHandle
    _stub: "modal.stub._Stub"
    _is_builder_function: bool
    _retry_policy: Optional[api_pb2.FunctionRetryPolicy]

    @staticmethod
    def from_args(
        info: FunctionInfo,
        stub,
        image=None,
        secret: Optional[_Secret] = None,
        secrets: Collection[_Secret] = (),
        schedule: Optional[Schedule] = None,
        is_generator=False,
        gpu: GPU_T = None,
        # TODO: maybe break this out into a separate decorator for notebooks.
        mounts: Collection[_Mount] = (),
        network_file_systems: Dict[Union[str, os.PathLike], _NetworkFileSystem] = {},
        allow_cross_region_volumes: bool = False,
        volumes: Dict[Union[str, os.PathLike], _Volume] = {},
        webhook_config: Optional[api_pb2.WebhookConfig] = None,
        memory: Optional[int] = None,
        proxy: Optional[_Proxy] = None,
        retries: Optional[Union[int, Retries]] = None,
        timeout: Optional[int] = None,
        concurrency_limit: Optional[int] = None,
        allow_concurrent_inputs: Optional[int] = None,
        container_idle_timeout: Optional[int] = None,
        cpu: Optional[float] = None,
        keep_warm: Optional[int] = None,
        interactive: bool = False,
        name: Optional[str] = None,
        cloud: Optional[str] = None,
        is_builder_function: bool = False,
        cls: Optional[type] = None,
    ) -> None:
        """mdmd:hidden"""
        tag = info.get_tag()

        raw_f = info.raw_f
        assert callable(raw_f)
        if schedule is not None:
            if not info.is_nullary():
                raise InvalidError(
                    f"Function {raw_f} has a schedule, so it needs to support calling it with no arguments"
                )

        if is_local():  # TODO: maybe the entire constructor should be exited early if not local?
            all_mounts = _get_function_mounts(info, mounts, stub._mount_cache if stub else None)
        else:
            all_mounts = []

        if secret:
            secrets = [secret, *secrets]

        if isinstance(retries, int):
            retry_policy = Retries(
                max_retries=retries,
                initial_delay=1.0,
                backoff_coefficient=1.0,
            )._to_proto()
        elif isinstance(retries, Retries):
            retry_policy = retries._to_proto()
        elif retries is None:
            retry_policy = None
        else:
            raise InvalidError(
                f"Function {raw_f} retries must be an integer or instance of modal.Retries. Found: {type(retries)}"
            )

        gpu_config = parse_gpu_config(gpu)

        if proxy:
            # HACK: remove this once we stop using ssh tunnels for this.
            if image:
                image = image.apt_install("autossh")

        if interactive and concurrency_limit and concurrency_limit > 1:
            warnings.warn(
                "Interactive functions require `concurrency_limit=1`. The concurrency limit will be overridden."
            )
            concurrency_limit = 1

        if keep_warm is True:
            deprecation_error(
                date(2023, 3, 3),
                "Setting `keep_warm=True` is deprecated. Pass an explicit warm pool size instead, e.g. `keep_warm=2`.",
            )

        if not cloud and not is_builder_function:
            cloud = config.get("default_cloud")
        if cloud:
            cloud_provider = parse_cloud_provider(cloud)
        else:
            cloud_provider = None

        panel_items = [
            str(i)
            for i in [
                *mounts,
                image,
                *secrets,
                *network_file_systems.values(),
                *volumes.values(),
            ]
        ]
        if gpu:
            panel_items.append(display_gpu_config(gpu))
        if cloud:
            panel_items.append(f"Cloud({cloud.upper()})")

        if is_generator and webhook_config:
            if webhook_config.type == api_pb2.WEBHOOK_TYPE_FUNCTION:
                raise InvalidError(
                    """Webhooks cannot be generators. If you want a streaming response, see https://modal.com/docs/guide/streaming-endpoints
                    """
                )
            else:
                raise InvalidError("Webhooks cannot be generators")

        async def _preload(resolver: Resolver, existing_object_id: Optional[str], handle: _FunctionHandle):
            if is_generator:
                function_type = api_pb2.Function.FUNCTION_TYPE_GENERATOR
            else:
                function_type = api_pb2.Function.FUNCTION_TYPE_FUNCTION

            req = api_pb2.FunctionPrecreateRequest(
                app_id=resolver.app_id,
                function_name=info.function_name,
                function_type=function_type,
                webhook_config=webhook_config,
                existing_function_id=existing_object_id,
            )
            response = await retry_transient_errors(resolver.client.stub.FunctionPrecreate, req)
            # Update the precreated function handle (todo: hack until we merge providers/handles)
            handle._hydrate(response.function_id, resolver.client, response.handle_metadata)
            return handle

        async def _load(resolver: Resolver, existing_object_id: Optional[str], handle: _FunctionHandle):
            # TODO: should we really join recursively here? Maybe it's better to move this logic to the app class?
            status_row = resolver.add_status_row()
            status_row.message(f"Creating {tag}...")

            if proxy:
                proxy_id = (await resolver.load(proxy)).object_id
            else:
                proxy_id = None

            # Mount point path validation for volumes and network file systems.
            def _validate_mount_points(
                display_name: str, volume_likes: Dict[Union[str, os.PathLike], Union[_Volume, _NetworkFileSystem]]
            ) -> List[Tuple[str, Union[_Volume, _NetworkFileSystem]]]:
                validated = []
                for path, vol in volume_likes.items():
                    path = PurePath(path).as_posix()
                    abs_path = posixpath.abspath(path)

                    if path != abs_path:
                        raise InvalidError(f"{display_name} {path} must be a canonical, absolute path.")
                    elif abs_path == "/":
                        raise InvalidError(f"{display_name} {path} cannot be mounted into root directory.")
                    elif abs_path == "/root":
                        raise InvalidError(f"{display_name} {path} cannot be mounted at '/root'.")
                    elif abs_path == "/tmp":
                        raise InvalidError(f"{display_name} {path} cannot be mounted at '/tmp'.")
                    validated.append((path, vol))
                return validated

            async def _load_ids(providers) -> typing.List[str]:
                loaded_handles = await asyncio.gather(*[resolver.load(provider) for provider in providers])
                return [handle.object_id for handle in loaded_handles]

            async def image_loader():
                if image is not None:
                    if not isinstance(image, _Image):
                        raise InvalidError(f"Expected modal.Image object. Got {type(image)}.")
                    image_id = (await resolver.load(image)).object_id
                else:
                    image_id = None  # Happens if it's a notebook function
                return image_id

            # validation
            if not isinstance(network_file_systems, dict):
                raise InvalidError(
                    "network_file_systems must be a dict[str, NetworkFileSystem] where the keys are paths"
                )
            validated_network_file_systems = _validate_mount_points("Shared volume", network_file_systems)

            async def network_file_system_loader():
                network_file_system_mounts = []
                volume_ids = await _load_ids([vol for _, vol in validated_network_file_systems])
                # Relies on dicts being ordered (true as of Python 3.6).
                for (path, _), volume_id in zip(validated_network_file_systems, volume_ids):
                    network_file_system_mounts.append(
                        api_pb2.SharedVolumeMount(
                            mount_path=path,
                            shared_volume_id=volume_id,
                            allow_cross_region=allow_cross_region_volumes,
                        )
                    )
                return network_file_system_mounts

            if not isinstance(volumes, dict):
                raise InvalidError("volumes must be a dict[str, Volume] where the keys are paths")
            validated_volumes = _validate_mount_points("Volume", volumes)
            # We don't support mounting a volume in more than one location
            volume_to_paths: Dict[_Volume, List[str]] = {}
            for path, volume in validated_volumes:
                volume_to_paths.setdefault(volume, []).append(path)
            for paths in volume_to_paths.values():
                if len(paths) > 1:
                    conflicting = ", ".join(paths)
                    raise InvalidError(
                        f"The same Volume cannot be mounted in multiple locations for the same function: {conflicting}"
                    )

            async def volume_loader():
                volume_mounts = []
                volume_ids = await _load_ids([vol for _, vol in validated_volumes])
                # Relies on dicts being ordered (true as of Python 3.6).
                for (path, _), volume_id in zip(validated_volumes, volume_ids):
                    volume_mounts.append(
                        api_pb2.VolumeMount(
                            mount_path=path,
                            volume_id=volume_id,
                        )
                    )
                return volume_mounts

            if is_generator:
                function_type = api_pb2.Function.FUNCTION_TYPE_GENERATOR
            else:
                function_type = api_pb2.Function.FUNCTION_TYPE_FUNCTION

            if cpu is not None and cpu < 0.25:
                raise InvalidError(f"Invalid fractional CPU value {cpu}. Cannot have less than 0.25 CPU resources.")
            milli_cpu = int(1000 * cpu) if cpu is not None else None

            timeout_secs = timeout
            if resolver.shell:
                timeout_secs = 86400
                pty_info = _pty.get_pty_info(shell=True)
            elif interactive:
                pty_info = _pty.get_pty_info(shell=False)
            else:
                pty_info = None

            if info.is_serialized():
                # Use cloudpickle. Used when working w/ Jupyter notebooks.
                # serialize at _load time, not function decoration time
                # otherwise we can't capture a surrounding class for lifetime methods etc.
                function_serialized = info.serialized_function()
                class_serialized = serialize(cls) if cls is not None else None
            else:
                function_serialized = None
                class_serialized = None

            stub_name = ""
            if stub and stub.name:
                stub_name = stub.name

            mount_ids, secret_ids, image_id, network_file_system_mounts, volume_mounts = await asyncio.gather(
                _load_ids(all_mounts),
                _load_ids(secrets),
                image_loader(),
                network_file_system_loader(),
                volume_loader(),
            )

            # Create function remotely
            function_definition = api_pb2.Function(
                module_name=info.module_name,
                function_name=info.function_name,
                mount_ids=mount_ids,
                secret_ids=secret_ids,
                image_id=image_id,
                definition_type=info.definition_type,
                function_serialized=function_serialized,
                class_serialized=class_serialized,
                function_type=function_type,
                resources=api_pb2.Resources(milli_cpu=milli_cpu, gpu_config=gpu_config, memory_mb=memory),
                webhook_config=webhook_config,
                shared_volume_mounts=network_file_system_mounts,
                volume_mounts=volume_mounts,
                proxy_id=proxy_id,
                retry_policy=retry_policy,
                timeout_secs=timeout_secs,
                task_idle_timeout_secs=container_idle_timeout,
                concurrency_limit=concurrency_limit,
                pty_info=pty_info,
                cloud_provider=cloud_provider,
                warm_pool_size=keep_warm,
                runtime=config.get("function_runtime"),
                stub_name=stub_name,
                is_builder_function=is_builder_function,
                allow_concurrent_inputs=allow_concurrent_inputs,
            )
            request = api_pb2.FunctionCreateRequest(
                app_id=resolver.app_id,
                function=function_definition,
                schedule=schedule.proto_message if schedule is not None else None,
                existing_function_id=existing_object_id,
            )
            try:
                response: api_pb2.FunctionCreateResponse = await retry_transient_errors(
                    resolver.client.stub.FunctionCreate, request
                )
            except GRPCError as exc:
                if exc.status == Status.INVALID_ARGUMENT:
                    raise InvalidError(exc.message)
                if exc.status == Status.FAILED_PRECONDITION:
                    raise InvalidError(exc.message)
                raise

            if response.function.web_url:
                # Ensure terms used here match terms used in modal.com/docs/guide/webhook-urls doc.
                if response.function.web_url_info.truncated:
                    suffix = " [grey70](label truncated)[/grey70]"
                elif response.function.web_url_info.has_unique_hash:
                    suffix = " [grey70](label includes conflict-avoidance hash)[/grey70]"
                elif response.function.web_url_info.label_stolen:
                    suffix = " [grey70](label stolen)[/grey70]"
                else:
                    suffix = ""
                # TODO: this is only printed when we're showing progress. Maybe move this somewhere else.
                status_row.finish(f"Created {tag} => [magenta underline]{response.web_url}[/magenta underline]{suffix}")

                # Print custom domain in terminal
                for custom_domain in response.function.custom_domain_info:
                    custom_domain_status_row = resolver.add_status_row()
                    custom_domain_status_row.finish(
                        f"Custom domain for {tag} => [magenta underline]{custom_domain.url}[/magenta underline]{suffix}"
                    )

            else:
                status_row.finish(f"Created {tag}.")

            handle._hydrate(response.function_id, resolver.client, response.handle_metadata)

        rep = f"Function({tag})"
        obj = _Function._from_loader(_load, rep, preload=_preload)

        # TODO(erikbern): we should also get rid of this
        obj._handle._initialize_from_local(stub, info)

        obj._raw_f = raw_f
        obj._info = info
        obj._tag = tag
        obj._all_mounts = all_mounts  # needed for modal.serve file watching
        obj._panel_items = panel_items

        # Used to check whether we should rebuild an image using run_function
        # Plaintext source and arg definition for the function, so it's part of the image
        # hash. We can't use the cloudpickle hash because it's not very stable.
        obj._build_args = dict(  # See get_build_def
            secrets=repr(secrets),
            gpu_config=repr(gpu_config),
            mounts=repr(mounts),
            network_file_systems=repr(network_file_systems),
        )

        return obj

    @staticmethod
    def from_parametrized(base_handle: _FunctionHandle, *args: Iterable[Any], **kwargs: Dict[str, Any]) -> "_Function":
        assert base_handle.is_hydrated(), "Cannot make bound function handle from unhydrated handle."

        async def _load(resolver: Resolver, existing_object_id: Optional[str], handle: _FunctionHandle):
            handle._initialize_from_local(base_handle._stub, base_handle._info)

            serialized_params = pickle.dumps((args, kwargs))  # TODO(erikbern): use modal._serialization?
            req = api_pb2.FunctionBindParamsRequest(
                function_id=base_handle.object_id,
                serialized_params=serialized_params,
            )
            response = await retry_transient_errors(resolver.client.stub.FunctionBindParams, req)
            handle._hydrate(response.bound_function_id, resolver.client, response.handle_metadata)
            handle._is_remote_cls_method = True

        return _Function._from_loader(_load, "Function(parametrized)")

    def get_panel_items(self) -> List[str]:
        """mdmd:hidden"""
        return self._panel_items

    @property
    def tag(self):
        """mdmd:hidden"""
        return self._tag

    def get_build_def(self) -> str:
        """mdmd:hidden"""
        return f"{inspect.getsource(self._raw_f)}\n{repr(self._build_args)}"

    # Live handle methods

    @property
    def web_url(self) -> str:
        return self._handle.web_url

    @property
    def is_generator(self) -> bool:
        return self._handle._is_generator

    @warn_if_generator_is_not_consumed
    async def map(
        self,
        *input_iterators,  # one input iterator per argument in the mapped-over function/generator
        kwargs={},  # any extra keyword arguments for the function
        order_outputs=None,  # defaults to True for regular functions, False for generators
        return_exceptions=False,  # whether to propogate exceptions (False) or aggregate them in the results list (True)
    ) -> AsyncGenerator[Any, None]:
        async for item in self._handle.map(
            *input_iterators, kwargs=kwargs, order_outputs=order_outputs, return_exceptions=return_exceptions
        ):
            yield item

    async def for_each(self, *input_iterators, kwargs={}, ignore_exceptions=False):
        await self._handle.for_each(*input_iterators, kwargs=kwargs, ignore_exceptions=ignore_exceptions)

    @warn_if_generator_is_not_consumed
    async def starmap(
        self, input_iterator, kwargs={}, order_outputs=None, return_exceptions=False
    ) -> AsyncGenerator[typing.Any, None]:
        async for item in self._handle.starmap(
            input_iterator, kwargs=kwargs, order_outputs=order_outputs, return_exceptions=return_exceptions
        ):
            yield item

    def call(self, *args, **kwargs) -> Awaitable[Any]:  # TODO: Generics/TypeVars
        return self._handle.call(*args, **kwargs)

    def shell(self, *args, **kwargs):
        return self._handle.shell(*args, **kwargs)

    def _get_handle(self) -> _FunctionHandle:
        # TODO(erikbern): stupid workaround since __call__ runs on the "outer" object
        return self._handle

    @synchronizer.nowrap
    def __call__(self, *args, **kwargs) -> Any:  # TODO: Generics/TypeVars
        return self._get_handle().__call__(*args, **kwargs)

    async def spawn(self, *args, **kwargs) -> Optional["_FunctionCall"]:
        return await self._handle.spawn(*args, **kwargs)

    def get_raw_f(self) -> Callable[..., Any]:
        return self._handle.get_raw_f()

    async def get_current_stats(self) -> FunctionStats:
        return await self._handle.get_current_stats()


Function = synchronize_api(_Function)


class _FunctionCall(_Handle, type_prefix="fc"):
    """A reference to an executed function call.

    Constructed using `.spawn(...)` on a Modal function with the same
    arguments that a function normally takes. Acts as a reference to
    an ongoing function call that can be passed around and used to
    poll or fetch function results at some later time.

    Conceptually similar to a Future/Promise/AsyncResult in other contexts and languages.
    """

    def _invocation(self):
        assert self._client
        return _Invocation(self._client.stub, self.object_id, self._client)

    async def get(self, timeout: Optional[float] = None):
        """Gets the result of the function call

        Raises `TimeoutError` if no results are returned within `timeout` seconds.
        Setting `timeout` to None (the default) waits indefinitely until there is a result
        """
        return await self._invocation().poll_function(timeout=timeout)

    async def get_call_graph(self) -> List[InputInfo]:
        """Returns a structure representing the call graph from a given root
        call ID, along with the status of execution for each node.

        See [`modal.call_graph`](/docs/reference/modal.call_graph) reference page
        for documentation on the structure of the returned `InputInfo` items.
        """
        assert self._client and self._client.stub
        request = api_pb2.FunctionGetCallGraphRequest(function_call_id=self.object_id)
        response = await retry_transient_errors(self._client.stub.FunctionGetCallGraph, request)
        return _reconstruct_call_graph(response)

    async def cancel(self):
        request = api_pb2.FunctionCallCancelRequest(function_call_id=self.object_id)
        assert self._client and self._client.stub
        await retry_transient_errors(self._client.stub.FunctionCallCancel, request)


FunctionCall = synchronize_api(_FunctionCall)


async def _gather(*function_calls: _FunctionCall):
    """Wait until all Modal function calls have results before returning

    Accepts a variable number of FunctionCall objects as returned by `Function.spawn()`.

    Returns a list of results from each function call, or raises an exception
    of the first failing function call.

    E.g.

    ```python notest
    function_call_1 = slow_func_1.spawn()
    function_call_2 = slow_func_2.spawn()

    result_1, result_2 = gather(function_call_1, function_call_2)
    ```
    """
    try:
        return await asyncio.gather(*[fc.get() for fc in function_calls])
    except Exception as exc:
        # TODO: kill all running function calls
        raise exc


gather = synchronize_api(_gather)


_current_input_id: Optional[str] = None


def current_input_id() -> str:
    """Returns the input ID for the currently processed input.

    Can only be called from Modal function (i.e. in a container context).

    ```python
    from modal import current_input_id

    @stub.function()
    def process_stuff():
        print(f"Starting to process {current_input_id()}")
    ```
    """
    global _current_input_id
    return _current_input_id


def _set_current_input_id(input_id: Optional[str]):
    global _current_input_id
    _current_input_id = input_id


class _PartialFunction:
    """Intermediate function, produced by @method or @web_endpoint"""

    @staticmethod
    def initialize_cls(user_cls: type, functions: Dict[str, _Function]):
        user_cls._modal_functions = functions

    def __init__(
        self,
        raw_f: Callable[..., Any],
        webhook_config: Optional[api_pb2.WebhookConfig] = None,
        is_generator: Optional[bool] = None,
    ):
        self.raw_f = raw_f
        self.webhook_config = webhook_config
        self.is_generator = is_generator
        self.wrapped = False  # Make sure that this was converted into a FunctionHandle

    def __get__(self, obj, objtype=None) -> _Function:
        k = self.raw_f.__name__
        if obj:  # Cls().fun
            function = obj._modal_functions[k]
        else:  # Cls.fun
            function = objtype._modal_functions[k]
        function._handle._bind_obj(obj, objtype)  # TODO(erikbern): don't mutate
        return function

    def __del__(self):
        if self.wrapped is False:
            logger.warning(
                f"Method or web function {self.raw_f} was never turned into a function."
                " Did you forget a @stub.function or @stub.cls decorator?"
            )


PartialFunction = synchronize_api(_PartialFunction)


def _method(
    *,
    # Set this to True if it's a non-generator function returning
    # a [sync/async] generator object
    is_generator: Optional[bool] = None,
) -> Callable[[Callable[..., Any]], _PartialFunction]:
    """Decorator for methods that should be transformed into a Modal Function registered against this class's stub.

    **Usage:**

    ```python
    @stub.cls(cpu=8)
    class MyCls:

        @modal.method()
        def f(self):
            ...
    ```
    """

    def wrapper(raw_f: Callable[..., Any]) -> _PartialFunction:
        return _PartialFunction(raw_f, is_generator=is_generator)

    return wrapper


def _parse_custom_domains(custom_domains: Optional[Iterable[str]] = None) -> List[api_pb2.CustomDomainConfig]:
    _custom_domains: List[api_pb2.CustomDomainConfig] = []
    if custom_domains is not None:
        for custom_domain in custom_domains:
            _custom_domains.append(api_pb2.CustomDomainConfig(name=custom_domain))

    return _custom_domains


@typechecked
def _web_endpoint(
    method: str = "GET",  # REST method for the created endpoint.
    label: Optional[str] = None,  # Label for created endpoint. Final subdomain will be <workspace>--<label>.modal.run.
    wait_for_response: bool = True,  # Whether requests should wait for and return the function response.
    custom_domains: Optional[
        Iterable[str]
    ] = None,  # Create an endpoint using a custom domain fully-qualified domain name.
) -> Callable[[Callable[..., Any]], _PartialFunction]:
    """Register a basic web endpoint with this application.

    This is the simple way to create a web endpoint on Modal. The function
    behaves as a [FastAPI](https://fastapi.tiangolo.com/) handler and should
    return a response object to the caller.

    Endpoints created with `@stub.web_endpoint` are meant to be simple, single
    request handlers and automatically have
    [CORS](https://developer.mozilla.org/en-US/docs/Web/HTTP/CORS) enabled.
    For more flexibility, use `@stub.asgi_app`.

    To learn how to use Modal with popular web frameworks, see the
    [guide on web endpoints](https://modal.com/docs/guide/webhooks).

    All webhook requests have a 150s maximum request time for the HTTP request itself. However, the underlying functions can
    run for longer and return results to the caller on completion.

    The two `wait_for_response` modes for webhooks are as follows:
    * `wait_for_response=True` - tries to fulfill the request on the original URL, but returns a 302 redirect after ~150s to a result URL (original URL with an added `__modal_function_id=...` query parameter)
    * `wait_for_response=False` - immediately returns a 202 ACCEPTED response with a JSON payload: `{"result_url": "..."}` containing the result "redirect" URL from above (which in turn redirects to itself every ~150s)
    """
    if not isinstance(method, str):
        raise InvalidError(
            f"Unexpected argument {method} of type {type(method)} for `method` parameter. "
            "Add empty parens to the decorator, e.g. @web_endpoint() if there are no arguments. "
            "Otherwise, pass an argument of type `str`: @web_endpoint(method='POST')"
        )

    def wrapper(raw_f: Callable[..., Any]) -> _PartialFunction:
        if isinstance(raw_f, _Function):
            raw_f = raw_f.get_raw_f()
            raise InvalidError(
                f"Applying decorators for {raw_f} in the wrong order!\nUsage:\n\n"
                "@stub.function()\n@stub.web_endpoint()\ndef my_webhook():\n    ..."
            )
        if not wait_for_response:
            _response_mode = api_pb2.WEBHOOK_ASYNC_MODE_TRIGGER
        else:
            _response_mode = api_pb2.WEBHOOK_ASYNC_MODE_AUTO  # the default

        # self._loose_webhook_configs.add(raw_f)

        return _PartialFunction(
            raw_f,
            api_pb2.WebhookConfig(
                type=api_pb2.WEBHOOK_TYPE_FUNCTION,
                method=method,
                requested_suffix=label,
                async_mode=_response_mode,
                custom_domains=_parse_custom_domains(custom_domains),
            ),
        )

    return wrapper


@typechecked
def _asgi_app(
    label: Optional[str] = None,  # Label for created endpoint. Final subdomain will be <workspace>--<label>.modal.run.
    wait_for_response: bool = True,  # Whether requests should wait for and return the function response.
    custom_domains: Optional[
        Iterable[str]
    ] = None,  # Create an endpoint using a custom domain fully-qualified domain name.
) -> Callable[[Callable[..., Any]], _PartialFunction]:
    """Decorator for registering an ASGI app with a Modal function.

    Asynchronous Server Gateway Interface (ASGI) is a standard for Python
    synchronous and asynchronous apps, supported by all popular Python web
    libraries. This is an advanced decorator that gives full flexibility in
    defining one or more web endpoints on Modal.

    **Usage:**

    ```python
    from typing import Callable

    @stub.function()
    @modal.asgi_app()
    def create_asgi() -> Callable:
        ...
    ```

    To learn how to use Modal with popular web frameworks, see the
    [guide on web endpoints](https://modal.com/docs/guide/webhooks).

    The two `wait_for_response` modes for webhooks are as follows:
    * wait_for_response=True - tries to fulfill the request on the original URL, but returns a 302 redirect after ~150s to a result URL (original URL with an added `__modal_function_id=fc-1234abcd` query parameter)
    * wait_for_response=False - immediately returns a 202 ACCEPTED response with a JSON payload: `{"result_url": "..."}` containing the result "redirect" url from above (which in turn redirects to itself every 150s)
    """
    if label and not isinstance(label, str):
        raise InvalidError(
            f"Unexpected argument {label} of type {type(label)} for `label` parameter. "
            "Add empty parens to the decorator, e.g. @asgi_app() if there are no arguments. "
            "Otherwise, pass an argument of type `str`: @asgi_app(label='mylabel')"
        )

    def wrapper(raw_f: Callable[..., Any]) -> _PartialFunction:
        if not wait_for_response:
            _response_mode = api_pb2.WEBHOOK_ASYNC_MODE_TRIGGER
        else:
            _response_mode = api_pb2.WEBHOOK_ASYNC_MODE_AUTO  # the default

        return _PartialFunction(
            raw_f,
            api_pb2.WebhookConfig(
                type=api_pb2.WEBHOOK_TYPE_ASGI_APP,
                requested_suffix=label,
                async_mode=_response_mode,
                custom_domains=_parse_custom_domains(custom_domains),
            ),
        )

    return wrapper


@typechecked
def _wsgi_app(
    label: Optional[str] = None,  # Label for created endpoint. Final subdomain will be <workspace>--<label>.modal.run.
    wait_for_response: bool = True,  # Whether requests should wait for and return the function response.
    custom_domains: Optional[
        Iterable[str]
    ] = None,  # Create an endpoint using a custom domain fully-qualified domain name.
) -> Callable[[Callable[..., Any]], _PartialFunction]:
    """Decorator for registering a WSGI app with a Modal function.

    Web Server Gateway Interface (WSGI) is a standard for synchronous Python web apps.
    It has been [succeeded by the ASGI interface](https://asgi.readthedocs.io/en/latest/introduction.html#wsgi-compatibility) which is compatible with ASGI and supports
    additional functionality such as web sockets. Modal supports ASGI via [`asgi_app`](/docs/reference/modal.asgi_app).

    **Usage:**

    ```python
    from typing import Callable

    @stub.function()
    @modal.wsgi_app()
    def create_wsgi() -> Callable:
        ...
    ```

    To learn how to use this decorator with popular web frameworks, see the
    [guide on web endpoints](https://modal.com/docs/guide/webhooks).

    For documentation on this decorator's arguments see [`asgi_app`](/docs/reference/modal.asgi_app).
    """
    if label and not isinstance(label, str):
        raise InvalidError(
            f"Unexpected argument {label} of type {type(label)} for `label` parameter. "
            "Add empty parens to the decorator, e.g. @wsgi_app() if there are no arguments. "
            "Otherwise, pass an argument of type `str`: @wsgi_app(label='mylabel')"
        )

    def wrapper(raw_f: Callable[..., Any]) -> _PartialFunction:
        if not wait_for_response:
            _response_mode = api_pb2.WEBHOOK_ASYNC_MODE_TRIGGER
        else:
            _response_mode = api_pb2.WEBHOOK_ASYNC_MODE_AUTO  # the default

        return _PartialFunction(
            raw_f,
            api_pb2.WebhookConfig(
                type=api_pb2.WEBHOOK_TYPE_WSGI_APP,
                requested_suffix=label,
                async_mode=_response_mode,
                custom_domains=_parse_custom_domains(custom_domains),
            ),
        )

    return wrapper


method = synchronize_api(_method)
web_endpoint = synchronize_api(_web_endpoint)
asgi_app = synchronize_api(_asgi_app)
wsgi_app = synchronize_api(_wsgi_app)<|MERGE_RESOLUTION|>--- conflicted
+++ resolved
@@ -31,12 +31,7 @@
 from grpclib import GRPCError, Status
 from synchronicity.exceptions import UserCodeException
 
-<<<<<<< HEAD
 from modal import _pty, is_local
-from modal_proto import api_pb2
-=======
-from modal import _pty
->>>>>>> 0b9dad51
 from modal._types import typechecked
 from modal_proto import api_pb2
 from modal_utils.async_utils import (
@@ -68,15 +63,12 @@
     RemoteError,
     TimeoutError as _TimeoutError,
     deprecation_error,
+    deprecation_warning,
 )
 from .gpu import GPU_T, display_gpu_config, parse_gpu_config
 from .image import _Image
-<<<<<<< HEAD
-from .mount import _Mount, _get_client_mount, NonLocalMount, _MountedPythonModule, _MountCache
-=======
-from .mount import _get_client_mount, _Mount
+from .mount import NonLocalMountError, _get_client_mount, _Mount, _MountCache, _MountedPythonModule
 from .network_file_system import _NetworkFileSystem
->>>>>>> 0b9dad51
 from .object import _Handle, _Provider
 from .proxy import _Proxy
 from .retries import Retries
@@ -804,7 +796,6 @@
 FunctionHandle = synchronize_api(_FunctionHandle)
 
 
-<<<<<<< HEAD
 def _get_function_mounts(
     function_info: FunctionInfo,
     explicit_mounts: Collection[_Mount] = (),
@@ -829,7 +820,7 @@
                 for entry in m.entries:
                     if isinstance(entry, _MountedPythonModule):
                         module_names.add(entry.module_name)
-            except NonLocalMount:
+            except NonLocalMountError:
                 pass
         return module_names
 
@@ -859,10 +850,7 @@
     return all_mounts
 
 
-class _Function(_Provider[_FunctionHandle]):
-=======
 class _Function(_Provider, type_prefix="fu"):
->>>>>>> 0b9dad51
     """Functions are the basic units of serverless execution on Modal.
 
     Generally, you will not construct a `Function` directly. Instead, use the
