--- conflicted
+++ resolved
@@ -1035,15 +1035,13 @@
                     f"The {identity} has not been hydrated with the metadata it needs to run on Modal{reason}."
                 )
 
-<<<<<<< HEAD
+            assert parent._client.stub
+
             if can_use_parent:
                 # We can end up here if parent wasn't hydrated when class was instantiated, but has been since.
                 param_bound_func._hydrate_from_other(parent)
                 return
 
-=======
->>>>>>> 5851ae6f
-            assert parent._client.stub
             if (
                 parent._class_parameter_info
                 and parent._class_parameter_info.format == api_pb2.ClassParameterInfo.PARAM_SERIALIZATION_FORMAT_PROTO
@@ -1071,15 +1069,6 @@
             param_bound_func._hydrate(response.bound_function_id, parent._client, response.handle_metadata)
 
         fun: _Function = _Function._from_loader(_load, "Function(parametrized)", hydrate_lazily=True)
-<<<<<<< HEAD
-=======
-
-        if can_use_parent and self.is_hydrated:
-            # Edge case that lets us hydrate all objects right away
-            # if the instance didn't use explicit constructor arguments
-            fun._hydrate_from_other(self)
-
->>>>>>> 5851ae6f
         fun._info = self._info
         fun._obj = obj
         return fun
