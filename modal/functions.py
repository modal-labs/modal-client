--- conflicted
+++ resolved
@@ -405,57 +405,7 @@
         #     return [class_service_function]
 
         async def _load(method_bound_function: "_Function", resolver: Resolver, existing_object_id: Optional[str]):
-<<<<<<< HEAD
             pass
-=======
-            function_definition = api_pb2.Function(
-                function_name=full_name,
-                webhook_config=partial_function.webhook_config,
-                function_type=function_type,
-                is_method=True,
-                use_function_id=class_service_function.object_id,
-                use_method_name=method_name,
-                batch_max_size=partial_function.batch_max_size or 0,
-                batch_linger_ms=partial_function.batch_wait_ms or 0,
-            )
-            assert resolver.app_id
-            request = api_pb2.FunctionCreateRequest(
-                app_id=resolver.app_id,
-                function=function_definition,
-                #  method_bound_function.object_id usually gets set by preload
-                existing_function_id=existing_object_id or method_bound_function.object_id or "",
-                defer_updates=True,
-            )
-            assert resolver.client.stub is not None  # client should be connected when load is called
-            with FunctionCreationStatus(resolver, full_name) as function_creation_status:
-                response = await resolver.client.stub.FunctionCreate(request)
-                method_bound_function._hydrate(
-                    response.function_id,
-                    resolver.client,
-                    response.handle_metadata,
-                )
-                function_creation_status.set_response(response)
-
-        async def _preload(method_bound_function: "_Function", resolver: Resolver, existing_object_id: Optional[str]):
-            if class_service_function._use_method_name:
-                raise ExecutionError(f"Can't bind method to already bound {class_service_function}")
-            assert resolver.app_id
-            req = api_pb2.FunctionPrecreateRequest(
-                app_id=resolver.app_id,
-                function_name=full_name,
-                function_type=function_type,
-                webhook_config=partial_function.webhook_config,
-                use_function_id=class_service_function.object_id,
-                use_method_name=method_name,
-                existing_function_id=existing_object_id or "",
-            )
-            assert resolver.client.stub  # client should be connected at this point
-            response = await retry_transient_errors(resolver.client.stub.FunctionPrecreate, req)
-            method_bound_function._hydrate(response.function_id, resolver.client, response.handle_metadata)
-
-        def _deps():
-            return [class_service_function]
->>>>>>> 67eae4f0
 
         rep = f"Method({full_name})"
         fun = _Function._from_loader(_load, rep)
