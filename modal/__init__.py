--- conflicted
+++ resolved
@@ -1,17 +1,10 @@
 # Copyright Modal Labs 2022
 import sys
 
-<<<<<<< HEAD
-if sys.version_info[:2] < (3, 9):
-    raise RuntimeError("This version of Modal requires at least Python 3.9")
+if sys.version_info[:2] < (3, 10):
+    raise RuntimeError("This version of Modal requires at least Python 3.10")
 if sys.version_info[:2] >= (3, 15):
     raise RuntimeError("This version of Modal does not support Python 3.15+")
-=======
-if sys.version_info[:2] < (3, 10):
-    raise RuntimeError("This version of Modal requires at least Python 3.10")
-if sys.version_info[:2] >= (3, 14):
-    raise RuntimeError("This version of Modal does not support Python 3.14+")
->>>>>>> 1ebcb7c7
 
 from modal_version import __version__
 
