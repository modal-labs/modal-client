# Copyright Modal Labs 2022
import asyncio
import base64
import concurrent.futures
import importlib
import inspect
import queue
import signal
import sys
import threading
import time
from abc import ABCMeta, abstractmethod
from dataclasses import dataclass
from typing import TYPE_CHECKING, Any, Callable, Dict, List, Optional, Sequence, Type

from google.protobuf.message import Message
from synchronicity import Interface

from modal_proto import api_pb2

from ._asgi import (
    asgi_app_wrapper,
    get_ip_address,
    wait_for_web_server,
    web_server_proxy,
    webhook_asgi_app,
    wsgi_app_wrapper,
)
from ._container_io_manager import ContainerIOManager, UserException, _ContainerIOManager
from ._proxy_tunnel import proxy_tunnel
from ._serialization import deserialize
from ._utils.async_utils import TaskContext, synchronizer
from ._utils.function_utils import (
    LocalFunctionError,
    is_async as get_is_async,
    is_global_object,
    method_has_params,
)
from .app import App, _App
from .client import Client, _Client
from .cls import Cls
from .config import logger
from .exception import ExecutionError, InputCancellation, InvalidError, deprecation_warning
from .execution_context import _set_current_context_ids, interact
from .functions import Function, _Function
from .partial_function import (
    _find_callables_for_obj,
    _find_partial_methods_for_cls,
    _PartialFunction,
    _PartialFunctionFlags,
)
from .running_app import RunningApp

if TYPE_CHECKING:
    from types import ModuleType

    import modal._container_io_manager
    import modal.object


def construct_webhook_callable(
    user_defined_callable: Callable,
    webhook_config: api_pb2.WebhookConfig,
    container_io_manager: "modal._container_io_manager.ContainerIOManager",
):
    # For webhooks, the user function is used to construct an asgi app:
    if webhook_config.type == api_pb2.WEBHOOK_TYPE_ASGI_APP:
        # Function returns an asgi_app, which we can use as a callable.
        return asgi_app_wrapper(user_defined_callable(), container_io_manager)

    elif webhook_config.type == api_pb2.WEBHOOK_TYPE_WSGI_APP:
        # Function returns an wsgi_app, which we can use as a callable.
        return wsgi_app_wrapper(user_defined_callable(), container_io_manager)

    elif webhook_config.type == api_pb2.WEBHOOK_TYPE_FUNCTION:
        # Function is a webhook without an ASGI app. Create one for it.
        return asgi_app_wrapper(
            webhook_asgi_app(user_defined_callable, webhook_config.method),
            container_io_manager,
        )

    elif webhook_config.type == api_pb2.WEBHOOK_TYPE_WEB_SERVER:
        # Function spawns an HTTP web server listening at a port.
        user_defined_callable()

        # We intentionally try to connect to the external interface instead of the loopback
        # interface here so users are forced to expose the server. This allows us to potentially
        # change the implementation to use an external bridge in the future.
        host = get_ip_address(b"eth0")
        port = webhook_config.web_server_port
        startup_timeout = webhook_config.web_server_startup_timeout
        wait_for_web_server(host, port, timeout=startup_timeout)
        return asgi_app_wrapper(web_server_proxy(host, port), container_io_manager)
    else:
        raise InvalidError(f"Unrecognized web endpoint type {webhook_config.type}")


@dataclass
class FinalizedFunction:
    callable: Callable[..., Any]
    is_async: bool
    is_generator: bool
    data_format: int  # api_pb2.DataFormat


class Service(metaclass=ABCMeta):
    """Common interface for singular functions and class-based "services"

    There are differences in the importing/finalization logic, and this
    "protocol"/abc basically defines a common interface for the two types
    of "Services" after the point of import.
    """

    obj: Any
    app: Optional[_App]
    code_deps: Optional[List["modal.object._Object"]]

    @abstractmethod
    def get_finalized_functions(
        self, fun_def: api_pb2.Function, container_io_manager: "modal._container_io_manager.ContainerIOManager"
    ) -> Dict[str, "FinalizedFunction"]:
        ...


@dataclass
class ImportedFunction(Service):
    obj: Any
    user_defined_callable: Callable[..., Any]
    app: Optional[_App]
    code_deps: Optional[List["modal.object._Object"]]

    def get_finalized_functions(
        self, fun_def: api_pb2.Function, container_io_manager: "modal._container_io_manager.ContainerIOManager"
    ) -> Dict[str, "FinalizedFunction"]:
        # Check this property before we turn it into a method (overriden by webhooks)
        is_async = get_is_async(self.user_defined_callable)
        # Use the function definition for whether this is a generator (overriden by webhooks)
        is_generator = fun_def.function_type == api_pb2.Function.FUNCTION_TYPE_GENERATOR

        webhook_config = fun_def.webhook_config
        if not webhook_config.type:
            # for non-webhooks, the runnable is straight forward:
            return {
                "": FinalizedFunction(
                    callable=self.user_defined_callable,
                    is_async=is_async,
                    is_generator=is_generator,
                    data_format=api_pb2.DATA_FORMAT_PICKLE,
                )
            }

        web_callable = construct_webhook_callable(
            self.user_defined_callable, fun_def.webhook_config, container_io_manager
        )

        return {
            "": FinalizedFunction(
                callable=web_callable,
                is_async=True,
                is_generator=True,
                data_format=api_pb2.DATA_FORMAT_ASGI,
            )
        }


@dataclass
class ImportedClass(Service):
    obj: Any
    partial_functions: Dict[str, _PartialFunction]
    app: Optional[_App]
    code_deps: Optional[List["modal.object._Object"]]

    def get_finalized_functions(
        self, fun_def: api_pb2.Function, container_io_manager: "modal._container_io_manager.ContainerIOManager"
    ) -> Dict[str, "FinalizedFunction"]:
        finalized_functions = {}
        for method_name, partial in self.partial_functions.items():
            partial = synchronizer._translate_in(partial)  # ugly
            user_func = partial.raw_f
            # Check this property before we turn it into a method (overriden by webhooks)
            is_async = get_is_async(user_func)
            # Use the function definition for whether this is a generator (overriden by webhooks)
            is_generator = partial.is_generator
            webhook_config = partial.webhook_config

            bound_func = user_func.__get__(self.obj)

            if not webhook_config or webhook_config.type == api_pb2.WEBHOOK_TYPE_UNSPECIFIED:
                # for non-webhooks, the runnable is straight forward:
                finalized_function = FinalizedFunction(
                    callable=bound_func,
                    is_async=is_async,
                    is_generator=is_generator,
                    data_format=api_pb2.DATA_FORMAT_PICKLE,
                )
            else:
                web_callable = construct_webhook_callable(bound_func, webhook_config, container_io_manager)
                finalized_function = FinalizedFunction(
                    callable=web_callable,
                    is_async=True,
                    is_generator=True,
                    data_format=api_pb2.DATA_FORMAT_ASGI,
                )
            finalized_functions[method_name] = finalized_function
        return finalized_functions


class DaemonizedThreadPool:
    # Used instead of ThreadPoolExecutor, since the latter won't allow
    # the interpreter to shut down before the currently running tasks
    # have finished
    def __init__(self, max_threads):
        self.max_threads = max_threads

    def __enter__(self):
        self.spawned_workers = 0
        self.inputs: queue.Queue[Any] = queue.Queue()
        self.finished = threading.Event()
        return self

    def __exit__(self, exc_type, exc_value, traceback):
        self.finished.set()

        if exc_type is None:
            self.inputs.join()
        else:
            # special case - allows us to exit the
            if self.inputs.unfinished_tasks:
                logger.info(
                    f"Exiting DaemonizedThreadPool with {self.inputs.unfinished_tasks} active "
                    f"inputs due to exception: {repr(exc_type)}"
                )

    def submit(self, func, *args):
        def worker_thread():
            while not self.finished.is_set():
                try:
                    _func, _args = self.inputs.get(timeout=1)
                except queue.Empty:
                    continue
                try:
                    _func(*_args)
                except BaseException:
                    logger.exception(f"Exception raised by {_func} in DaemonizedThreadPool worker!")
                self.inputs.task_done()

        if self.spawned_workers < self.max_threads:
            threading.Thread(target=worker_thread, daemon=True).start()
            self.spawned_workers += 1

        self.inputs.put((func, args))


class UserCodeEventLoop:
    """Run an async event loop as a context manager and handle signals.

    This will run all *user supplied* async code, i.e. async functions, as well as async enter/exit managers

    The following signals are handled while a coroutine is running on the event loop until
    completion (and then handlers are deregistered):

    - `SIGUSR1`: converted to an async task cancellation. Note that this only affects the event
      loop, and the signal handler defined here doesn't run for sync functions.
    - `SIGINT`: Unless the global signal handler has been set to SIGIGN, the loop's signal handler
        is set to cancel the current task and raise KeyboardInterrupt to the caller.
    """

    def __enter__(self):
        self.loop = asyncio.new_event_loop()
        return self

    def __exit__(self, exc_type, exc_value, traceback):
        self.loop.run_until_complete(self.loop.shutdown_asyncgens())
        if sys.version_info[:2] >= (3, 9):
            self.loop.run_until_complete(self.loop.shutdown_default_executor())  # Introduced in Python 3.9
        self.loop.close()

    def run(self, coro):
        task = asyncio.ensure_future(coro, loop=self.loop)
        self._sigints = 0

        def _sigint_handler():
            # cancel the task in order to have run_until_complete return soon and
            # prevent a bunch of unwanted tracebacks when shutting down the
            # event loop.

            # this basically replicates the sigint handler installed by asyncio.run()
            self._sigints += 1
            if self._sigints == 1:
                # first sigint is graceful
                task.cancel()
                return

            # this should normally not happen, but the second sigint would "hard kill" the event loop!
            raise KeyboardInterrupt()

        ignore_sigint = signal.getsignal(signal.SIGINT) == signal.SIG_IGN
        if not ignore_sigint:
            self.loop.add_signal_handler(signal.SIGINT, _sigint_handler)

        # Before Python 3.9 there is no argument to Task.cancel
        if sys.version_info[:2] >= (3, 9):
            self.loop.add_signal_handler(signal.SIGUSR1, task.cancel, "Input was cancelled by user")
        else:
            self.loop.add_signal_handler(signal.SIGUSR1, task.cancel)

        try:
            return self.loop.run_until_complete(task)
        except asyncio.CancelledError:
            if self._sigints > 0:
                raise KeyboardInterrupt()
        finally:
            self.loop.remove_signal_handler(signal.SIGUSR1)
            if not ignore_sigint:
                self.loop.remove_signal_handler(signal.SIGINT)


def call_function(
    user_code_event_loop: UserCodeEventLoop,
    container_io_manager: "modal._container_io_manager.ContainerIOManager",
    finalized_functions: Dict[str, FinalizedFunction],
    input_concurrency: int,
):
    async def run_input_async(
        finalized_function: FinalizedFunction, input_id: str, function_call_id: str, args: Any, kwargs: Any
    ) -> None:
        started_at = time.time()
        reset_context = _set_current_context_ids(input_id, function_call_id)
        async with container_io_manager.handle_input_exception.aio(input_id, started_at):
            logger.debug(f"Starting input {input_id} (async)")
            res = finalized_function.callable(*args, **kwargs)
            logger.debug(f"Finished input {input_id} (async)")

            # TODO(erikbern): any exception below shouldn't be considered a user exception
            if finalized_function.is_generator:
                if not inspect.isasyncgen(res):
                    raise InvalidError(f"Async generator function returned value of type {type(res)}")

                # Send up to this many outputs at a time.
                generator_queue: asyncio.Queue[Any] = await container_io_manager._queue_create.aio(1024)
                generator_output_task = asyncio.create_task(
                    container_io_manager.generator_output_task.aio(
                        function_call_id,
                        finalized_function.data_format,
                        generator_queue,
                    )
                )

                item_count = 0
                async for value in res:
                    await container_io_manager._queue_put.aio(generator_queue, value)
                    item_count += 1

                await container_io_manager._queue_put.aio(generator_queue, _ContainerIOManager._GENERATOR_STOP_SENTINEL)
                await generator_output_task  # Wait to finish sending generator outputs.
                message = api_pb2.GeneratorDone(items_total=item_count)
                await container_io_manager.push_output.aio(
                    input_id, started_at, message, api_pb2.DATA_FORMAT_GENERATOR_DONE
                )
            else:
                if not inspect.iscoroutine(res) or inspect.isgenerator(res) or inspect.isasyncgen(res):
                    raise InvalidError(
                        f"Async (non-generator) function returned value of type {type(res)}"
                        " You might need to use @app.function(..., is_generator=True)."
                    )
                value = await res
                await container_io_manager.push_output.aio(input_id, started_at, value, finalized_function.data_format)
        reset_context()

    def run_input_sync(
        finalized_function: FinalizedFunction, input_id: str, function_call_id: str, args: Any, kwargs: Any
    ) -> None:
        started_at = time.time()
        reset_context = _set_current_context_ids(input_id, function_call_id)
        with container_io_manager.handle_input_exception(input_id, started_at):
            logger.debug(f"Starting input {input_id} (sync)")
            res = finalized_function.callable(*args, **kwargs)
            logger.debug(f"Finished input {input_id} (sync)")

            # TODO(erikbern): any exception below shouldn't be considered a user exception
            if finalized_function.is_generator:
                if not inspect.isgenerator(res):
                    raise InvalidError(f"Generator function returned value of type {type(res)}")

                # Send up to this many outputs at a time.
                generator_queue: asyncio.Queue[Any] = container_io_manager._queue_create(1024)
                generator_output_task: concurrent.futures.Future = container_io_manager.generator_output_task(  # type: ignore
                    function_call_id,
                    finalized_function.data_format,
                    generator_queue,
                    _future=True,  # type: ignore  # Synchronicity magic to return a future.
                )

                item_count = 0
                for value in res:
                    container_io_manager._queue_put(generator_queue, value)
                    item_count += 1

                container_io_manager._queue_put(generator_queue, _ContainerIOManager._GENERATOR_STOP_SENTINEL)
                generator_output_task.result()  # Wait to finish sending generator outputs.
                message = api_pb2.GeneratorDone(items_total=item_count)
                container_io_manager.push_output(input_id, started_at, message, api_pb2.DATA_FORMAT_GENERATOR_DONE)
            else:
                if inspect.iscoroutine(res) or inspect.isgenerator(res) or inspect.isasyncgen(res):
                    raise InvalidError(
                        f"Sync (non-generator) function return value of type {type(res)}."
                        " You might need to use @app.function(..., is_generator=True)."
                    )
                container_io_manager.push_output(input_id, started_at, res, finalized_function.data_format)
        reset_context()

    if input_concurrency > 1:
        with DaemonizedThreadPool(max_threads=input_concurrency) as thread_pool:

            async def run_concurrent_inputs():
                # all run_input coroutines will have completed by the time we leave the execution context
                # but the wrapping *tasks* may not yet have been resolved, so we add a 0.01s
                # for them to resolve gracefully:
                async with TaskContext(0.01) as task_context:
                    async for (
                        input_id,
                        function_call_id,
                        args,
                        kwargs,
                        method_name,
                    ) in container_io_manager.run_inputs_outputs.aio(input_concurrency):
                        finalized_function = finalized_functions[method_name]
                        # Note that run_inputs_outputs will not return until the concurrency semaphore has
                        # released all its slots so that they can be acquired by the run_inputs_outputs finalizer
                        # This prevents leaving the task_context before outputs have been created
                        # TODO: refactor to make this a bit more easy to follow?
                        if finalized_function.is_async:
                            task_context.create_task(
                                run_input_async(finalized_function, input_id, function_call_id, args, kwargs)
                            )
                        else:
                            # run sync input in thread
                            thread_pool.submit(
                                run_input_sync, finalized_function, input_id, function_call_id, args, kwargs
                            )

            user_code_event_loop.run(run_concurrent_inputs())
    else:
        for input_id, function_call_id, args, kwargs, method_name in container_io_manager.run_inputs_outputs(
            input_concurrency
        ):
            finalized_function = finalized_functions[method_name]
            if finalized_function.is_async:
                user_code_event_loop.run(run_input_async(finalized_function, input_id, function_call_id, args, kwargs))
            else:
                # Set up a custom signal handler for `SIGUSR1`, which gets translated to an InputCancellation
                # during function execution. This is sent to cancel inputs from the user
                def _cancel_input_signal_handler(signum, stackframe):
                    raise InputCancellation("Input was cancelled by user")

                usr1_handler = signal.signal(signal.SIGUSR1, _cancel_input_signal_handler)
                # run this sync code in the main thread, blocking the "userland" event loop
                # this lets us cancel it using a signal handler that raises an exception
                try:
                    run_input_sync(finalized_function, input_id, function_call_id, args, kwargs)
                finally:
                    signal.signal(signal.SIGUSR1, usr1_handler)  # reset signal handler


def import_single_function_service(
    function_def: api_pb2.Function,
    ser_cls,
    ser_fun,
    ser_params: Optional[bytes],
    client: Client,
) -> Service:
    """Imports a function dynamically, and locates the app.

    This is somewhat complex because we're dealing with 3 quite different type of functions:
    1. Functions defined in global scope and decorated in global scope (Function objects)
    2. Functions defined in global scope but decorated elsewhere (these will be raw callables)
    3. Serialized functions

    In addition, we also need to handle
    * Normal functions
    * Methods on classes (in which case we need to instantiate the object)

    This helper also handles web endpoints, ASGI/WSGI servers, and HTTP servers.

    In order to locate the app, we try two things:
    * If the function is a Function, we can get the app directly from it
    * Otherwise, use the app name and look it up from a global list of apps: this
      typically only happens in case 2 above, or in sometimes for case 3

    Note that `import_function` is *not* synchronized, because we need it to run on the main
    thread. This is so that any user code running in global scope (which executes as a part of
    the import) runs on the right thread.
    """
    module: Optional[ModuleType] = None
    cls: Optional[Type] = None
    user_defined_callable: Callable
    function: Optional[_Function] = None
    code_deps: Optional[List["modal.object._Object"]] = None
    active_app: Optional[_App] = None

    if ser_fun is not None:
        # This is a serialized function we already fetched from the server
        cls, user_defined_callable = ser_cls, ser_fun
    else:
        # Load the module dynamically
        module = importlib.import_module(function_def.module_name)
        qual_name: str = function_def.function_name

        if not is_global_object(qual_name):
            raise LocalFunctionError("Attempted to load a function defined in a function scope")

        parts = qual_name.split(".")
        if len(parts) == 1:
            # This is a function
            cls = None
            f = getattr(module, qual_name)
            if isinstance(f, Function):
                function = synchronizer._translate_in(f)
                user_defined_callable = function.get_raw_f()
                active_app = function._app
            else:
                user_defined_callable = f
        elif len(parts) == 2:
            # This is a method on a class - legacy "method"
            # TODO: Remove this branch?
            assert not function_def.use_method_name  # new "placeholder methods" should not be invoked directly!
            cls_name, fun_name = parts
            cls = getattr(module, cls_name)
            if isinstance(cls, Cls):
                # The cls decorator is in global scope
                _cls = synchronizer._translate_in(cls)
                user_defined_callable = _cls._callables[fun_name]
                function = _cls._functions.get(fun_name)
                active_app = _cls._app
            else:
                # This is a raw class
                user_defined_callable = getattr(cls, fun_name)
        else:
            raise InvalidError(f"Invalid function qualname {qual_name}")

    # Instantiate the class if it's defined
    if cls:
        if ser_params:
            _client: _Client = synchronizer._translate_in(client)
            args, kwargs = deserialize(ser_params, _client)
        else:
            args, kwargs = (), {}
        obj = cls(*args, **kwargs)
        if isinstance(cls, Cls):
            obj = obj.get_obj()
        # Bind the function to the instance (using the descriptor protocol!)
        user_defined_callable = user_defined_callable.__get__(obj)
    else:
        obj = None

    if function:
        code_deps = function.deps(only_explicit_mounts=True)

    return ImportedFunction(
        obj,
        user_defined_callable,
        active_app,
        code_deps,
    )


def import_class_service(
    function_def: api_pb2.Function,
    ser_cls,
    ser_fun,
    ser_params: Optional[bytes],
    client: Client,
) -> Service:
    """
    This imports a full class to be able to execute any @method or webhook decorated methods.

    See import_function.
    """
    module: Optional[ModuleType] = None
    cls: Optional[Type] = None
    active_app: Optional[_App] = None
    code_deps: Optional[List["modal.object._Object"]] = None

    if function_def.definition_type == api_pb2.Function.DEFINITION_TYPE_SERIALIZED:
        assert ser_cls is not None
        cls = ser_cls
        # This is a serialized function we already fetched from the server
        method_partials = _find_partial_methods_for_cls(cls, _PartialFunctionFlags.all())
    else:
        # Load the module dynamically
        module = importlib.import_module(function_def.module_name)
        qual_name: str = function_def.function_name

        if not is_global_object(qual_name):
            raise LocalFunctionError("Attempted to load a class defined in a function scope")

        parts = qual_name.split(".")
        if not (
            len(parts) == 2 and parts[1] == "*"
        ):  # the "function name" of a class service "function placeholder" is expected to be "ClassName.*"
            raise InvalidError(f"Invalid 'class function' identifier {qual_name}")

        assert not function_def.use_method_name  # new "placeholder methods" should not be invoked directly!
        cls_name = parts[0]
        cls = getattr(module, cls_name)
        if isinstance(cls, Cls):
            # The cls decorator is in global scope
            _cls: "modal.cls._Cls" = synchronizer._translate_in(cls)
            method_partials = _cls._method_partials  # implementation to follow in cls refactor PR
            active_app = _cls._app
            # TODO: set code deps using the decorator options of the cls - maybe using _cls.deps?
        else:
            # This is a raw class - find all methods
            method_partials = _find_partial_methods_for_cls(cls, _PartialFunctionFlags.all())

    # Instantiate the class if it's defined
    assert cls  # must be a class
    if ser_params:
        _client: _Client = synchronizer._translate_in(client)
        args, kwargs = deserialize(ser_params, _client)
    else:
        args, kwargs = (), {}
    obj = cls(*args, **kwargs)
    if isinstance(cls, Cls):
        obj = obj.get_obj()

    return ImportedClass(
        obj,
        method_partials,
        active_app,
        code_deps,
    )


def get_active_app_fallback(function_def: api_pb2.Function) -> Optional[_App]:
    # This branch is reached in the special case that the imported function/class is:
    # 1) not serialized, and
    # 2) isn't a FunctionHandle - i.e, not decorated at definition time
    # Look at all instantiated apps - if there is only one with the indicated name, use that one
    app_name: Optional[str] = function_def.app_name or None  # coalesce protobuf field to None
    matching_apps = _App._all_apps.get(app_name, [])
    active_app = None
    if len(matching_apps) > 1:
        if app_name is not None:
            warning_sub_message = f"app with the same name ('{app_name}')"
        else:
            warning_sub_message = "unnamed app"
        logger.warning(
            f"You have more than one {warning_sub_message}. "
            "It's recommended to name all your Apps uniquely when using multiple apps"
        )
    elif len(matching_apps) == 1:
        (active_app,) = matching_apps
    # there could also technically be zero found apps, but that should probably never be an
    # issue since that would mean user won't use is_inside or other function handles anyway

    return active_app


def call_lifecycle_functions(
    event_loop: UserCodeEventLoop,
    container_io_manager,  #: ContainerIOManager,  TODO: this type is generated at runtime
    funcs: Sequence[Callable],
) -> None:
    """Call function(s), can be sync or async, but any return values are ignored."""
    with container_io_manager.handle_user_exception():
        for func in funcs:
            # We are deprecating parameterized exit methods but want to gracefully handle old code.
            # We can remove this once the deprecation in the actual @exit decorator is enforced.
            args = (None, None, None) if method_has_params(func) else ()
            # in case func is non-async, it's executed here and sigint will by default
            # interrupt it using a KeyboardInterrupt exception
            res = func(*args)
            if inspect.iscoroutine(res):
                # if however func is async, we have to jump through some hoops
                event_loop.run(res)


<<<<<<< HEAD
=======
def finalize_function(
    imp_fun: ImportedFunction, container_io_manager: "modal._container_io_manager.ContainerIOManager"
) -> FinalizedFunction:
    callable: Callable[..., Any]
    # Construct
    if not imp_fun.webhook_config.type:
        # for non-webhooks, the runnable is straight forward:
        return FinalizedFunction(
            callable=imp_fun.user_defined_callable,
            is_async=imp_fun.is_async,
            is_generator=imp_fun.is_generator,
            data_format=imp_fun.data_format,
        )

    # For webhooks, the user function is used to construct an asgi app:

    if imp_fun.webhook_config.type == api_pb2.WEBHOOK_TYPE_ASGI_APP:
        # Function returns an asgi_app, which we can use as a callable.
        callable = asgi_app_wrapper(imp_fun.user_defined_callable(), container_io_manager)

    elif imp_fun.webhook_config.type == api_pb2.WEBHOOK_TYPE_WSGI_APP:
        # Function returns an wsgi_app, which we can use as a callable.
        callable = wsgi_app_wrapper(imp_fun.user_defined_callable(), container_io_manager)

    elif imp_fun.webhook_config.type == api_pb2.WEBHOOK_TYPE_FUNCTION:
        # Function is a webhook without an ASGI app. Create one for it.
        callable = asgi_app_wrapper(
            webhook_asgi_app(
                imp_fun.user_defined_callable,
                imp_fun.webhook_config.method,
                imp_fun.webhook_config.web_endpoint_docs,
            ),
            container_io_manager,
        )

    elif imp_fun.webhook_config.type == api_pb2.WEBHOOK_TYPE_WEB_SERVER:
        # Function spawns an HTTP web server listening at a port.
        imp_fun.user_defined_callable()

        # We intentionally try to connect to the external interface instead of the loopback
        # interface here so users are forced to expose the server. This allows us to potentially
        # change the implementation to use an external bridge in the future.
        host = get_ip_address(b"eth0")
        port = imp_fun.webhook_config.web_server_port
        startup_timeout = imp_fun.webhook_config.web_server_startup_timeout
        wait_for_web_server(host, port, timeout=startup_timeout)
        callable = asgi_app_wrapper(web_server_proxy(host, port), container_io_manager)
    else:
        raise InvalidError(f"Unrecognized web endpoint type {imp_fun.webhook_config.type}")

    return FinalizedFunction(
        callable=callable,
        is_async=True,
        is_generator=True,
        data_format=api_pb2.DATA_FORMAT_ASGI,
    )


>>>>>>> 7d66e2af
def main(container_args: api_pb2.ContainerArguments, client: Client):
    # This is a bit weird but we need both the blocking and async versions of ContainerIOManager.
    # At some point, we should fix that by having built-in support for running "user code"
    container_io_manager = ContainerIOManager(container_args, client)
    active_app: Optional[_App] = None
    service: Service
    is_auto_snapshot: bool = container_args.function_def.is_auto_snapshot

    with container_io_manager.heartbeats(), UserCodeEventLoop() as event_loop:
        # If this is a serialized function, fetch the definition from the server
        if container_args.function_def.definition_type == api_pb2.Function.DEFINITION_TYPE_SERIALIZED:
            ser_cls, ser_fun = container_io_manager.get_serialized_function()
        else:
            ser_cls, ser_fun = None, None

        # Initialize the function, importing user code.
        with container_io_manager.handle_user_exception():
            if container_args.function_def.is_class:
                service = import_class_service(
                    container_args.function_def,
                    ser_cls,
                    ser_fun,
                    container_args.serialized_params,
                    client,
                )
            else:
                service = import_single_function_service(
                    container_args.function_def,
                    ser_cls,
                    ser_fun,
                    container_args.serialized_params,
                    client,
                )

            # If the cls/function decorator was applied in local scope, but the app is global, we can look it up
            active_app = service.app
            if active_app is None:
                # if the app can't be inferred by the imported function, use name-based fallback
                active_app = get_active_app_fallback(container_args.function_def)

        # Container can fetch multiple inputs simultaneously
        if container_args.function_def.pty_info.pty_type == api_pb2.PTYInfo.PTY_TYPE_SHELL:
            # Concurrency doesn't apply for `modal shell`.
            input_concurrency = 1
        else:
            input_concurrency = container_args.function_def.allow_concurrent_inputs or 1

        # Get ids and metadata for objects (primarily functions and classes) on the app
        container_app: RunningApp = container_io_manager.get_app_objects()

        # Initialize objects on the app.
        # This is basically only functions and classes - anything else is deprecated and will be unsupported soon
        if active_app is not None:
            app: App = synchronizer._translate_out(active_app, Interface.BLOCKING)
            app._init_container(client, container_app)

        # Hydrate all function dependencies.
        # TODO(erikbern): we an remove this once we
        # 1. Enable lazy hydration for all objects
        # 2. Fully deprecate .new() objects
        if service.code_deps is not None:  # this is not set for serialized or non-global scope functions
            _client: _Client = synchronizer._translate_in(client)  # TODO(erikbern): ugly
            dep_object_ids: List[str] = [dep.object_id for dep in container_args.function_def.object_dependencies]
            if len(service.code_deps) != len(dep_object_ids):
                raise ExecutionError(
                    f"Function has {len(service.code_deps)} dependencies"
                    f" but container got {len(dep_object_ids)} object ids."
                )
            for object_id, obj in zip(dep_object_ids, service.code_deps):
                metadata: Message = container_app.object_handle_metadata[object_id]
                obj._hydrate(object_id, _client, metadata)

        # Identify all "enter" methods that need to run before we snapshot.
        if service.obj is not None and not is_auto_snapshot:
            pre_snapshot_methods = _find_callables_for_obj(service.obj, _PartialFunctionFlags.ENTER_PRE_SNAPSHOT)
            call_lifecycle_functions(event_loop, container_io_manager, list(pre_snapshot_methods.values()))

        # If this container is being used to create a checkpoint, checkpoint the container after
        # global imports and innitialization. Checkpointed containers run from this point onwards.
        if container_args.function_def.is_checkpointing_function:
            container_io_manager.memory_snapshot()

        # Install hooks for interactive functions.
        if container_args.function_def.pty_info.pty_type != api_pb2.PTYInfo.PTY_TYPE_UNSPECIFIED:

            def breakpoint_wrapper():
                # note: it would be nice to not have breakpoint_wrapper() included in the backtrace
                interact()
                import pdb

                pdb.set_trace()

            sys.breakpointhook = breakpoint_wrapper

        # Identify the "enter" methods to run after resuming from a snapshot.
        if service.obj is not None and not is_auto_snapshot:
            post_snapshot_methods = _find_callables_for_obj(service.obj, _PartialFunctionFlags.ENTER_POST_SNAPSHOT)
            call_lifecycle_functions(event_loop, container_io_manager, list(post_snapshot_methods.values()))

        with container_io_manager.handle_user_exception():
            finalized_functions = service.get_finalized_functions(container_args.function_def, container_io_manager)

        # Execute the function.
        try:
            call_function(event_loop, container_io_manager, finalized_functions, input_concurrency)
        finally:
            # Run exit handlers. From this point onward, ignore all SIGINT signals that come from
            # graceful shutdowns originating on the worker, as well as stray SIGUSR1 signals that
            # may have been sent to cancel inputs.
            int_handler = signal.signal(signal.SIGINT, signal.SIG_IGN)
            usr1_handler = signal.signal(signal.SIGUSR1, signal.SIG_IGN)

            try:
                # Identify "exit" methods and run them.
                if service.obj is not None and not is_auto_snapshot:
                    exit_methods = _find_callables_for_obj(service.obj, _PartialFunctionFlags.EXIT)
                    call_lifecycle_functions(event_loop, container_io_manager, list(exit_methods.values()))

                # Finally, commit on exit to catch uncommitted volume changes and surface background
                # commit errors.
                container_io_manager.volume_commit(
                    [v.volume_id for v in container_args.function_def.volume_mounts if v.allow_background_commits]
                )
            finally:
                # Restore the original signal handler, needed for container_test hygiene since the
                # test runs `main()` multiple times in the same process.
                signal.signal(signal.SIGINT, int_handler)
                signal.signal(signal.SIGUSR1, usr1_handler)


if __name__ == "__main__":
    logger.debug("Container: starting")

    # Check and warn on deprecated Python version
    if sys.version_info[:2] == (3, 8):
        msg = (
            "You are using Python 3.8 in your remote environment. Modal will soon drop support for this version,"
            " and you will be unable to use this Image. Please update your Image definition."
        )
        deprecation_warning((2024, 5, 2), msg, show_source=False, pending=True)

    container_args = api_pb2.ContainerArguments()
    container_args.ParseFromString(base64.b64decode(sys.argv[1]))

    # Note that we're creating the client in a synchronous context, but it will be running in a separate thread.
    # This is good because if the function is long running then we the client can still send heartbeats
    # The only caveat is a bunch of calls will now cross threads, which adds a bit of overhead?
    client = Client.from_env()

    try:
        with proxy_tunnel(container_args.proxy_info):
            try:
                main(container_args, client)
            except UserException:
                logger.info("User exception caught, exiting")
    except KeyboardInterrupt:
        logger.debug("Container: interrupted")

    # Detect if any non-daemon threads are still running, which will prevent the Python interpreter
    # from shutting down. The sleep(0) here is needed for finished ThreadPoolExecutor resources to
    # shut down without triggering this warning (e.g., `@wsgi_app()`).
    time.sleep(0)
    lingering_threads: List[threading.Thread] = []
    for thread in threading.enumerate():
        current_thread = threading.get_ident()
        if thread.ident is not None and thread.ident != current_thread and not thread.daemon and thread.is_alive():
            lingering_threads.append(thread)
    if lingering_threads:
        thread_names = ", ".join(t.name for t in lingering_threads)
        logger.warning(
            f"Detected {len(lingering_threads)} background thread(s) [{thread_names}] still running "
            "after container exit. This will prevent runner shutdown for up to 30 seconds."
        )

    logger.debug("Container: done")<|MERGE_RESOLUTION|>--- conflicted
+++ resolved
@@ -66,7 +66,7 @@
     # For webhooks, the user function is used to construct an asgi app:
     if webhook_config.type == api_pb2.WEBHOOK_TYPE_ASGI_APP:
         # Function returns an asgi_app, which we can use as a callable.
-        return asgi_app_wrapper(user_defined_callable(), container_io_manager)
+        return asgi_app_wrapper(user_defined_callable(), container_io_manager, webhook_config.web_endpoint_docs)
 
     elif webhook_config.type == api_pb2.WEBHOOK_TYPE_WSGI_APP:
         # Function returns an wsgi_app, which we can use as a callable.
@@ -75,7 +75,7 @@
     elif webhook_config.type == api_pb2.WEBHOOK_TYPE_FUNCTION:
         # Function is a webhook without an ASGI app. Create one for it.
         return asgi_app_wrapper(
-            webhook_asgi_app(user_defined_callable, webhook_config.method),
+            webhook_asgi_app(user_defined_callable, webhook_config.method, webhook_config.web_endpoint_docs),
             container_io_manager,
         )
 
@@ -90,7 +90,7 @@
         port = webhook_config.web_server_port
         startup_timeout = webhook_config.web_server_startup_timeout
         wait_for_web_server(host, port, timeout=startup_timeout)
-        return asgi_app_wrapper(web_server_proxy(host, port), container_io_manager)
+        return asgi_app_wrapper(web_server_proxy(host, port), container_io_manager, webhook_config.web_endpoint_docs)
     else:
         raise InvalidError(f"Unrecognized web endpoint type {webhook_config.type}")
 
@@ -676,67 +676,6 @@
                 event_loop.run(res)
 
 
-<<<<<<< HEAD
-=======
-def finalize_function(
-    imp_fun: ImportedFunction, container_io_manager: "modal._container_io_manager.ContainerIOManager"
-) -> FinalizedFunction:
-    callable: Callable[..., Any]
-    # Construct
-    if not imp_fun.webhook_config.type:
-        # for non-webhooks, the runnable is straight forward:
-        return FinalizedFunction(
-            callable=imp_fun.user_defined_callable,
-            is_async=imp_fun.is_async,
-            is_generator=imp_fun.is_generator,
-            data_format=imp_fun.data_format,
-        )
-
-    # For webhooks, the user function is used to construct an asgi app:
-
-    if imp_fun.webhook_config.type == api_pb2.WEBHOOK_TYPE_ASGI_APP:
-        # Function returns an asgi_app, which we can use as a callable.
-        callable = asgi_app_wrapper(imp_fun.user_defined_callable(), container_io_manager)
-
-    elif imp_fun.webhook_config.type == api_pb2.WEBHOOK_TYPE_WSGI_APP:
-        # Function returns an wsgi_app, which we can use as a callable.
-        callable = wsgi_app_wrapper(imp_fun.user_defined_callable(), container_io_manager)
-
-    elif imp_fun.webhook_config.type == api_pb2.WEBHOOK_TYPE_FUNCTION:
-        # Function is a webhook without an ASGI app. Create one for it.
-        callable = asgi_app_wrapper(
-            webhook_asgi_app(
-                imp_fun.user_defined_callable,
-                imp_fun.webhook_config.method,
-                imp_fun.webhook_config.web_endpoint_docs,
-            ),
-            container_io_manager,
-        )
-
-    elif imp_fun.webhook_config.type == api_pb2.WEBHOOK_TYPE_WEB_SERVER:
-        # Function spawns an HTTP web server listening at a port.
-        imp_fun.user_defined_callable()
-
-        # We intentionally try to connect to the external interface instead of the loopback
-        # interface here so users are forced to expose the server. This allows us to potentially
-        # change the implementation to use an external bridge in the future.
-        host = get_ip_address(b"eth0")
-        port = imp_fun.webhook_config.web_server_port
-        startup_timeout = imp_fun.webhook_config.web_server_startup_timeout
-        wait_for_web_server(host, port, timeout=startup_timeout)
-        callable = asgi_app_wrapper(web_server_proxy(host, port), container_io_manager)
-    else:
-        raise InvalidError(f"Unrecognized web endpoint type {imp_fun.webhook_config.type}")
-
-    return FinalizedFunction(
-        callable=callable,
-        is_async=True,
-        is_generator=True,
-        data_format=api_pb2.DATA_FORMAT_ASGI,
-    )
-
-
->>>>>>> 7d66e2af
 def main(container_args: api_pb2.ContainerArguments, client: Client):
     # This is a bit weird but we need both the blocking and async versions of ContainerIOManager.
     # At some point, we should fix that by having built-in support for running "user code"
