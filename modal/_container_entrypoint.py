--- conflicted
+++ resolved
@@ -174,102 +174,7 @@
     container_io_manager,  #: ContainerIOManager,  TODO: this type is generated at runtime
     imp_fun: ImportedFunction,
 ):
-<<<<<<< HEAD
-    def run_input(input_id: str, function_call_id: str, args: Any, kwargs: Any) -> None:
-        started_at = time.time()
-        reset_context = _set_current_context_ids(input_id, function_call_id)
-        with container_io_manager.handle_input_exception(input_id, started_at):
-            logger.debug(f"Starting input {input_id} (sync)")
-            res = imp_fun.fun(*args, **kwargs)
-            logger.debug(f"Finished input {input_id} (sync)")
-
-            # TODO(erikbern): any exception below shouldn't be considered a user exception
-            if imp_fun.is_generator:
-                if not inspect.isgenerator(res):
-                    raise InvalidError(f"Generator function returned value of type {type(res)}")
-
-                # Send up to this many outputs at a time.
-                generator_queue: asyncio.Queue[Any] = container_io_manager._queue_create(1024)
-                generator_output_task = container_io_manager.generator_output_task(
-                    function_call_id,
-                    imp_fun.data_format,
-                    generator_queue,
-                    _future=True,  # Synchronicity magic to return a future.
-                )
-
-                item_count = 0
-                for value in res:
-                    container_io_manager._queue_put(generator_queue, value)
-                    item_count += 1
-
-                container_io_manager._queue_put(generator_queue, _ContainerIOManager._GENERATOR_STOP_SENTINEL)
-                generator_output_task.result()  # Wait to finish sending generator outputs.
-                message = api_pb2.GeneratorDone(items_total=item_count)
-                container_io_manager.push_output(input_id, started_at, message, api_pb2.DATA_FORMAT_GENERATOR_DONE)
-            else:
-                if inspect.iscoroutine(res) or inspect.isgenerator(res) or inspect.isasyncgen(res):
-                    raise InvalidError(
-                        f"Sync (non-generator) function return value of type {type(res)}."
-                        " You might need to use @app.function(..., is_generator=True)."
-                    )
-                container_io_manager.push_output(input_id, started_at, res, imp_fun.data_format)
-        reset_context()
-
-    if imp_fun.input_concurrency > 1:
-        # We can't use `concurrent.futures.ThreadPoolExecutor` here because in Python 3.11+, this
-        # class has no workaround that allows us to exit the Python interpreter process without
-        # waiting for the worker threads to finish. We need this behavior on SIGINT.
-
-        import queue
-        import threading
-
-        spawned_workers = 0
-        inputs: queue.Queue[Any] = queue.Queue()
-        finished = threading.Event()
-
-        def worker_thread():
-            while not finished.is_set():
-                try:
-                    args = inputs.get(timeout=1)
-                except queue.Empty:
-                    continue
-                try:
-                    run_input(*args)
-                except BaseException:
-                    # This should basically never happen, since KeyboardInterrupt is the only error that can
-                    # bubble out of from handle_input_exception and those wouldn't be raised outside the main thread
-                    pass
-                inputs.task_done()
-
-        for input_id, function_call_id, args, kwargs in container_io_manager.run_inputs_outputs(
-            imp_fun.input_concurrency
-        ):
-            if spawned_workers < imp_fun.input_concurrency:
-                threading.Thread(target=worker_thread, daemon=True).start()
-                spawned_workers += 1
-            inputs.put((input_id, function_call_id, args, kwargs))
-
-        finished.set()
-        inputs.join()
-
-    else:
-        for input_id, function_call_id, args, kwargs in container_io_manager.run_inputs_outputs(
-            imp_fun.input_concurrency
-        ):
-            try:
-                run_input(input_id, function_call_id, args, kwargs)
-            except:
-                raise
-
-
-async def call_function_async(
-    container_io_manager,  #: ContainerIOManager,  TODO: this type is generated at runtime
-    imp_fun: ImportedFunction,
-):
-    async def run_input(input_id: str, function_call_id: str, args: Any, kwargs: Any) -> None:
-=======
     async def run_input_async(input_id: str, function_call_id: str, args: Any, kwargs: Any) -> None:
->>>>>>> e9394872
         started_at = time.time()
         reset_context = _set_current_context_ids(input_id, function_call_id)
         async with container_io_manager.handle_input_exception.aio(input_id, started_at):
