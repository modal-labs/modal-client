--- conflicted
+++ resolved
@@ -20,10 +20,6 @@
 from pathlib import Path
 from typing import TYPE_CHECKING, Any, AsyncGenerator, AsyncIterator, Callable, Dict, List, Optional, Set, Type
 
-<<<<<<< HEAD
-=======
-from google.protobuf import empty_pb2
->>>>>>> b5afeae2
 from grpclib import Status
 
 from modal.stub import _Stub
@@ -42,12 +38,7 @@
 from ._proxy_tunnel import proxy_tunnel
 from ._serialization import deserialize, deserialize_data_format, serialize, serialize_data_format
 from ._traceback import extract_traceback
-<<<<<<< HEAD
-from ._tracing import extract_tracing_context, set_span_tag, trace, wrap
 from .app import _container_app, _ContainerApp, enable_interactivity
-=======
-from .app import _container_app, _ContainerApp
->>>>>>> b5afeae2
 from .client import HEARTBEAT_INTERVAL, HEARTBEAT_TIMEOUT, Client, _Client
 from .cls import Cls
 from .config import config, logger
@@ -601,16 +592,6 @@
             else:
                 logger.debug(f"modal.Volume background commit success for {volume_id}.")
 
-<<<<<<< HEAD
-=======
-    async def start_pty_shell(self) -> None:
-        try:
-            await self._client.stub.FunctionStartPtyShell(empty_pb2.Empty())
-        except Exception as e:
-            logger.error("Failed to start PTY shell.")
-            raise e
-
->>>>>>> b5afeae2
 
 FunctionIOManager = synchronize_api(_FunctionIOManager)
 
