--- conflicted
+++ resolved
@@ -932,14 +932,8 @@
         if container_args.function_def.is_checkpointing_function:
             function_io_manager.checkpoint()
 
-<<<<<<< HEAD
-        pty_info: api_pb2.PTYInfo = container_args.function_def.pty_info
-        if pty_info.pty_type or pty_info.enabled:
-            # This is an interactive function, so we immediately start a PTY shell.
-            function_io_manager.start_pty_shell()
-=======
+        # Install hooks for interactive functions.
         if container_args.function_def.pty_info.pty_type != api_pb2.PTYInfo.PTY_TYPE_UNSPECIFIED:
-            # Interactive function
             def breakpoint_wrapper():
                 # note: it would be nice to not have breakpoint_wrapper() included in the backtrace
                 interact()
@@ -948,7 +942,6 @@
                 pdb.set_trace()
 
             sys.breakpointhook = breakpoint_wrapper
->>>>>>> c76959cd
 
         # Identify the "enter" methods to run after resuming from a checkpoint.
         if imp_fun.obj is not None and not imp_fun.is_auto_snapshot:
