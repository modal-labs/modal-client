# Copyright Modal Labs 2022
from __future__ import annotations

import asyncio
import base64
import concurrent.futures
import contextlib
import importlib
import inspect
import json
import math
import os
import pickle
import signal
import sys
import time
import traceback
from dataclasses import dataclass
from pathlib import Path
from typing import TYPE_CHECKING, Any, AsyncGenerator, AsyncIterator, Callable, Dict, List, Optional, Type

from grpclib import Status

from modal.stub import _Stub
from modal_proto import api_pb2
from modal_utils.async_utils import (
    TaskContext,
    asyncify,
    synchronize_api,
    synchronizer,
)
from modal_utils.grpc_utils import retry_transient_errors

from ._asgi import asgi_app_wrapper, webhook_asgi_app, wsgi_app_wrapper
from ._blob_utils import MAX_OBJECT_SIZE_BYTES, blob_download, blob_upload
from ._function_utils import LocalFunctionError, is_async as get_is_async, is_global_function
from ._proxy_tunnel import proxy_tunnel
from ._pty import exec_cmd, run_in_pty
from ._serialization import deserialize, deserialize_data_format, serialize, serialize_data_format
from ._traceback import extract_traceback
from ._tracing import extract_tracing_context, set_span_tag, trace, wrap
from .app import _container_app, _ContainerApp
from .client import HEARTBEAT_INTERVAL, HEARTBEAT_TIMEOUT, Client, _Client
from .cls import Cls
from .config import config, logger
from .exception import InvalidError
from .functions import Function, _Function, _set_current_context_ids, _stream_function_call_data
from .partial_function import _find_callables_for_obj, _PartialFunctionFlags

if TYPE_CHECKING:
    from types import ModuleType

MAX_OUTPUT_BATCH_SIZE: int = 49

RTT_S: float = 0.5  # conservative estimate of RTT in seconds.


class UserException(Exception):
    # Used to shut down the task gracefully
    pass


def run_with_signal_handler(coro):
    """Execute coro in an event loop, with a signal handler that cancels
    the task in the case of SIGINT or SIGTERM. Prevents stray cancellation errors
    from propagating up."""

    loop = asyncio.new_event_loop()
    task = asyncio.ensure_future(coro, loop=loop)
    for s in [signal.SIGINT, signal.SIGTERM]:
        loop.add_signal_handler(s, task.cancel)
    try:
        result = loop.run_until_complete(task)
    finally:
        loop.close()
    return result


class _FunctionIOManager:
    """This class isn't much more than a helper method for some gRPC calls.

    TODO: maybe we shouldn't synchronize the whole class.
    Then we could potentially move a bunch of the global functions onto it.
    """

    _GENERATOR_STOP_SENTINEL = object()

    def __init__(self, container_args: api_pb2.ContainerArguments, client: _Client):
        self.task_id = container_args.task_id
        self.function_id = container_args.function_id
        self.app_id = container_args.app_id
        self.function_def = container_args.function_def
        self.calls_completed = 0
        self.total_user_time: float = 0.0
        self.current_input_id: Optional[str] = None
        self.current_input_started_at: Optional[float] = None

        self._stub_name = self.function_def.stub_name
        self._input_concurrency: Optional[int] = None
        self._semaphore: Optional[asyncio.Semaphore] = None
        self._environment_name = container_args.environment_name
        self._waiting_for_checkpoint = False

        self._client = client
        assert isinstance(self._client, _Client)

    @wrap()
    async def initialize_app(self) -> _ContainerApp:
        await _container_app.init(self._client, self.app_id, self._stub_name, self._environment_name)
        return _container_app

    async def _heartbeat(self):
        # Don't send heartbeats for tasks waiting to be checkpointed.
        # Calling gRPC methods open new connections which block the
        # checkpointing process.
        if self._waiting_for_checkpoint:
            return

        request = api_pb2.ContainerHeartbeatRequest()
        if self.current_input_id is not None:
            request.current_input_id = self.current_input_id
        if self.current_input_started_at is not None:
            request.current_input_started_at = self.current_input_started_at

        # TODO(erikbern): capture exceptions?
        await retry_transient_errors(self._client.stub.ContainerHeartbeat, request, attempt_timeout=HEARTBEAT_TIMEOUT)

    @contextlib.asynccontextmanager
    async def heartbeats(self):
        async with TaskContext(grace=1.0) as tc:
            tc.infinite_loop(self._heartbeat, sleep=HEARTBEAT_INTERVAL)
            yield

    async def get_serialized_function(self) -> tuple[Optional[Any], Callable]:
        # Fetch the serialized function definition
        request = api_pb2.FunctionGetSerializedRequest(function_id=self.function_id)
        response = await self._client.stub.FunctionGetSerialized(request)
        fun = self.deserialize(response.function_serialized)

        if response.class_serialized:
            cls = self.deserialize(response.class_serialized)
        else:
            cls = None

        return cls, fun

    def serialize(self, obj: Any) -> bytes:
        return serialize(obj)

    def deserialize(self, data: bytes) -> Any:
        return deserialize(data, self._client)

    def serialize_data_format(self, obj: Any, data_format: int) -> bytes:
        return serialize_data_format(obj, data_format)

    def deserialize_data_format(self, data: bytes, data_format: int) -> Any:
        return deserialize_data_format(data, data_format, self._client)

    async def get_data_in(self, function_call_id: str) -> AsyncIterator[Any]:
        """Read from the `data_in` stream of a function call."""
        async for data in _stream_function_call_data(self._client, function_call_id, "data_in"):
            yield data

    async def put_data_out(
        self,
        function_call_id: str,
        start_index: int,
        data_format: int,
        messages_bytes: List[Any],
    ) -> None:
        """Put data onto the `data_out` stream of a function call.

        This is used for generator outputs, which includes web endpoint responses. Note that this
        was introduced as a performance optimization in client version 0.57, so older clients will
        still use the previous Postgres-backed system based on `FunctionPutOutputs()`.
        """
        data_chunks: List[api_pb2.DataChunk] = []
        for i, message_bytes in enumerate(messages_bytes):
            chunk = api_pb2.DataChunk(data_format=data_format, index=start_index + i)  # type: ignore
            if len(message_bytes) > MAX_OBJECT_SIZE_BYTES:
                chunk.data_blob_id = await blob_upload(message_bytes, self._client.stub)
            else:
                chunk.data = message_bytes
            data_chunks.append(chunk)

        req = api_pb2.FunctionCallPutDataRequest(function_call_id=function_call_id, data_chunks=data_chunks)
        await retry_transient_errors(self._client.stub.FunctionCallPutDataOut, req)

    async def generator_output_task(self, function_call_id: str, data_format: int, message_rx: asyncio.Queue) -> None:
        """Task that feeds generator outputs into a function call's `data_out` stream."""
        index = 1
        received_sentinel = False
        while not received_sentinel:
            message = await message_rx.get()
            if message is self._GENERATOR_STOP_SENTINEL:
                break
            messages_bytes = [serialize_data_format(message, data_format)]
            total_size = len(messages_bytes[0]) + 512
            while total_size < 16 * 1024 * 1024:  # 16 MiB, maximum size in a single message
                try:
                    message = message_rx.get_nowait()
                except asyncio.QueueEmpty:
                    break
                if message is self._GENERATOR_STOP_SENTINEL:
                    received_sentinel = True
                    break
                else:
                    messages_bytes.append(serialize_data_format(message, data_format))
                    total_size += len(messages_bytes[-1]) + 512  # 512 bytes for estimated framing overhead
            await self.put_data_out(function_call_id, index, data_format, messages_bytes)
            index += len(messages_bytes)

    async def _queue_create(self, size: int) -> asyncio.Queue:
        """Create a queue, on the synchronicity event loop (needed on Python 3.8 and 3.9)."""
        return asyncio.Queue(size)

    async def _queue_put(self, queue: asyncio.Queue, value: Any) -> None:
        """Put a value onto a queue, using the synchronicity event loop."""
        await queue.put(value)

    @wrap()
    async def populate_input_blobs(self, item: api_pb2.FunctionInput):
        args = await blob_download(item.args_blob_id, self._client.stub)

        # Mutating
        item.ClearField("args_blob_id")
        item.args = args
        return item

    def get_average_call_time(self) -> float:
        if self.calls_completed == 0:
            return 0

        return self.total_user_time / self.calls_completed

    def get_max_inputs_to_fetch(self):
        if self.calls_completed == 0:
            return 1

        return math.ceil(RTT_S / max(self.get_average_call_time(), 1e-6))

    async def _generate_inputs(self) -> AsyncIterator[tuple[str, str, api_pb2.FunctionInput]]:
        request = api_pb2.FunctionGetInputsRequest(function_id=self.function_id)
        eof_received = False
        iteration = 0
        while not eof_received:
            request.average_call_time = self.get_average_call_time()
            request.max_values = self.get_max_inputs_to_fetch()  # Deprecated; remove.
            request.input_concurrency = self._input_concurrency

            await self._semaphore.acquire()
            try:
                # If number of active inputs is at max queue size, this will block.
                yielded = False
                with trace("get_inputs"):
                    set_span_tag("iteration", str(iteration))  # force this to be a tag string
                    iteration += 1
                    response: api_pb2.FunctionGetInputsResponse = await retry_transient_errors(
                        self._client.stub.FunctionGetInputs, request
                    )

                if response.rate_limit_sleep_duration:
                    logger.info(
                        "Task exceeded rate limit, sleeping for %.2fs before trying again."
                        % response.rate_limit_sleep_duration
                    )
                    await asyncio.sleep(response.rate_limit_sleep_duration)
                elif response.inputs:
                    for item in response.inputs:
                        if item.kill_switch:
                            logger.debug(f"Task {self.task_id} input received kill signal.")
                            eof_received = True
                            break

                        # If we got a pointer to a blob, download it from S3.
                        if item.input.WhichOneof("args_oneof") == "args_blob_id":
                            input_pb = await self.populate_input_blobs(item.input)
                        else:
                            input_pb = item.input

                        # If yielded, allow semaphore to be released via push_outputs
                        yield (item.input_id, item.function_call_id, input_pb)
                        yielded = True

                        # We only support max_inputs = 1 at the moment
                        if item.input.final_input or self.function_def.max_inputs == 1:
                            eof_received = True
                            break
            finally:
                if not yielded:
                    self._semaphore.release()

    @synchronizer.no_io_translation
    async def run_inputs_outputs(self, input_concurrency: int = 1) -> AsyncIterator[tuple[str, str, Any, Any]]:
        # Ensure we do not fetch new inputs when container is too busy.
        # Before trying to fetch an input, acquire the semaphore:
        # - if no input is fetched, release the semaphore.
        # - or, when the output for the fetched input is sent, release the semaphore.
        self._input_concurrency = input_concurrency
        self._semaphore = asyncio.Semaphore(input_concurrency)

        try:
            async for input_id, function_call_id, input_pb in self._generate_inputs():
                args, kwargs = self.deserialize(input_pb.args) if input_pb.args else ((), {})
                self.current_input_id, self.current_input_started_at = (input_id, time.time())
                yield input_id, function_call_id, args, kwargs
                self.current_input_id, self.current_input_started_at = (None, None)
        finally:
            # collect all active input slots, meaning all inputs have wrapped up.
            for _ in range(input_concurrency):
                await self._semaphore.acquire()

<<<<<<< HEAD
    @synchronizer.no_io_translation
    async def _push_output(
        self, input_id, started_at: float, gen_index: int, data_format=api_pb2.DATA_FORMAT_UNSPECIFIED, **kwargs
    ):
=======
    async def _push_output(self, input_id, started_at: float, data_format=api_pb2.DATA_FORMAT_UNSPECIFIED, **kwargs):
>>>>>>> b70e50e0
        # upload data to S3 if too big.
        if "data" in kwargs and kwargs["data"] and len(kwargs["data"]) > MAX_OBJECT_SIZE_BYTES:
            data_blob_id = await blob_upload(kwargs["data"], self._client.stub)
            # mutating kwargs.
            del kwargs["data"]
            kwargs["data_blob_id"] = data_blob_id

        output = api_pb2.FunctionPutOutputsItem(
            input_id=input_id,
            input_started_at=started_at,
            output_created_at=time.time(),
            result=api_pb2.GenericResult(**kwargs),
            data_format=data_format,
        )

        await retry_transient_errors(
            self._client.stub.FunctionPutOutputs,
            api_pb2.FunctionPutOutputsRequest(outputs=[output]),
            additional_status_codes=[Status.RESOURCE_EXHAUSTED],
            max_retries=None,  # Retry indefinitely, trying every 1s.
        )

    def serialize_exception(self, exc: BaseException) -> Optional[bytes]:
        try:
            return self.serialize(exc)
        except Exception as serialization_exc:
            logger.info(f"Failed to serialize exception {exc}: {serialization_exc}")
            # We can't always serialize exceptions.
            return None

    def serialize_traceback(self, exc: BaseException) -> tuple[Optional[bytes], Optional[bytes]]:
        serialized_tb, tb_line_cache = None, None

        try:
            tb_dict, line_cache = extract_traceback(exc, self.task_id)
            serialized_tb = self.serialize(tb_dict)
            tb_line_cache = self.serialize(line_cache)
        except Exception:
            logger.info("Failed to serialize exception traceback.")

        return serialized_tb, tb_line_cache

    @contextlib.asynccontextmanager
    async def handle_user_exception(self) -> AsyncGenerator[None, None]:
        """Sets the task as failed in a way where it's not retried

        Only used for importing user code atm
        """
        try:
            yield
        except KeyboardInterrupt:
            raise
        except BaseException as exc:
            # Since this is on a different thread, sys.exc_info() can't find the exception in the stack.
            traceback.print_exception(type(exc), exc, exc.__traceback__)

            serialized_tb, tb_line_cache = self.serialize_traceback(exc)

            result = api_pb2.GenericResult(
                status=api_pb2.GenericResult.GENERIC_STATUS_FAILURE,
                data=self.serialize_exception(exc),
                exception=repr(exc),
                traceback="".join(traceback.format_exception(type(exc), exc, exc.__traceback__)),
                serialized_tb=serialized_tb,
                tb_line_cache=tb_line_cache,
            )

            req = api_pb2.TaskResultRequest(result=result)
            await retry_transient_errors(self._client.stub.TaskResult, req)

            # Shut down the task gracefully
            raise UserException()

    @contextlib.asynccontextmanager
    async def handle_input_exception(self, input_id, started_at: float) -> AsyncGenerator[None, None]:
        try:
            with trace("input"):
                set_span_tag("input_id", input_id)
                yield
        except KeyboardInterrupt:
            raise
        except BaseException as exc:
            # print exception so it's logged
            traceback.print_exc()
            serialized_tb, tb_line_cache = self.serialize_traceback(exc)

            # Note: we're not serializing the traceback since it contains
            # local references that means we can't unpickle it. We *are*
            # serializing the exception, which may have some issues (there
            # was an earlier note about it that it might not be possible
            # to unpickle it in some cases). Let's watch out for issues.
            await self._push_output(
                input_id,
                started_at=started_at,
                data_format=api_pb2.DATA_FORMAT_PICKLE,
                status=api_pb2.GenericResult.GENERIC_STATUS_FAILURE,
                data=self.serialize_exception(exc),
                exception=repr(exc),
                traceback=traceback.format_exc(),
                serialized_tb=serialized_tb,
                tb_line_cache=tb_line_cache,
            )
            await self.complete_call(started_at)

    async def complete_call(self, started_at):
        self.total_user_time += time.time() - started_at
        self.calls_completed += 1
        self._semaphore.release()

<<<<<<< HEAD
    @synchronizer.no_io_translation
    async def push_output(self, input_id, started_at: float, output_index: int, data: Any, data_format: int) -> None:
=======
    async def push_output(self, input_id, started_at: float, data: Any, data_format: int) -> None:
>>>>>>> b70e50e0
        await self._push_output(
            input_id,
            started_at=started_at,
            data_format=data_format,
            status=api_pb2.GenericResult.GENERIC_STATUS_SUCCESS,
            data=self.serialize_data_format(data, data_format),
        )
        await self.complete_call(started_at)

<<<<<<< HEAD
    @synchronizer.no_io_translation
    async def push_generator_value(
        self, input_id, started_at: float, output_index: int, data: Any, data_format: int
    ) -> None:
        await self._push_output(
            input_id,
            started_at=started_at,
            gen_index=output_index,
            data_format=data_format,
            status=api_pb2.GenericResult.GENERIC_STATUS_SUCCESS,
            data=self.serialize_data_format(data, data_format),
            gen_status=api_pb2.GenericResult.GENERATOR_STATUS_INCOMPLETE,
        )

    @synchronizer.no_io_translation
    async def push_generator_eof(self, input_id, started_at: float, output_index: int) -> None:
        await self._push_output(
            input_id,
            started_at=started_at,
            gen_index=output_index,
            status=api_pb2.GenericResult.GENERIC_STATUS_SUCCESS,
            gen_status=api_pb2.GenericResult.GENERATOR_STATUS_COMPLETE,
        )
        await self.complete_call(started_at)

    async def checkpoint(self) -> None:
        """Message server indicating that function is ready to be checkpointed."""
        await self._client.stub.ContainerCheckpoint(api_pb2.ContainerCheckpointRequest())

        self._waiting_for_checkpoint = True
        await self._client._close()

        logger.debug("Checkpointing request sent. Connection closed.")

=======
    async def restore(self) -> None:
>>>>>>> b70e50e0
        # Busy-wait for restore. `/opt/modal/restore-state.json` is created
        # by the worker process with updates to the container config.
        restored_path = Path(config.get("restore_state_path"))
        start = time.perf_counter()
        while not restored_path.exists():
            logger.debug(f"Waiting for restore (elapsed={time.perf_counter() - start:.3f}s)")
            await asyncio.sleep(0.01)
            continue

        logger.debug("Container restored.")

        # Look for state file and create new client with updated credentials.
        # State data is serialized with key-value pairs, example: {"task_id": "tk-000"}
        with restored_path.open("r") as file:
            restored_state = json.load(file)

        # Local FunctionIOManager state.
        for key in ["task_id", "function_id"]:
            if value := restored_state.get(key):
                logger.debug(f"Updating FunctionIOManager.{key} = {value}")
                setattr(self, key, restored_state[key])

        # Env vars and global state.
        for key, value in restored_state.items():
            # Empty string indicates that value does not need to be updated.
            if value != "":
                config.override_locally(key, value)

        # Restore input to default state.
        self.current_input_id = None
        self.current_input_started_at = None

        self._client = await _Client.from_env()
        self._waiting_for_checkpoint = False

    async def checkpoint(self) -> None:
        """Message server indicating that function is ready to be checkpointed."""
        checkpoint_id = os.getenv("MODAL_CHECKPOINT_ID")
        await self._client.stub.ContainerCheckpoint(
            api_pb2.ContainerCheckpointRequest(checkpoint_id=checkpoint_id)
            if checkpoint_id
            else api_pb2.ContainerCheckpointRequest()
        )

        self._waiting_for_checkpoint = True
        await self._client._close()

        logger.debug("Checkpointing request sent. Connection closed.")
        await self.restore()

    async def volume_commit(self, volume_ids: list[str]) -> None:
        """
        Perform volume commit for given `volume_ids`.
        Only used on container exit to persist uncommitted changes on behalf of user.
        """
        if not volume_ids:
            return
        await asyncify(os.sync)()
        results = await asyncio.gather(
            *[
                retry_transient_errors(
                    self._client.stub.VolumeCommit, api_pb2.VolumeCommitRequest(volume_id=v_id), max_retries=10
                )
                for v_id in volume_ids
            ],
            return_exceptions=True,
        )
        for volume_id, res in zip(volume_ids, results):
            if isinstance(res, Exception):
                logger.error(f"modal.Volume background commit failed for {volume_id}. Exception: {res}")
            else:
                logger.debug(f"modal.Volume background commit success for {volume_id}.")


FunctionIOManager = synchronize_api(_FunctionIOManager)


def call_function_sync(
    function_io_manager,  #: FunctionIOManager,  # TODO: this type is generated in runtime
    imp_fun: ImportedFunction,
):
    # If this function is on a class, instantiate it and enter it
    if imp_fun.obj is not None and not imp_fun.is_auto_snapshot:
        enter_methods: Dict[str, Callable] = _find_callables_for_obj(imp_fun.obj, _PartialFunctionFlags.ENTER)
        for enter_method in enter_methods.values():
            if enter_method == imp_fun.fun:
                continue

            # Call a user-defined method
            with function_io_manager.handle_user_exception():
                enter_res = enter_method()
            if inspect.iscoroutine(enter_res):
                logger.warning("Not running asynchronous enter/exit handlers with a sync function")

    try:

        def run_inputs(input_id: str, function_call_id: str, args: Any, kwargs: Any) -> None:
            started_at = time.time()
            reset_context = _set_current_context_ids(input_id, function_call_id)
            with function_io_manager.handle_input_exception(input_id, started_at):
                # TODO(gongy): run this in an executor
                res = imp_fun.fun(*args, **kwargs)

                # TODO(erikbern): any exception below shouldn't be considered a user exception
                if imp_fun.is_generator:
                    if not inspect.isgenerator(res):
                        raise InvalidError(f"Generator function returned value of type {type(res)}")

                    # Send up to this many outputs at a time.
                    generator_queue: asyncio.Queue[Any] = function_io_manager._queue_create(1024)
                    generator_output_task = function_io_manager.generator_output_task(
                        function_call_id,
                        imp_fun.data_format,
                        generator_queue,
                        _future=True,  # Synchronicity magic to return a future.
                    )

                    item_count = 0
                    for value in res:
                        function_io_manager._queue_put(generator_queue, value)
                        item_count += 1

                    function_io_manager._queue_put(generator_queue, _FunctionIOManager._GENERATOR_STOP_SENTINEL)
                    generator_output_task.result()  # Wait to finish sending generator outputs.
                    message = api_pb2.GeneratorDone(items_total=item_count)
                    function_io_manager.push_output(input_id, started_at, message, api_pb2.DATA_FORMAT_GENERATOR_DONE)
                else:
                    if inspect.iscoroutine(res) or inspect.isgenerator(res) or inspect.isasyncgen(res):
                        raise InvalidError(
                            f"Sync (non-generator) function return value of type {type(res)}."
                            " You might need to use @stub.function(..., is_generator=True)."
                        )
                    function_io_manager.push_output(input_id, started_at, res, imp_fun.data_format)
            reset_context()

        if imp_fun.input_concurrency > 1:
            with concurrent.futures.ThreadPoolExecutor() as executor:
                for input_id, function_call_id, args, kwargs in function_io_manager.run_inputs_outputs(
                    imp_fun.input_concurrency
                ):
                    executor.submit(run_inputs, input_id, function_call_id, args, kwargs)
        else:
            for input_id, function_call_id, args, kwargs in function_io_manager.run_inputs_outputs(
                imp_fun.input_concurrency
            ):
                run_inputs(input_id, function_call_id, args, kwargs)
    finally:
        if imp_fun.obj is not None:
            exit_methods: Dict[str, Callable] = _find_callables_for_obj(imp_fun.obj, _PartialFunctionFlags.EXIT)
            for exit_method in exit_methods.values():
                with function_io_manager.handle_user_exception():
                    exit_method(*sys.exc_info())


@wrap()
async def call_function_async(
    function_io_manager,  #: FunctionIOManager,  # TODO: this one too
    imp_fun: ImportedFunction,
):
    # If this function is on a class, instantiate it and enter it
    if imp_fun.obj is not None and not imp_fun.is_auto_snapshot:
        enter_methods: Dict[str, Callable] = _find_callables_for_obj(imp_fun.obj, _PartialFunctionFlags.ENTER)
        for enter_method in enter_methods.values():
            if enter_method == imp_fun.fun:
                continue

            # Call a user-defined method
            with function_io_manager.handle_user_exception():
                enter_res = enter_method()
                if inspect.iscoroutine(enter_res):
                    await enter_res

    try:

        async def run_input(input_id: str, function_call_id: str, args: Any, kwargs: Any) -> None:
            started_at = time.time()
            reset_context = _set_current_context_ids(input_id, function_call_id)
            async with function_io_manager.handle_input_exception.aio(input_id, started_at):
                res = imp_fun.fun(*args, **kwargs)

                # TODO(erikbern): any exception below shouldn't be considered a user exception
                if imp_fun.is_generator:
                    if not inspect.isasyncgen(res):
                        raise InvalidError(f"Async generator function returned value of type {type(res)}")

                    # Send up to this many outputs at a time.
                    generator_queue: asyncio.Queue[Any] = await function_io_manager._queue_create.aio(1024)
                    generator_output_task = asyncio.create_task(
                        function_io_manager.generator_output_task.aio(
                            function_call_id,
                            imp_fun.data_format,
                            generator_queue,
                        )
                    )

                    item_count = 0
                    async for value in res:
                        await function_io_manager._queue_put.aio(generator_queue, value)
                        item_count += 1

                    await function_io_manager._queue_put.aio(
                        generator_queue, _FunctionIOManager._GENERATOR_STOP_SENTINEL
                    )
                    await generator_output_task  # Wait to finish sending generator outputs.
                    message = api_pb2.GeneratorDone(items_total=item_count)
                    await function_io_manager.push_output.aio(
                        input_id, started_at, message, api_pb2.DATA_FORMAT_GENERATOR_DONE
                    )
                else:
                    if not inspect.iscoroutine(res) or inspect.isgenerator(res) or inspect.isasyncgen(res):
                        raise InvalidError(
                            f"Async (non-generator) function returned value of type {type(res)}"
                            " You might need to use @stub.function(..., is_generator=True)."
                        )
                    value = await res
                    await function_io_manager.push_output.aio(input_id, started_at, value, imp_fun.data_format)
            reset_context()

        if imp_fun.input_concurrency > 1:
            async with TaskContext() as execution_context:
                async for input_id, function_call_id, args, kwargs in function_io_manager.run_inputs_outputs.aio(
                    imp_fun.input_concurrency
                ):
                    execution_context.create_task(run_input(input_id, function_call_id, args, kwargs))
        else:
            async for input_id, function_call_id, args, kwargs in function_io_manager.run_inputs_outputs.aio(
                imp_fun.input_concurrency
            ):
                await run_input(input_id, function_call_id, args, kwargs)
    finally:
        if imp_fun.obj is not None:
            exit_methods: Dict[str, Callable] = _find_callables_for_obj(imp_fun.obj, _PartialFunctionFlags.EXIT)
            for exit_method in exit_methods.values():
                # Call a user-defined method
                with function_io_manager.handle_user_exception():
                    exit_res = exit_method(*sys.exc_info())
                    if inspect.iscoroutine(exit_res):
                        await exit_res


@dataclass
class ImportedFunction:
    obj: Any
    fun: Callable
    stub: Optional[_Stub]
    is_async: bool
    is_generator: bool
    data_format: int  # api_pb2.DataFormat
    input_concurrency: int
    is_auto_snapshot: bool
    function: _Function


@wrap()
def import_function(
    function_def: api_pb2.Function,
    ser_cls,
    ser_fun,
    ser_params: Optional[bytes],
    function_io_manager,
) -> ImportedFunction:
    # This is not in function_io_manager, so that any global scope code that runs during import
    # runs on the main thread.
    module: Optional[ModuleType] = None
    cls: Optional[Type] = None
    fun: Callable
    function: Optional[_Function] = None
    active_stub: Optional[_Stub] = None
    pty_info: api_pb2.PTYInfo = function_def.pty_info

    if pty_info.pty_type == api_pb2.PTYInfo.PTY_TYPE_SHELL:
        fun = exec_cmd
    elif ser_fun is not None:
        # This is a serialized function we already fetched from the server
        cls, fun = ser_cls, ser_fun
    else:
        # Load the module dynamically
        module = importlib.import_module(function_def.module_name)
        qual_name: str = function_def.function_name

        if not is_global_function(qual_name):
            raise LocalFunctionError("Attempted to load a function defined in a function scope")

        parts = qual_name.split(".")
        if len(parts) == 1:
            # This is a function
            cls = None
            f = getattr(module, qual_name)
            if isinstance(f, Function):
                function = synchronizer._translate_in(f)
                fun = function.get_raw_f()
                active_stub = function._stub
            else:
                fun = f
        elif len(parts) == 2:
            # This is a method on a class
            cls_name, fun_name = parts
            cls = getattr(module, cls_name)
            if isinstance(cls, Cls):
                # The cls decorator is in global scope
                _cls = synchronizer._translate_in(cls)
                fun = _cls._callables[fun_name]
                function = _cls._functions.get(fun_name)
                active_stub = _cls._stub
            else:
                # This is a raw class
                fun = getattr(cls, fun_name)
        else:
            raise InvalidError(f"Invalid function qualname {qual_name}")

    # If the cls/function decorator was applied in local scope, but the stub is global, we can look it up
    if active_stub is None and function_def.stub_name:
        # This branch is reached in the special case that the imported function is 1) not serialized, and 2) isn't a FunctionHandle - i.e, not decorated at definition time
        # Look at all instantiated stubs - if there is only one with the indicated name, use that one
        matching_stubs = _Stub._all_stubs.get(function_def.stub_name, [])
        if len(matching_stubs) > 1:
            logger.warning(
                "You have multiple stubs with the same name which may prevent you from calling into other functions or using stub.is_inside(). It's recommended to name all your Stubs uniquely."
            )
        elif len(matching_stubs) == 1:
            active_stub = matching_stubs[0]
        # there could also technically be zero found stubs, but that should probably never be an issue since that would mean user won't use is_inside or other function handles anyway

    # Check this property before we turn it into a method (overriden by webhooks)
    is_async = get_is_async(fun)

    # Use the function definition for whether this is a generator (overriden by webhooks)
    is_generator = function_def.function_type == api_pb2.Function.FUNCTION_TYPE_GENERATOR

    # What data format is used for function inputs and outputs
    data_format = api_pb2.DATA_FORMAT_PICKLE

    # Container can fetch multiple inputs simultaneously
    if pty_info.pty_type == api_pb2.PTYInfo.PTY_TYPE_SHELL:
        # Concurrency doesn't apply for `modal shell`.
        input_concurrency = 1
    else:
        input_concurrency = function_def.allow_concurrent_inputs or 1

    # Instantiate the class if it's defined
    if cls:
        if ser_params:
            args, kwargs = pickle.loads(ser_params)
        else:
            args, kwargs = (), {}
        obj = cls(*args, **kwargs)
        if isinstance(cls, Cls):
            obj = obj.get_obj()
        # Bind the function to the instance (using the descriptor protocol!)
        fun = fun.__get__(obj)
    else:
        obj = None

    if not pty_info.pty_type:  # do not wrap PTY-enabled functions
        if function_def.webhook_config.type == api_pb2.WEBHOOK_TYPE_ASGI_APP:
            # function returns an asgi_app, that we can use as a callable.
            asgi_app = fun()
            fun = asgi_app_wrapper(asgi_app, function_io_manager)
            is_async = True
            is_generator = True
            data_format = api_pb2.DATA_FORMAT_ASGI
        elif function_def.webhook_config.type == api_pb2.WEBHOOK_TYPE_WSGI_APP:
            # function returns an wsgi_app, that we can use as a callable.
            wsgi_app = fun()
            fun = wsgi_app_wrapper(wsgi_app, function_io_manager)
            is_async = True
            is_generator = True
            data_format = api_pb2.DATA_FORMAT_ASGI
        elif function_def.webhook_config.type == api_pb2.WEBHOOK_TYPE_FUNCTION:
            # function is webhook without an ASGI app. Create one for it.
            asgi_app = webhook_asgi_app(fun, function_def.webhook_config.method)
            fun = asgi_app_wrapper(asgi_app, function_io_manager)
            is_async = True
            is_generator = True
            data_format = api_pb2.DATA_FORMAT_ASGI

    return ImportedFunction(
        obj,
        fun,
        active_stub,
        is_async,
        is_generator,
        data_format,
        input_concurrency,
        function_def.is_auto_snapshot,
        function,
    )


def main(container_args: api_pb2.ContainerArguments, client: Client):
    # TODO: if there's an exception in this scope (in particular when we import code dynamically),
    # we could catch that exception and set it properly serialized to the client. Right now the
    # whole container fails with a non-zero exit code and we send back a more opaque error message.

    # This is a bit weird but we need both the blocking and async versions of FunctionIOManager.
    # At some point, we should fix that by having built-in support for running "user code"
    function_io_manager = FunctionIOManager(container_args, client)

    # Define a global app (need to do this before imports)
    container_app = function_io_manager.initialize_app()

    with function_io_manager.heartbeats():
        # If this is a serialized function, fetch the definition from the server
        if container_args.function_def.definition_type == api_pb2.Function.DEFINITION_TYPE_SERIALIZED:
            ser_cls, ser_fun = function_io_manager.get_serialized_function()
        else:
            ser_cls, ser_fun = None, None

        # Initialize the function
        # NOTE: detecting the stub causes all objects to be associated with the app and hydrated
        with function_io_manager.handle_user_exception():
            imp_fun = import_function(
                container_args.function_def, ser_cls, ser_fun, container_args.serialized_params, function_io_manager
            )

        # Hydrate all function dependencies
        if imp_fun.function:
            dep_object_ids: list[str] = [dep.object_id for dep in container_args.function_def.object_dependencies]
            container_app.hydrate_function_deps(imp_fun.function, dep_object_ids)

        # Checkpoint container after imports. Checkpointed containers start from this point
        # onwards. This assumes that everything up to this point has run successfully,
        # including global imports.
        if container_args.function_def.is_checkpointing_function:
            function_io_manager.checkpoint()

        pty_info: api_pb2.PTYInfo = container_args.function_def.pty_info
        if pty_info.pty_type or pty_info.enabled:
            # TODO(erikbern): the second condition is for legacy compatibility, remove soon
            # TODO(erikbern): there is no client test for this branch
            input_stream = container_app._get_pty()
            imp_fun.fun = run_in_pty(imp_fun.fun, input_stream, pty_info)

        if not imp_fun.is_async:
            call_function_sync(function_io_manager, imp_fun)
        else:
            run_with_signal_handler(call_function_async(function_io_manager, imp_fun))

        # Commit on exit to catch uncommitted volume changes and surface background
        # commit errors.
        function_io_manager.volume_commit(
            [v.volume_id for v in container_args.function_def.volume_mounts if v.allow_background_commits]
        )


if __name__ == "__main__":
    logger.debug("Container: starting")

    container_args = api_pb2.ContainerArguments()
    container_args.ParseFromString(base64.b64decode(sys.argv[1]))

    extract_tracing_context(dict(container_args.tracing_context.items()))

    with trace("main"):
        # Note that we're creating the client in a synchronous context, but it will be running in a separate thread.
        # This is good because if the function is long running then we the client can still send heartbeats
        # The only caveat is a bunch of calls will now cross threads, which adds a bit of overhead?
        with trace("client_from_env"):
            client = Client.from_env()

        try:
            with proxy_tunnel(container_args.proxy_info):
                try:
                    main(container_args, client)
                except UserException:
                    logger.info("User exception caught, exiting")
        except KeyboardInterrupt:
            logger.debug("Container: interrupted")

    logger.debug("Container: done")<|MERGE_RESOLUTION|>--- conflicted
+++ resolved
@@ -310,14 +310,8 @@
             for _ in range(input_concurrency):
                 await self._semaphore.acquire()
 
-<<<<<<< HEAD
     @synchronizer.no_io_translation
-    async def _push_output(
-        self, input_id, started_at: float, gen_index: int, data_format=api_pb2.DATA_FORMAT_UNSPECIFIED, **kwargs
-    ):
-=======
     async def _push_output(self, input_id, started_at: float, data_format=api_pb2.DATA_FORMAT_UNSPECIFIED, **kwargs):
->>>>>>> b70e50e0
         # upload data to S3 if too big.
         if "data" in kwargs and kwargs["data"] and len(kwargs["data"]) > MAX_OBJECT_SIZE_BYTES:
             data_blob_id = await blob_upload(kwargs["data"], self._client.stub)
@@ -427,12 +421,8 @@
         self.calls_completed += 1
         self._semaphore.release()
 
-<<<<<<< HEAD
     @synchronizer.no_io_translation
-    async def push_output(self, input_id, started_at: float, output_index: int, data: Any, data_format: int) -> None:
-=======
     async def push_output(self, input_id, started_at: float, data: Any, data_format: int) -> None:
->>>>>>> b70e50e0
         await self._push_output(
             input_id,
             started_at=started_at,
@@ -442,44 +432,7 @@
         )
         await self.complete_call(started_at)
 
-<<<<<<< HEAD
-    @synchronizer.no_io_translation
-    async def push_generator_value(
-        self, input_id, started_at: float, output_index: int, data: Any, data_format: int
-    ) -> None:
-        await self._push_output(
-            input_id,
-            started_at=started_at,
-            gen_index=output_index,
-            data_format=data_format,
-            status=api_pb2.GenericResult.GENERIC_STATUS_SUCCESS,
-            data=self.serialize_data_format(data, data_format),
-            gen_status=api_pb2.GenericResult.GENERATOR_STATUS_INCOMPLETE,
-        )
-
-    @synchronizer.no_io_translation
-    async def push_generator_eof(self, input_id, started_at: float, output_index: int) -> None:
-        await self._push_output(
-            input_id,
-            started_at=started_at,
-            gen_index=output_index,
-            status=api_pb2.GenericResult.GENERIC_STATUS_SUCCESS,
-            gen_status=api_pb2.GenericResult.GENERATOR_STATUS_COMPLETE,
-        )
-        await self.complete_call(started_at)
-
-    async def checkpoint(self) -> None:
-        """Message server indicating that function is ready to be checkpointed."""
-        await self._client.stub.ContainerCheckpoint(api_pb2.ContainerCheckpointRequest())
-
-        self._waiting_for_checkpoint = True
-        await self._client._close()
-
-        logger.debug("Checkpointing request sent. Connection closed.")
-
-=======
     async def restore(self) -> None:
->>>>>>> b70e50e0
         # Busy-wait for restore. `/opt/modal/restore-state.json` is created
         # by the worker process with updates to the container config.
         restored_path = Path(config.get("restore_state_path"))
