--- conflicted
+++ resolved
@@ -2,17 +2,12 @@
 # ruff: noqa: E402
 import os
 
-<<<<<<< HEAD
-from modal._runtime import execution_context
-from modal._runtime.user_code_imports import Service, import_class_service, import_single_function_service
-=======
 from modal._runtime.user_code_imports import (
     Service,
     get_active_app_fallback,
     import_class_service,
     import_single_function_service,
 )
->>>>>>> 4213c48a
 
 telemetry_socket = os.environ.get("MODAL_TELEMETRY_SOCKET")
 if telemetry_socket:
@@ -51,13 +46,13 @@
 from modal.running_app import RunningApp, running_app_from_layout
 from modal_proto import api_pb2
 
+from ._runtime import execution_context
 from ._runtime.container_io_manager import (
     ContainerIOManager,
     IOContext,
     UserException,
     _ContainerIOManager,
 )
-from ._runtime.execution_context import _set_current_context_ids
 
 if TYPE_CHECKING:
     import modal._object
@@ -195,7 +190,7 @@
     async def run_input_async(io_context: IOContext) -> None:
         started_at = time.time()
         input_ids, function_call_ids = io_context.input_ids, io_context.function_call_ids
-        reset_context = _set_current_context_ids(input_ids, function_call_ids)
+        reset_context = execution_context._set_current_context_ids(input_ids, function_call_ids)
         async with container_io_manager.handle_input_exception.aio(io_context, started_at):
             res = io_context.call_finalized_function()
             # TODO(erikbern): any exception below shouldn't be considered a user exception
@@ -245,7 +240,7 @@
     def run_input_sync(io_context: IOContext) -> None:
         started_at = time.time()
         input_ids, function_call_ids = io_context.input_ids, io_context.function_call_ids
-        reset_context = _set_current_context_ids(input_ids, function_call_ids)
+        reset_context = execution_context._set_current_context_ids(input_ids, function_call_ids)
         with container_io_manager.handle_input_exception(io_context, started_at):
             res = io_context.call_finalized_function()
 
@@ -412,52 +407,34 @@
                 param_args = ()
                 param_kwargs = {}
 
-<<<<<<< HEAD
             with execution_context._import_context():
                 if function_def.is_class:
+                    # this is a bit ugly - match the function and class based on function name to get metadata
+                    # This metadata is required in order to hydrate the class in case it's not globally
+                    # decorated (or serialized)
+                    service_base_function_id = container_args.app_layout.function_ids[function_def.function_name]
+                    service_function_hydration_data = [
+                        o for o in container_args.app_layout.objects if o.object_id == service_base_function_id
+                    ][0]
+                    class_id = container_args.app_layout.class_ids[function_def.function_name.removesuffix(".*")]
+
                     service = import_class_service(
                         function_def,
-                        ser_cls,
+                        service_function_hydration_data,
+                        class_id,
+                        client,
+                        ser_usr_cls,
                         param_args,
                         param_kwargs,
                     )
                 else:
                     service = import_single_function_service(
                         function_def,
-                        ser_cls,
+                        ser_usr_cls,
                         ser_fun,
                         param_args,
                         param_kwargs,
                     )
-=======
-            if function_def.is_class:
-                # this is a bit ugly - match the function and class based on function name to get metadata
-                # This metadata is required in order to hydrate the class in case it's not globally
-                # decorated (or serialized)
-                service_base_function_id = container_args.app_layout.function_ids[function_def.function_name]
-                service_function_hydration_data = [
-                    o for o in container_args.app_layout.objects if o.object_id == service_base_function_id
-                ][0]
-                class_id = container_args.app_layout.class_ids[function_def.function_name.removesuffix(".*")]
-
-                service = import_class_service(
-                    function_def,
-                    service_function_hydration_data,
-                    class_id,
-                    client,
-                    ser_usr_cls,
-                    param_args,
-                    param_kwargs,
-                )
-            else:
-                service = import_single_function_service(
-                    function_def,
-                    ser_usr_cls,
-                    ser_fun,
-                    param_args,
-                    param_kwargs,
-                )
->>>>>>> 4213c48a
 
             # If the cls/function decorator was applied in local scope, but the app is global, we can look it up
             if service.app is not None:
