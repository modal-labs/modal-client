# Copyright Modal Labs 2022
# ruff: noqa: E402
import os

from modal._runtime.user_code_imports import (
    Service,
    import_class_service,
    import_single_function_service,
)

telemetry_socket = os.environ.get("MODAL_TELEMETRY_SOCKET")
if telemetry_socket:
    from ._runtime.telemetry import instrument_imports

    instrument_imports(telemetry_socket)

import asyncio
import queue
import signal
import threading
import time
<<<<<<< HEAD
import types
from typing import TYPE_CHECKING, Any, Optional
=======
from typing import TYPE_CHECKING, Any, Optional, cast
>>>>>>> 45bfde8e

from google.protobuf.message import Message

from modal._clustered_functions import initialize_clustered_function
from modal._runtime.user_code_event_loop import UserCodeEventLoop
from modal._serialization import deserialize, deserialize_params
from modal._utils.async_utils import TaskContext, aclosing, synchronizer
from modal.app import App, _App
from modal.client import Client, _Client
from modal.config import logger
from modal.exception import ExecutionError, InputCancellation
from modal.running_app import RunningApp, running_app_from_layout
from modal_proto import api_pb2

from ._runtime import execution_context
from ._runtime.container_io_manager import (
    ContainerIOManager,
    IOContext,
    UserException,
)

if TYPE_CHECKING:
    import modal._object
    import modal._runtime.container_io_manager
    import modal._runtime.user_code_imports


class DaemonizedThreadPool:
    # Used instead of ThreadPoolExecutor, since the latter won't allow
    # the interpreter to shut down before the currently running tasks
    # have finished
    def __init__(self, max_threads: int):
        self.max_threads = max_threads

    def __enter__(self):
        self.spawned_workers = 0
        self.inputs: queue.Queue[Any] = queue.Queue()
        self.finished = threading.Event()
        return self

    def __exit__(self, exc_type, exc_value, traceback):
        self.finished.set()

        if exc_type is None:
            self.inputs.join()
        else:
            # special case - allows us to exit the
            if self.inputs.unfinished_tasks:
                logger.info(
                    f"Exiting DaemonizedThreadPool with {self.inputs.unfinished_tasks} active "
                    f"inputs due to exception: {repr(exc_type)}"
                )

    def submit(self, func, *args):
        def worker_thread():
            while not self.finished.is_set():
                try:
                    _func, _args = self.inputs.get(timeout=1)
                except queue.Empty:
                    continue
                try:
                    _func(*_args)
                except BaseException:
                    logger.exception(f"Exception raised by {_func} in DaemonizedThreadPool worker!")
                self.inputs.task_done()

        if self.spawned_workers < self.max_threads:
            threading.Thread(target=worker_thread, daemon=True).start()
            self.spawned_workers += 1

        self.inputs.put((func, args))


def call_function(
    user_code_event_loop: UserCodeEventLoop,
    container_io_manager: "modal._runtime.container_io_manager.ContainerIOManager",
    finalized_functions: dict[str, "modal._runtime.user_code_imports.FinalizedFunction"],
    batch_max_size: int,
    batch_wait_ms: int,
):
    async def run_input_async(io_context: IOContext) -> None:
        reset_context = execution_context._set_current_context_ids(
            io_context.input_ids, io_context.function_call_ids, io_context.attempt_tokens
        )
        started_at = time.time()
        async with container_io_manager.handle_input_exception.aio(io_context, started_at):
            # TODO(erikbern): any exception below shouldn't be considered a user exception
            if io_context.finalized_function.is_generator:
                # Send up to this many outputs at a time.
                current_function_call_id = execution_context.current_function_call_id()
                assert current_function_call_id is not None  # Set above.
                current_attempt_token = execution_context.current_attempt_token()
                assert current_attempt_token is not None  # Set above, but can be empty string.
                generator_queue: asyncio.Queue[Any] = await container_io_manager._queue_create.aio(1024)
                async with container_io_manager.generator_output_sender(
                    current_function_call_id,
                    current_attempt_token,
                    io_context._generator_output_format(),
                    generator_queue,
                ):
                    item_count = 0
                    async with aclosing(io_context.call_generator_async()) as gen:
                        async for value in gen:
                            await container_io_manager._queue_put.aio(generator_queue, value)
                            item_count += 1

                await container_io_manager._send_outputs.aio(
                    started_at, io_context.output_items_generator_done(started_at, item_count)
                )
            else:
                value = await io_context.call_function_async()
                await container_io_manager.push_outputs.aio(
                    io_context,
                    started_at,
                    value,
                )
        reset_context()

    def run_input_sync(io_context: IOContext) -> None:
        started_at = time.time()
        reset_context = execution_context._set_current_context_ids(
            io_context.input_ids, io_context.function_call_ids, io_context.attempt_tokens
        )
        with container_io_manager.handle_input_exception(io_context, started_at):
            # TODO(erikbern): any exception below shouldn't be considered a user exception
            if io_context.finalized_function.is_generator:
                gen = io_context.call_generator_sync()
                # Send up to this many outputs at a time.
                current_function_call_id = execution_context.current_function_call_id()
                assert current_function_call_id is not None  # Set above.
                current_attempt_token = execution_context.current_attempt_token()
                assert current_attempt_token is not None  # Set above, but can be empty string.
                generator_queue: asyncio.Queue[Any] = container_io_manager._queue_create(1024)
                with container_io_manager.generator_output_sender(
                    current_function_call_id,
                    current_attempt_token,
                    io_context._generator_output_format(),
                    generator_queue,
                ):
                    item_count = 0
                    for value in gen:
                        container_io_manager._queue_put(generator_queue, value)
                        item_count += 1

                container_io_manager._send_outputs(
                    started_at, io_context.output_items_generator_done(started_at, item_count)
                )
            else:
                values = io_context.call_function_sync()
                container_io_manager.push_outputs(io_context, started_at, values)
        reset_context()

    if container_io_manager.input_concurrency_enabled:
        with DaemonizedThreadPool(max_threads=container_io_manager.max_concurrency) as thread_pool:

            def make_async_cancel_callback(task):
                def f():
                    user_code_event_loop.loop.call_soon_threadsafe(task.cancel)

                return f

            did_sigint = False

            def cancel_callback_sync():
                nonlocal did_sigint
                # We only want one sigint even if multiple inputs are cancelled
                # A second sigint would forcibly shut down the event loop and spew
                # out a bunch of tracebacks, which we only want to happen in case
                # the worker kills this process after a failed self-termination
                if not did_sigint:
                    did_sigint = True
                    logger.warning(
                        "User cancelling input of non-async functions with input concurrency enabled.\n"
                        "This shuts down the container, causing concurrently running inputs to be "
                        "rescheduled in other containers."
                    )
                    os.kill(os.getpid(), signal.SIGINT)

            async def run_concurrent_inputs():
                # all run_input coroutines will have completed by the time we leave the execution context
                # but the wrapping *tasks* may not yet have been resolved, so we add a 0.01s
                # for them to resolve gracefully:
                async with TaskContext(0.01) as task_context:
                    async for io_context in container_io_manager.run_inputs_outputs.aio(
                        finalized_functions, batch_max_size, batch_wait_ms
                    ):
                        # Note that run_inputs_outputs will not return until all the input slots are released
                        # so that they can be acquired by the run_inputs_outputs finalizer
                        # This prevents leaving the task_context before outputs have been created
                        # TODO: refactor to make this a bit more easy to follow?
                        if io_context.finalized_function.is_async:
                            input_task = task_context.create_task(run_input_async(io_context))
                            io_context.set_cancel_callback(make_async_cancel_callback(input_task))
                        else:
                            # run sync input in thread
                            thread_pool.submit(run_input_sync, io_context)
                            io_context.set_cancel_callback(cancel_callback_sync)

            user_code_event_loop.run(run_concurrent_inputs())
    else:
        for io_context in container_io_manager.run_inputs_outputs(finalized_functions, batch_max_size, batch_wait_ms):
            # This goes to a registered signal handler for sync Modal functions, or to the
            # `UserCodeEventLoop` for async functions.
            #
            # We only send this signal on functions that do not have concurrent inputs enabled.
            # This allows us to do fine-grained input cancellation. On sync functions, the
            # SIGUSR1 signal should interrupt the main thread where user code is running,
            # raising an InputCancellation() exception. On async functions, the signal should
            # reach a handler in UserCodeEventLoop, which cancels the task.
            io_context.set_cancel_callback(lambda: os.kill(os.getpid(), signal.SIGUSR1))

            if io_context.finalized_function.is_async:
                user_code_event_loop.run(run_input_async(io_context))
            else:
                # Set up a custom signal handler for `SIGUSR1`, which gets translated to an InputCancellation
                # during function execution. This is sent to cancel inputs from the user
                def _cancel_input_signal_handler(signum, stackframe):
                    raise InputCancellation("Input was cancelled by user")

                usr1_handler = signal.signal(signal.SIGUSR1, _cancel_input_signal_handler)
                # run this sync code in the main thread, blocking the "userland" event loop
                # this lets us cancel it using a signal handler that raises an exception
                try:
                    run_input_sync(io_context)
                finally:
                    signal.signal(signal.SIGUSR1, usr1_handler)  # reset signal handler


def get_serialized_user_class_and_function(
    function_def: api_pb2.Function, client: _Client
) -> tuple[Optional[type], Optional[types.FunctionType]]:
    if function_def.definition_type == api_pb2.Function.DEFINITION_TYPE_SERIALIZED:
        assert function_def.function_serialized or function_def.class_serialized

        if function_def.function_serialized:
            ser_fun = deserialize(function_def.function_serialized, client)
        else:
            ser_fun = None

        if function_def.class_serialized:
            ser_usr_cls = deserialize(function_def.class_serialized, client)
        else:
            ser_usr_cls = None
    else:
        ser_usr_cls, ser_fun = None, None

    return ser_usr_cls, ser_fun


def main(container_args: api_pb2.ContainerArguments, client: Client):
    # This is a bit weird but we need both the blocking and async versions of ContainerIOManager.
    # At some point, we should fix that by having built-in support for running "user code"
    container_io_manager = ContainerIOManager(container_args, client)
    active_app: _App
    service: Service
    function_def = container_args.function_def
    # The worker sets this flag to "1" for snapshot and restore tasks. Otherwise, this flag is unset,
    # in which case snapshots should be disabled.
    is_snapshotting_function = (
        function_def.is_checkpointing_function and os.environ.get("MODAL_ENABLE_SNAP_RESTORE") == "1"
    )

    _client: _Client = cast(_Client, synchronizer._translate_in(client))  # TODO(erikbern): ugly

    # Call ContainerHello - currently a noop but might be used later for things
    container_io_manager.hello()

    with container_io_manager.heartbeats(is_snapshotting_function), UserCodeEventLoop() as event_loop:
        # If this is a serialized function, fetch the definition from the server
        ser_usr_cls, ser_fun = get_serialized_user_class_and_function(function_def, _client)

        # Initialize the function, importing user code.
        with container_io_manager.handle_user_exception():
            if container_args.serialized_params:
                param_args, param_kwargs = deserialize_params(container_args.serialized_params, function_def, _client)
            else:
                param_args = ()
                param_kwargs = {}

            with execution_context._import_context():
                if function_def.is_class:
                    # this is a bit ugly - match the function and class based on function name to get metadata
                    # This metadata is required in order to hydrate the class in case it's not globally
                    # decorated (or serialized)
                    service_base_function_id = container_args.app_layout.function_ids[function_def.function_name]
                    service_function_hydration_data = [
                        o for o in container_args.app_layout.objects if o.object_id == service_base_function_id
                    ][0]
                    class_id = container_args.app_layout.class_ids[function_def.function_name.removesuffix(".*")]

                    service = import_class_service(
                        function_def,
                        service_function_hydration_data,
                        class_id,
                        client,
                        ser_usr_cls,
                        param_args,
                        param_kwargs,
                    )
                else:
                    assert ser_usr_cls is None
                    service = import_single_function_service(
                        function_def,
                        ser_fun,
                    )

            active_app = service.app

            if function_def.pty_info.pty_type == api_pb2.PTYInfo.PTY_TYPE_SHELL:
                # Concurrency and batching doesn't apply for `modal shell`.
                batch_max_size = 0
                batch_wait_ms = 0
            else:
                batch_max_size = function_def.batch_max_size or 0
                batch_wait_ms = function_def.batch_linger_ms or 0

        # Get ids and metadata for objects (primarily functions and classes) on the app
        container_app: RunningApp = running_app_from_layout(container_args.app_id, container_args.app_layout)

        # Initialize objects on the app.
        # This is basically only functions and classes - anything else is deprecated and will be unsupported soon
        app: App = cast(App, synchronizer._translate_out(active_app))
        app._init_container(client, container_app)

        # Hydrate all function dependencies.
        # TODO(erikbern): we an remove this once we
        # 1. Enable lazy hydration for all objects
        # 2. Fully deprecate .new() objects
        if service.service_deps is not None:  # this is not set for serialized or non-global scope functions
            dep_object_ids: list[str] = [dep.object_id for dep in function_def.object_dependencies]
            if len(service.service_deps) != len(dep_object_ids):
                raise ExecutionError(
                    f"Function has {len(service.service_deps)} dependencies"
                    f" but container got {len(dep_object_ids)} object ids.\n"
                    f"Code deps: {service.service_deps}\n"
                    f"Object ids: {dep_object_ids}\n"
                    "\n"
                    "This can happen if you are defining Modal objects under a conditional statement "
                    "that evaluates differently in the local and remote environments."
                )
            for object_id, obj in zip(dep_object_ids, service.service_deps):
                metadata: Message | None = container_app.object_handle_metadata[object_id]
                obj._hydrate(object_id, _client, metadata)

        # Initialize clustered functions.
        if function_def._experimental_group_size > 0:
            initialize_clustered_function(
                client,
                container_args.task_id,
                function_def._experimental_group_size,
            )

        with service.execution_context(event_loop, container_io_manager) as finalized_functions:
            call_function(event_loop, container_io_manager, finalized_functions, batch_max_size, batch_wait_ms)


if __name__ == "__main__":
    logger.debug("Container: starting")

    container_args = api_pb2.ContainerArguments()
    container_arguments_path: Optional[str] = os.environ.get("MODAL_CONTAINER_ARGUMENTS_PATH")
    if container_arguments_path is None:
        raise RuntimeError("No path to the container arguments file provided!")
    container_args.ParseFromString(open(container_arguments_path, "rb").read())

    # Note that we're creating the client in a synchronous context, but it will be running in a separate thread.
    # This is good because if the function is long running then we the client can still send heartbeats
    # The only caveat is a bunch of calls will now cross threads, which adds a bit of overhead?
    client = Client.from_env()

    try:
        main(container_args, client)
    except UserException:
        logger.info("User exception caught, exiting")
    except KeyboardInterrupt:
        logger.debug("Container: interrupted")

    # Detect if any non-daemon threads are still running, which will prevent the Python interpreter
    # from shutting down. The sleep(0) here is needed for finished ThreadPoolExecutor resources to
    # shut down without triggering this warning (e.g., `@wsgi_app()`).
    time.sleep(0)
    lingering_threads: list[threading.Thread] = []
    for thread in threading.enumerate():
        current_thread = threading.get_ident()
        if thread.ident is not None and thread.ident != current_thread and not thread.daemon and thread.is_alive():
            lingering_threads.append(thread)
    if lingering_threads:
        thread_names = ", ".join(t.name for t in lingering_threads)
        logger.warning(
            f"Detected {len(lingering_threads)} background thread(s) [{thread_names}] still running "
            "after container exit. This will prevent runner shutdown for up to 30 seconds."
        )

    logger.debug("Container: done")<|MERGE_RESOLUTION|>--- conflicted
+++ resolved
@@ -19,12 +19,8 @@
 import signal
 import threading
 import time
-<<<<<<< HEAD
 import types
-from typing import TYPE_CHECKING, Any, Optional
-=======
 from typing import TYPE_CHECKING, Any, Optional, cast
->>>>>>> 45bfde8e
 
 from google.protobuf.message import Message
 
