--- conflicted
+++ resolved
@@ -9,16 +9,10 @@
 import sys
 import threading
 import time
-<<<<<<< HEAD
-from abc import ABCMeta, abstractmethod
-from dataclasses import dataclass
-from typing import TYPE_CHECKING, Any, Callable, Dict, List, Optional, Sequence, Type
-=======
 import typing
 from abc import ABCMeta, abstractmethod
 from dataclasses import dataclass
 from typing import TYPE_CHECKING, Any, Callable, Dict, List, Optional, Sequence
->>>>>>> 946cc004
 
 from google.protobuf.message import Message
 from synchronicity import Interface
@@ -80,11 +74,7 @@
     elif webhook_config.type == api_pb2.WEBHOOK_TYPE_FUNCTION:
         # Function is a webhook without an ASGI app. Create one for it.
         return asgi_app_wrapper(
-<<<<<<< HEAD
-            webhook_asgi_app(user_defined_callable, webhook_config.method),
-=======
             webhook_asgi_app(user_defined_callable, webhook_config.method, webhook_config.web_endpoint_docs),
->>>>>>> 946cc004
             container_io_manager,
         )
 
@@ -120,11 +110,7 @@
     of "Services" after the point of import.
     """
 
-<<<<<<< HEAD
-    obj: Any
-=======
     user_cls_instance: Any
->>>>>>> 946cc004
     app: Optional[_App]
     code_deps: Optional[List["modal.object._Object"]]
 
@@ -137,29 +123,17 @@
 
 @dataclass
 class ImportedFunction(Service):
-<<<<<<< HEAD
-    obj: Any
-    user_defined_callable: Callable[..., Any]
-    app: Optional[_App]
-    code_deps: Optional[List["modal.object._Object"]]
-
-=======
     user_cls_instance: Any
     app: Optional[_App]
     code_deps: Optional[List["modal.object._Object"]]
 
     _user_defined_callable: Callable[..., Any]
 
->>>>>>> 946cc004
     def get_finalized_functions(
         self, fun_def: api_pb2.Function, container_io_manager: "modal._container_io_manager.ContainerIOManager"
     ) -> Dict[str, "FinalizedFunction"]:
         # Check this property before we turn it into a method (overriden by webhooks)
-<<<<<<< HEAD
-        is_async = get_is_async(self.user_defined_callable)
-=======
         is_async = get_is_async(self._user_defined_callable)
->>>>>>> 946cc004
         # Use the function definition for whether this is a generator (overriden by webhooks)
         is_generator = fun_def.function_type == api_pb2.Function.FUNCTION_TYPE_GENERATOR
 
@@ -168,11 +142,7 @@
             # for non-webhooks, the runnable is straight forward:
             return {
                 "": FinalizedFunction(
-<<<<<<< HEAD
-                    callable=self.user_defined_callable,
-=======
                     callable=self._user_defined_callable,
->>>>>>> 946cc004
                     is_async=is_async,
                     is_generator=is_generator,
                     data_format=api_pb2.DATA_FORMAT_PICKLE,
@@ -180,11 +150,7 @@
             }
 
         web_callable = construct_webhook_callable(
-<<<<<<< HEAD
-            self.user_defined_callable, fun_def.webhook_config, container_io_manager
-=======
             self._user_defined_callable, fun_def.webhook_config, container_io_manager
->>>>>>> 946cc004
         )
 
         return {
@@ -199,29 +165,17 @@
 
 @dataclass
 class ImportedClass(Service):
-<<<<<<< HEAD
-    obj: Any
-    partial_functions: Dict[str, _PartialFunction]
-    app: Optional[_App]
-    code_deps: Optional[List["modal.object._Object"]]
-
-=======
     user_cls_instance: Any
     app: Optional[_App]
     code_deps: Optional[List["modal.object._Object"]]
 
     _partial_functions: Dict[str, _PartialFunction]
 
->>>>>>> 946cc004
     def get_finalized_functions(
         self, fun_def: api_pb2.Function, container_io_manager: "modal._container_io_manager.ContainerIOManager"
     ) -> Dict[str, "FinalizedFunction"]:
         finalized_functions = {}
-<<<<<<< HEAD
-        for method_name, partial in self.partial_functions.items():
-=======
         for method_name, partial in self._partial_functions.items():
->>>>>>> 946cc004
             partial = synchronizer._translate_in(partial)  # ugly
             user_func = partial.raw_f
             # Check this property before we turn it into a method (overriden by webhooks)
@@ -230,11 +184,7 @@
             is_generator = partial.is_generator
             webhook_config = partial.webhook_config
 
-<<<<<<< HEAD
-            bound_func = user_func.__get__(self.obj)
-=======
             bound_func = user_func.__get__(self.user_cls_instance)
->>>>>>> 946cc004
 
             if not webhook_config or webhook_config.type == api_pb2.WEBHOOK_TYPE_UNSPECIFIED:
                 # for non-webhooks, the runnable is straight forward:
@@ -471,15 +421,9 @@
                     async for (
                         input_id,
                         function_call_id,
-<<<<<<< HEAD
-                        args,
-                        kwargs,
-                        method_name,
-=======
                         method_name,
                         args,
                         kwargs,
->>>>>>> 946cc004
                     ) in container_io_manager.run_inputs_outputs.aio(input_concurrency):
                         finalized_function = finalized_functions[method_name]
                         # Note that run_inputs_outputs will not return until the concurrency semaphore has
@@ -498,11 +442,7 @@
 
             user_code_event_loop.run(run_concurrent_inputs())
     else:
-<<<<<<< HEAD
-        for input_id, function_call_id, args, kwargs, method_name in container_io_manager.run_inputs_outputs(
-=======
         for input_id, function_call_id, method_name, args, kwargs in container_io_manager.run_inputs_outputs(
->>>>>>> 946cc004
             input_concurrency
         ):
             finalized_function = finalized_functions[method_name]
@@ -581,11 +521,7 @@
                 user_defined_callable = f
         elif len(parts) == 2:
             # This is a method on a class - legacy "method"
-<<<<<<< HEAD
-            # TODO: Remove this branch?
-=======
             # TODO: Remove this branch when legacy non-class-pooled methods have been removed
->>>>>>> 946cc004
             assert not function_def.use_method_name  # new "placeholder methods" should not be invoked directly!
             cls_name, fun_name = parts
             cls = getattr(module, cls_name)
@@ -603,18 +539,6 @@
 
     # Instantiate the class if it's defined
     if cls:
-<<<<<<< HEAD
-        if ser_params:
-            _client: _Client = synchronizer._translate_in(client)
-            args, kwargs = deserialize(ser_params, _client)
-        else:
-            args, kwargs = (), {}
-        obj = cls(*args, **kwargs)
-        if isinstance(cls, Cls):
-            obj = obj.get_obj()
-        # Bind the function to the instance (using the descriptor protocol!)
-        user_defined_callable = user_defined_callable.__get__(obj)
-=======
         user_cls_instance = get_user_class_instance(cls, ser_params, client)
         # Bind the function to the instance as self (using the descriptor protocol!)
         user_defined_callable = user_defined_callable.__get__(user_cls_instance)
@@ -673,92 +597,10 @@
     if isinstance(cls, Cls):
         # The cls decorator is in global scope
         raise NotImplementedError("Non-serialized class services not implemented yet.")
->>>>>>> 946cc004
     else:
         # Undecorated user class - find all methods
         method_partials = _find_partial_methods_for_cls(cls, _PartialFunctionFlags.all())
 
-<<<<<<< HEAD
-    if function:
-        code_deps = function.deps(only_explicit_mounts=True)
-
-    return ImportedFunction(
-        obj,
-        user_defined_callable,
-        active_app,
-        code_deps,
-    )
-
-
-def import_class_service(
-    function_def: api_pb2.Function,
-    ser_cls,
-    ser_fun,
-    ser_params: Optional[bytes],
-    client: Client,
-) -> Service:
-    """
-    This imports a full class to be able to execute any @method or webhook decorated methods.
-
-    See import_function.
-    """
-    module: Optional[ModuleType] = None
-    cls: Optional[Type] = None
-    active_app: Optional[_App] = None
-    code_deps: Optional[List["modal.object._Object"]] = None
-
-    if function_def.definition_type == api_pb2.Function.DEFINITION_TYPE_SERIALIZED:
-        assert ser_cls is not None
-        cls = ser_cls
-        # This is a serialized function we already fetched from the server
-        method_partials = _find_partial_methods_for_cls(cls, _PartialFunctionFlags.all())
-    else:
-        # Load the module dynamically
-        module = importlib.import_module(function_def.module_name)
-        qual_name: str = function_def.function_name
-
-        if not is_global_object(qual_name):
-            raise LocalFunctionError("Attempted to load a class defined in a function scope")
-
-        parts = qual_name.split(".")
-        if not (
-            len(parts) == 2 and parts[1] == "*"
-        ):  # the "function name" of a class service "function placeholder" is expected to be "ClassName.*"
-            raise InvalidError(f"Invalid 'class function' identifier {qual_name}")
-
-        assert not function_def.use_method_name  # new "placeholder methods" should not be invoked directly!
-        cls_name = parts[0]
-        cls = getattr(module, cls_name)
-        if isinstance(cls, Cls):
-            # The cls decorator is in global scope
-            _cls: "modal.cls._Cls" = synchronizer._translate_in(cls)
-            method_partials = _cls._method_partials  # implementation to follow in cls refactor PR
-            active_app = _cls._app
-            # TODO: set code deps using the decorator options of the cls - maybe using _cls.deps?
-        else:
-            # This is a raw class - find all methods
-            method_partials = _find_partial_methods_for_cls(cls, _PartialFunctionFlags.all())
-
-    # Instantiate the class if it's defined
-    assert cls  # must be a class
-    if ser_params:
-        _client: _Client = synchronizer._translate_in(client)
-        args, kwargs = deserialize(ser_params, _client)
-    else:
-        args, kwargs = (), {}
-    obj = cls(*args, **kwargs)
-    if isinstance(cls, Cls):
-        obj = obj.get_obj()
-
-    return ImportedClass(
-        obj,
-        method_partials,
-        active_app,
-        code_deps,
-    )
-
-
-=======
     # Instantiate the class if it's defined
     assert cls  # must be a class
     user_cls_instance = get_user_class_instance(cls, ser_params, client)
@@ -794,7 +636,6 @@
     return user_cls_instance
 
 
->>>>>>> 946cc004
 def get_active_app_fallback(function_def: api_pb2.Function) -> Optional[_App]:
     # This branch is reached in the special case that the imported function/class is:
     # 1) not serialized, and
@@ -860,10 +701,6 @@
                 service = import_class_service(
                     container_args.function_def,
                     ser_cls,
-<<<<<<< HEAD
-                    ser_fun,
-=======
->>>>>>> 946cc004
                     container_args.serialized_params,
                     client,
                 )
@@ -915,15 +752,10 @@
                 obj._hydrate(object_id, _client, metadata)
 
         # Identify all "enter" methods that need to run before we snapshot.
-<<<<<<< HEAD
-        if service.obj is not None and not is_auto_snapshot:
-            pre_snapshot_methods = _find_callables_for_obj(service.obj, _PartialFunctionFlags.ENTER_PRE_SNAPSHOT)
-=======
         if service.user_cls_instance is not None and not is_auto_snapshot:
             pre_snapshot_methods = _find_callables_for_obj(
                 service.user_cls_instance, _PartialFunctionFlags.ENTER_PRE_SNAPSHOT
             )
->>>>>>> 946cc004
             call_lifecycle_functions(event_loop, container_io_manager, list(pre_snapshot_methods.values()))
 
         # If this container is being used to create a checkpoint, checkpoint the container after
@@ -944,15 +776,10 @@
             sys.breakpointhook = breakpoint_wrapper
 
         # Identify the "enter" methods to run after resuming from a snapshot.
-<<<<<<< HEAD
-        if service.obj is not None and not is_auto_snapshot:
-            post_snapshot_methods = _find_callables_for_obj(service.obj, _PartialFunctionFlags.ENTER_POST_SNAPSHOT)
-=======
         if service.user_cls_instance is not None and not is_auto_snapshot:
             post_snapshot_methods = _find_callables_for_obj(
                 service.user_cls_instance, _PartialFunctionFlags.ENTER_POST_SNAPSHOT
             )
->>>>>>> 946cc004
             call_lifecycle_functions(event_loop, container_io_manager, list(post_snapshot_methods.values()))
 
         with container_io_manager.handle_user_exception():
@@ -970,13 +797,8 @@
 
             try:
                 # Identify "exit" methods and run them.
-<<<<<<< HEAD
-                if service.obj is not None and not is_auto_snapshot:
-                    exit_methods = _find_callables_for_obj(service.obj, _PartialFunctionFlags.EXIT)
-=======
                 if service.user_cls_instance is not None and not is_auto_snapshot:
                     exit_methods = _find_callables_for_obj(service.user_cls_instance, _PartialFunctionFlags.EXIT)
->>>>>>> 946cc004
                     call_lifecycle_functions(event_loop, container_io_manager, list(exit_methods.values()))
 
                 # Finally, commit on exit to catch uncommitted volume changes and surface background
