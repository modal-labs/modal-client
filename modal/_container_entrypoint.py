--- conflicted
+++ resolved
@@ -107,13 +107,9 @@
         self._semaphore: Optional[asyncio.Semaphore] = None
         self._output_queue: Optional[asyncio.Queue] = None
         self._environment_name = container_args.environment_name
-<<<<<<< HEAD
         self._waiting_for_checkpoint = False
 
-        self._client = synchronizer._translate_in(self.client)  # make it a _Client object
-=======
         self._client = client
->>>>>>> 287d7ab9
         assert isinstance(self._client, _Client)
 
     @wrap()
@@ -433,10 +429,8 @@
         await self.complete_call(started_at)
     
     async def checkpoint(self) -> None:
-        """Message server indicating that function is ready to be checkpointed.
-        This message is intercepted by Modal runtime, triggering the checkpointing
-        routine."""
-        await self.client.stub.ContainerCheckpoint(api_pb2.ContainerCheckpointRequest())
+        """Message server indicating that function is ready to be checkpointed."""
+        await self._client.stub.ContainerCheckpoint(api_pb2.ContainerCheckpointRequest())
 
         self._waiting_for_checkpoint = True
         await self._client._close()
