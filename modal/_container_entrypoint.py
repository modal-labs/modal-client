--- conflicted
+++ resolved
@@ -373,107 +373,8 @@
                 function_def._experimental_group_size,
             )
 
-<<<<<<< HEAD
-        # Identify all "enter" methods that need to run before we snapshot.
-        if service.user_cls_instance is not None and not is_auto_snapshot:
-            pre_snapshot_methods = _find_callables_for_obj(
-                service.user_cls_instance, _PartialFunctionFlags.ENTER_PRE_SNAPSHOT
-            )
-            call_lifecycle_functions(event_loop, container_io_manager, list(pre_snapshot_methods.values()))
-
-        # If this container is being used to create a checkpoint, checkpoint the container after
-        # global imports and initialization. Checkpointed containers run from this point onwards.
-        if is_snapshotting_function:
-            container_io_manager.memory_snapshot()
-
-        # Install hooks for interactive functions.
-        def breakpoint_wrapper():
-            # note: it would be nice to not have breakpoint_wrapper() included in the backtrace
-            container_io_manager.interact(from_breakpoint=True)
-            import pdb
-
-            frame = inspect.currentframe().f_back
-
-            pdb.Pdb().set_trace(frame)
-
-        sys.breakpointhook = breakpoint_wrapper
-
-        from modal.experimental.flash import _FlashContainerEntry
-
-        flash_entry = _FlashContainerEntry()
-
-        # Identify the "enter" methods to run after resuming from a snapshot.
-        if service.user_cls_instance is not None and not is_auto_snapshot:
-            post_snapshot_methods = _find_callables_for_obj(
-                service.user_cls_instance, _PartialFunctionFlags.ENTER_POST_SNAPSHOT
-            )
-            call_lifecycle_functions(event_loop, container_io_manager, list(post_snapshot_methods.values()))
-
-            if function_def.http_config:
-                flash_entry.enter(function_def.http_config)
-
-        with container_io_manager.handle_user_exception():
-            finalized_functions = service.get_finalized_functions(function_def, container_io_manager)
-        # Execute the function.
-        lifespan_background_tasks = []
-        try:
-            for finalized_function in finalized_functions.values():
-                if finalized_function.lifespan_manager:
-                    lifespan_background_tasks.append(
-                        event_loop.create_task(finalized_function.lifespan_manager.background_task())
-                    )
-                    with container_io_manager.handle_user_exception():
-                        event_loop.run(finalized_function.lifespan_manager.lifespan_startup())
-            call_function(
-                event_loop,
-                container_io_manager,
-                finalized_functions,
-                batch_max_size,
-                batch_wait_ms,
-            )
-        finally:
-            # Run exit handlers. From this point onward, ignore all SIGINT signals that come from
-            # graceful shutdowns originating on the worker, as well as stray SIGUSR1 signals that
-            # may have been sent to cancel inputs.
-            int_handler = signal.signal(signal.SIGINT, signal.SIG_IGN)
-            usr1_handler = signal.signal(signal.SIGUSR1, signal.SIG_IGN)
-
-            try:
-                try:
-                    # run lifespan shutdown for asgi apps
-                    for finalized_function in finalized_functions.values():
-                        if finalized_function.lifespan_manager:
-                            with container_io_manager.handle_user_exception():
-                                event_loop.run(finalized_function.lifespan_manager.lifespan_shutdown())
-                finally:
-                    # no need to keep the lifespan asgi call around - we send it no more messages
-                    for lifespan_background_task in lifespan_background_tasks:
-                        lifespan_background_task.cancel()  # prevent dangling tasks
-
-                    # Identify "exit" methods and run them.
-                    # want to make sure this is called even if the lifespan manager fails
-                    if service.user_cls_instance is not None and not is_auto_snapshot:
-                        if function_def.http_config:
-                            flash_entry.stop()
-                        exit_methods = _find_callables_for_obj(service.user_cls_instance, _PartialFunctionFlags.EXIT)
-                        call_lifecycle_functions(event_loop, container_io_manager, list(exit_methods.values()))
-                        # this runs only in container event loop
-                        if function_def.http_config:
-                            event_loop.run(flash_entry.close())
-                # Finally, commit on exit to catch uncommitted volume changes and surface background
-                # commit errors.
-                container_io_manager.volume_commit(
-                    [v.volume_id for v in function_def.volume_mounts if v.allow_background_commits]
-                )
-            finally:
-                # Restore the original signal handler, needed for container_test hygiene since the
-                # test runs `main()` multiple times in the same process.
-                signal.signal(signal.SIGINT, int_handler)
-                signal.signal(signal.SIGUSR1, usr1_handler)
-=======
         with service.execution_context(event_loop, container_io_manager) as finalized_functions:
             call_function(event_loop, container_io_manager, finalized_functions, batch_max_size, batch_wait_ms)
->>>>>>> c0a402e3
 
 
 if __name__ == "__main__":
