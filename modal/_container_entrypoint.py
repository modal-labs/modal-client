# Copyright Modal Labs 2022
import asyncio
import base64
import concurrent.futures
import importlib
import inspect
import os
import queue
import signal
import sys
import threading
import time
import typing
from abc import ABCMeta, abstractmethod
from dataclasses import dataclass
from typing import TYPE_CHECKING, Any, Callable, Dict, List, Optional, Sequence, Tuple

from google.protobuf.message import Message
from synchronicity import Interface

from modal_proto import api_pb2

<<<<<<< HEAD
from ._asgi import asgi_app_wrapper, webhook_asgi_app, wsgi_app_wrapper
from ._blob_utils import MAX_OBJECT_SIZE_BYTES, blob_download, blob_upload
from ._checkpoint_utils import get_open_connections
from ._function_utils import LocalFunctionError, is_async as get_is_async, is_global_function, method_has_params
=======
from ._asgi import (
    asgi_app_wrapper,
    get_ip_address,
    wait_for_web_server,
    web_server_proxy,
    webhook_asgi_app,
    wsgi_app_wrapper,
)
from ._container_io_manager import ContainerIOManager, LocalInput, UserException, _ContainerIOManager
>>>>>>> a6170d6e
from ._proxy_tunnel import proxy_tunnel
from ._serialization import deserialize, deserialize_proto_params
from ._utils.async_utils import TaskContext, synchronizer
from ._utils.function_utils import (
    LocalFunctionError,
    is_async as get_is_async,
    is_global_object,
    method_has_params,
)
from .app import App, _App
from .client import Client, _Client
from .cls import Cls, Obj
from .config import logger
from .exception import ExecutionError, InputCancellation, InvalidError, deprecation_warning
from .execution_context import _set_current_context_ids, interact
from .functions import Function, _Function
from .partial_function import (
    _find_callables_for_obj,
    _find_partial_methods_for_user_cls,
    _PartialFunction,
    _PartialFunctionFlags,
)
from .running_app import RunningApp

if TYPE_CHECKING:
    import modal._container_io_manager
    import modal.object

telemetry_socket = os.environ.get("MODAL_TELEMETRY_SOCKET")
if telemetry_socket:
    from ._telemetry import instrument_imports

    instrument_imports(telemetry_socket)


def construct_webhook_callable(
    user_defined_callable: Callable,
    webhook_config: api_pb2.WebhookConfig,
    container_io_manager: "modal._container_io_manager.ContainerIOManager",
):
    # For webhooks, the user function is used to construct an asgi app:
    if webhook_config.type == api_pb2.WEBHOOK_TYPE_ASGI_APP:
        # Function returns an asgi_app, which we can use as a callable.
        return asgi_app_wrapper(user_defined_callable(), container_io_manager)

    elif webhook_config.type == api_pb2.WEBHOOK_TYPE_WSGI_APP:
        # Function returns an wsgi_app, which we can use as a callable.
        return wsgi_app_wrapper(user_defined_callable(), container_io_manager)

    elif webhook_config.type == api_pb2.WEBHOOK_TYPE_FUNCTION:
        # Function is a webhook without an ASGI app. Create one for it.
        return asgi_app_wrapper(
            webhook_asgi_app(user_defined_callable, webhook_config.method, webhook_config.web_endpoint_docs),
            container_io_manager,
        )

    elif webhook_config.type == api_pb2.WEBHOOK_TYPE_WEB_SERVER:
        # Function spawns an HTTP web server listening at a port.
        user_defined_callable()

        # We intentionally try to connect to the external interface instead of the loopback
        # interface here so users are forced to expose the server. This allows us to potentially
        # change the implementation to use an external bridge in the future.
        host = get_ip_address(b"eth0")
        port = webhook_config.web_server_port
        startup_timeout = webhook_config.web_server_startup_timeout
        wait_for_web_server(host, port, timeout=startup_timeout)
        return asgi_app_wrapper(web_server_proxy(host, port), container_io_manager)
    else:
        raise InvalidError(f"Unrecognized web endpoint type {webhook_config.type}")


@dataclass
class FinalizedFunction:
    callable: Callable[..., Any]
    is_async: bool
    is_generator: bool
    data_format: int  # api_pb2.DataFormat


class Service(metaclass=ABCMeta):
    """Common interface for singular functions and class-based "services"

    There are differences in the importing/finalization logic, and this
    "protocol"/abc basically defines a common interface for the two types
    of "Services" after the point of import.
    """

    user_cls_instance: Any
    app: Optional[_App]
    code_deps: Optional[List["modal.object._Object"]]

    @abstractmethod
    def get_finalized_functions(
        self, fun_def: api_pb2.Function, container_io_manager: "modal._container_io_manager.ContainerIOManager"
    ) -> Dict[str, "FinalizedFunction"]:
        ...


@dataclass
class ImportedFunction(Service):
    user_cls_instance: Any
    app: Optional[_App]
    code_deps: Optional[List["modal.object._Object"]]

    _user_defined_callable: Callable[..., Any]

    def get_finalized_functions(
        self, fun_def: api_pb2.Function, container_io_manager: "modal._container_io_manager.ContainerIOManager"
    ) -> Dict[str, "FinalizedFunction"]:
        # Check this property before we turn it into a method (overriden by webhooks)
        is_async = get_is_async(self._user_defined_callable)
        # Use the function definition for whether this is a generator (overriden by webhooks)
        is_generator = fun_def.function_type == api_pb2.Function.FUNCTION_TYPE_GENERATOR

        webhook_config = fun_def.webhook_config
        if not webhook_config.type:
            # for non-webhooks, the runnable is straight forward:
            return {
                "": FinalizedFunction(
                    callable=self._user_defined_callable,
                    is_async=is_async,
                    is_generator=is_generator,
                    data_format=api_pb2.DATA_FORMAT_PICKLE,
                )
            }

        web_callable = construct_webhook_callable(
            self._user_defined_callable, fun_def.webhook_config, container_io_manager
        )

        return {
            "": FinalizedFunction(
                callable=web_callable,
                is_async=True,
                is_generator=True,
                data_format=api_pb2.DATA_FORMAT_ASGI,
            )
        }


@dataclass
class ImportedClass(Service):
    user_cls_instance: Any
    app: Optional[_App]
    code_deps: Optional[List["modal.object._Object"]]

    _partial_functions: Dict[str, _PartialFunction]

    def get_finalized_functions(
        self, fun_def: api_pb2.Function, container_io_manager: "modal._container_io_manager.ContainerIOManager"
    ) -> Dict[str, "FinalizedFunction"]:
        finalized_functions = {}
        for method_name, partial in self._partial_functions.items():
            partial = synchronizer._translate_in(partial)  # ugly
            user_func = partial.raw_f
            # Check this property before we turn it into a method (overriden by webhooks)
            is_async = get_is_async(user_func)
            # Use the function definition for whether this is a generator (overriden by webhooks)
            is_generator = partial.is_generator
            webhook_config = partial.webhook_config

            bound_func = user_func.__get__(self.user_cls_instance)

            if not webhook_config or webhook_config.type == api_pb2.WEBHOOK_TYPE_UNSPECIFIED:
                # for non-webhooks, the runnable is straight forward:
                finalized_function = FinalizedFunction(
                    callable=bound_func,
                    is_async=is_async,
                    is_generator=is_generator,
                    data_format=api_pb2.DATA_FORMAT_PICKLE,
                )
            else:
                web_callable = construct_webhook_callable(bound_func, webhook_config, container_io_manager)
                finalized_function = FinalizedFunction(
                    callable=web_callable,
                    is_async=True,
                    is_generator=True,
                    data_format=api_pb2.DATA_FORMAT_ASGI,
                )
            finalized_functions[method_name] = finalized_function
        return finalized_functions


class DaemonizedThreadPool:
    # Used instead of ThreadPoolExecutor, since the latter won't allow
    # the interpreter to shut down before the currently running tasks
    # have finished
    def __init__(self, max_threads):
        self.max_threads = max_threads

    def __enter__(self):
        self.spawned_workers = 0
        self.inputs: queue.Queue[Any] = queue.Queue()
        self.finished = threading.Event()
        return self

    def __exit__(self, exc_type, exc_value, traceback):
        self.finished.set()

        if exc_type is None:
            self.inputs.join()
        else:
            # special case - allows us to exit the
            if self.inputs.unfinished_tasks:
                logger.info(
                    f"Exiting DaemonizedThreadPool with {self.inputs.unfinished_tasks} active "
                    f"inputs due to exception: {repr(exc_type)}"
                )

    def submit(self, func, *args):
        def worker_thread():
            while not self.finished.is_set():
                try:
                    _func, _args = self.inputs.get(timeout=1)
                except queue.Empty:
                    continue
                try:
                    _func(*_args)
                except BaseException:
                    logger.exception(f"Exception raised by {_func} in DaemonizedThreadPool worker!")
                self.inputs.task_done()

        if self.spawned_workers < self.max_threads:
            threading.Thread(target=worker_thread, daemon=True).start()
            self.spawned_workers += 1

        self.inputs.put((func, args))


class UserCodeEventLoop:
    """Run an async event loop as a context manager and handle signals.

    This will run all *user supplied* async code, i.e. async functions, as well as async enter/exit managers

    The following signals are handled while a coroutine is running on the event loop until
    completion (and then handlers are deregistered):

<<<<<<< HEAD
    @contextlib.asynccontextmanager
    async def handle_input_exception(self, input_id, started_at: float) -> AsyncGenerator[None, None]:
        global _ignore_cancellation
        try:
            yield
        except KeyboardInterrupt:
            raise
        except InputCancellation:
            # just skip creating any output for this input and keep going with the next instead
            # it should have been marked as cancelled already in the backend at this point so it
            # won't be retried
            logger.info(f"The current input ({input_id=}) was cancelled by a user request")
            await self.complete_call(started_at)
            return
        except BaseException as exc:
            if isinstance(exc, asyncio.CancelledError) and (
                str(exc) == INPUT_CANCELLATION_MESSAGE or _ignore_cancellation
            ):
                _ignore_cancellation = False  # reset for next cancellations
                # for async functions, InputCancellation is represented by CancelledError with the INPUT_CANCELLATION_MESSAGE message
                # or in the case of Python 3.8, we use a regular CancelledError with a global to indicate that it's to be ignored
                logger.info(f"The current input ({input_id=}) was cancelled by a user request")
                await self.complete_call(started_at)
                return
            # print exception so it's logged
            traceback.print_exc()
            serialized_tb, tb_line_cache = self.serialize_traceback(exc)

            # Note: we're not serializing the traceback since it contains
            # local references that means we can't unpickle it. We *are*
            # serializing the exception, which may have some issues (there
            # was an earlier note about it that it might not be possible
            # to unpickle it in some cases). Let's watch out for issues.
            await self._push_output(
                input_id,
                started_at=started_at,
                data_format=api_pb2.DATA_FORMAT_PICKLE,
                status=api_pb2.GenericResult.GENERIC_STATUS_FAILURE,
                data=self.serialize_exception(exc),
                exception=repr(exc),
                traceback=traceback.format_exc(),
                serialized_tb=serialized_tb,
                tb_line_cache=tb_line_cache,
            )
            await self.complete_call(started_at)

    async def complete_call(self, started_at):
        self.total_user_time += time.time() - started_at
        self.calls_completed += 1
        self._semaphore.release()

    @synchronizer.no_io_translation
    async def push_output(self, input_id, started_at: float, data: Any, data_format: int) -> None:
        await self._push_output(
            input_id,
            started_at=started_at,
            data_format=data_format,
            status=api_pb2.GenericResult.GENERIC_STATUS_SUCCESS,
            data=self.serialize_data_format(data, data_format),
        )
        await self.complete_call(started_at)

    async def restore(self) -> None:
        # Busy-wait for restore. `/__modal/restore-state.json` is created
        # by the worker process with updates to the container config.
        restored_path = Path(config.get("restore_state_path"))
        start = time.perf_counter()
        while not restored_path.exists():
            logger.debug(f"Waiting for restore (elapsed={time.perf_counter() - start:.3f}s)")
            await asyncio.sleep(0.01)
            continue

        logger.debug("Container: restored")

        # Look for state file and create new client with updated credentials.
        # State data is serialized with key-value pairs, example: {"task_id": "tk-000"}
        with restored_path.open("r") as file:
            restored_state = json.load(file)

        # Local FunctionIOManager state.
        for key in ["task_id", "function_id"]:
            if value := restored_state.get(key):
                logger.debug(f"Updating FunctionIOManager.{key} = {value}")
                setattr(self, key, restored_state[key])

        # Env vars and global state.
        for key, value in restored_state.items():
            # Empty string indicates that value does not need to be updated.
            if value != "":
                config.override_locally(key, value)

        # Restore input to default state.
        self.current_input_id = None
        self.current_input_started_at = None

        self._client = await _Client.from_env()
        self._waiting_for_checkpoint = False

    async def checkpoint(self) -> None:
        """Message server indicating that function is ready to be checkpointed."""
        if self.checkpoint_id:
            logger.debug(f"Checkpoint ID: {self.checkpoint_id}")

        if connections := get_open_connections():
            logger.error(f"Found {len(connections)} open network connection(s):")
            for conn in connections:
                logger.error(f"Remote Address: {conn.remote_addr}, Status: {conn.status}")

            raise ConnectionError(
                "Cannot checkpoint container with open network connections. "
                "Are you closing connections before checkpointing?"
            )
        else:
            logger.debug("No open TCP connections found.")

        await self._client.stub.ContainerCheckpoint(
            api_pb2.ContainerCheckpointRequest(checkpoint_id=self.checkpoint_id)
        )
=======
    - `SIGUSR1`: converted to an async task cancellation. Note that this only affects the event
      loop, and the signal handler defined here doesn't run for sync functions.
    - `SIGINT`: Unless the global signal handler has been set to SIGIGN, the loop's signal handler
        is set to cancel the current task and raise KeyboardInterrupt to the caller.
    """
>>>>>>> a6170d6e

    def __enter__(self):
        self.loop = asyncio.new_event_loop()
        return self

    def __exit__(self, exc_type, exc_value, traceback):
        self.loop.run_until_complete(self.loop.shutdown_asyncgens())
        if sys.version_info[:2] >= (3, 9):
            self.loop.run_until_complete(self.loop.shutdown_default_executor())  # Introduced in Python 3.9
        self.loop.close()

    def run(self, coro):
        task = asyncio.ensure_future(coro, loop=self.loop)
        self._sigints = 0

        def _sigint_handler():
            # cancel the task in order to have run_until_complete return soon and
            # prevent a bunch of unwanted tracebacks when shutting down the
            # event loop.

            # this basically replicates the sigint handler installed by asyncio.run()
            self._sigints += 1
            if self._sigints == 1:
                # first sigint is graceful
                task.cancel()
                return

            # this should normally not happen, but the second sigint would "hard kill" the event loop!
            raise KeyboardInterrupt()

        ignore_sigint = signal.getsignal(signal.SIGINT) == signal.SIG_IGN
        if not ignore_sigint:
            self.loop.add_signal_handler(signal.SIGINT, _sigint_handler)

        # Before Python 3.9 there is no argument to Task.cancel
        if sys.version_info[:2] >= (3, 9):
            self.loop.add_signal_handler(signal.SIGUSR1, task.cancel, "Input was cancelled by user")
        else:
            self.loop.add_signal_handler(signal.SIGUSR1, task.cancel)

        try:
            return self.loop.run_until_complete(task)
        except asyncio.CancelledError:
            if self._sigints > 0:
                raise KeyboardInterrupt()
        finally:
            self.loop.remove_signal_handler(signal.SIGUSR1)
            if not ignore_sigint:
                self.loop.remove_signal_handler(signal.SIGINT)


def call_function(
    user_code_event_loop: UserCodeEventLoop,
    container_io_manager: "modal._container_io_manager.ContainerIOManager",
    finalized_functions: Dict[str, FinalizedFunction],
    input_concurrency: int,
):
    async def run_input_async(finalized_function: FinalizedFunction, local_input: LocalInput) -> None:
        started_at = time.time()
        reset_context = _set_current_context_ids(local_input.input_id, local_input.function_call_id)
        async with container_io_manager.handle_input_exception.aio(local_input.input_id, started_at):
            logger.debug(f"Starting input {local_input.input_id} (async)")
            res = finalized_function.callable(*local_input.args, **local_input.kwargs)
            logger.debug(f"Finished input {local_input.input_id} (async)")

            # TODO(erikbern): any exception below shouldn't be considered a user exception
            if finalized_function.is_generator:
                if not inspect.isasyncgen(res):
                    raise InvalidError(f"Async generator function returned value of type {type(res)}")

                # Send up to this many outputs at a time.
                generator_queue: asyncio.Queue[Any] = await container_io_manager._queue_create.aio(1024)
                generator_output_task = asyncio.create_task(
                    container_io_manager.generator_output_task.aio(
                        local_input.function_call_id,
                        finalized_function.data_format,
                        generator_queue,
                    )
                )

                item_count = 0
                async for value in res:
                    await container_io_manager._queue_put.aio(generator_queue, value)
                    item_count += 1

                await container_io_manager._queue_put.aio(generator_queue, _ContainerIOManager._GENERATOR_STOP_SENTINEL)
                await generator_output_task  # Wait to finish sending generator outputs.
                message = api_pb2.GeneratorDone(items_total=item_count)
                await container_io_manager.push_output.aio(
                    local_input.input_id, started_at, message, api_pb2.DATA_FORMAT_GENERATOR_DONE
                )
            else:
                if not inspect.iscoroutine(res) or inspect.isgenerator(res) or inspect.isasyncgen(res):
                    raise InvalidError(
                        f"Async (non-generator) function returned value of type {type(res)}"
                        " You might need to use @app.function(..., is_generator=True)."
                    )
                value = await res
                await container_io_manager.push_output.aio(
                    local_input.input_id, started_at, value, finalized_function.data_format
                )
        reset_context()

    def run_input_sync(finalized_function: FinalizedFunction, local_input: LocalInput) -> None:
        started_at = time.time()
        reset_context = _set_current_context_ids(local_input.input_id, local_input.function_call_id)
        with container_io_manager.handle_input_exception(local_input.input_id, started_at):
            logger.debug(f"Starting input {local_input.input_id} (sync)")
            res = finalized_function.callable(*local_input.args, **local_input.kwargs)
            logger.debug(f"Finished input {local_input.input_id} (sync)")

            # TODO(erikbern): any exception below shouldn't be considered a user exception
            if finalized_function.is_generator:
                if not inspect.isgenerator(res):
                    raise InvalidError(f"Generator function returned value of type {type(res)}")

                # Send up to this many outputs at a time.
                generator_queue: asyncio.Queue[Any] = container_io_manager._queue_create(1024)
                generator_output_task: concurrent.futures.Future = container_io_manager.generator_output_task(  # type: ignore
                    local_input.function_call_id,
                    finalized_function.data_format,
                    generator_queue,
                    _future=True,  # type: ignore  # Synchronicity magic to return a future.
                )

                item_count = 0
                for value in res:
                    container_io_manager._queue_put(generator_queue, value)
                    item_count += 1

                container_io_manager._queue_put(generator_queue, _ContainerIOManager._GENERATOR_STOP_SENTINEL)
                generator_output_task.result()  # Wait to finish sending generator outputs.
                message = api_pb2.GeneratorDone(items_total=item_count)
                container_io_manager.push_output(
                    local_input.input_id, started_at, message, api_pb2.DATA_FORMAT_GENERATOR_DONE
                )
            else:
                if inspect.iscoroutine(res) or inspect.isgenerator(res) or inspect.isasyncgen(res):
                    raise InvalidError(
                        f"Sync (non-generator) function return value of type {type(res)}."
                        " You might need to use @app.function(..., is_generator=True)."
                    )
                container_io_manager.push_output(local_input.input_id, started_at, res, finalized_function.data_format)
        reset_context()

    if input_concurrency > 1:
        with DaemonizedThreadPool(max_threads=input_concurrency) as thread_pool:

            async def run_concurrent_inputs():
                # all run_input coroutines will have completed by the time we leave the execution context
                # but the wrapping *tasks* may not yet have been resolved, so we add a 0.01s
                # for them to resolve gracefully:
                async with TaskContext(0.01) as task_context:
                    async for local_input in container_io_manager.run_inputs_outputs.aio(input_concurrency):
                        finalized_function = finalized_functions[local_input.method_name]
                        # Note that run_inputs_outputs will not return until the concurrency semaphore has
                        # released all its slots so that they can be acquired by the run_inputs_outputs finalizer
                        # This prevents leaving the task_context before outputs have been created
                        # TODO: refactor to make this a bit more easy to follow?
                        if finalized_function.is_async:
                            task_context.create_task(run_input_async(finalized_function, local_input))
                        else:
                            # run sync input in thread
                            thread_pool.submit(run_input_sync, finalized_function, local_input)

            user_code_event_loop.run(run_concurrent_inputs())
    else:
        for local_input in container_io_manager.run_inputs_outputs(input_concurrency):
            finalized_function = finalized_functions[local_input.method_name]
            if finalized_function.is_async:
                user_code_event_loop.run(run_input_async(finalized_function, local_input))
            else:
                # Set up a custom signal handler for `SIGUSR1`, which gets translated to an InputCancellation
                # during function execution. This is sent to cancel inputs from the user
                def _cancel_input_signal_handler(signum, stackframe):
                    raise InputCancellation("Input was cancelled by user")

                usr1_handler = signal.signal(signal.SIGUSR1, _cancel_input_signal_handler)
                # run this sync code in the main thread, blocking the "userland" event loop
                # this lets us cancel it using a signal handler that raises an exception
                try:
                    run_input_sync(finalized_function, local_input)
                finally:
                    signal.signal(signal.SIGUSR1, usr1_handler)  # reset signal handler


def import_single_function_service(
    function_def: api_pb2.Function,
    ser_cls,  # used only for @build functions
    ser_fun,
    cls_args,  #  used only for @build functions
    cls_kwargs,  #  used only for @build functions
) -> Service:
    """Imports a function dynamically, and locates the app.

    This is somewhat complex because we're dealing with 3 quite different type of functions:
    1. Functions defined in global scope and decorated in global scope (Function objects)
    2. Functions defined in global scope but decorated elsewhere (these will be raw callables)
    3. Serialized functions

    In addition, we also need to handle
    * Normal functions
    * Methods on classes (in which case we need to instantiate the object)

    This helper also handles web endpoints, ASGI/WSGI servers, and HTTP servers.

    In order to locate the app, we try two things:
    * If the function is a Function, we can get the app directly from it
    * Otherwise, use the app name and look it up from a global list of apps: this
      typically only happens in case 2 above, or in sometimes for case 3

    Note that `import_function` is *not* synchronized, because we need it to run on the main
    thread. This is so that any user code running in global scope (which executes as a part of
    the import) runs on the right thread.
    """
    user_defined_callable: Callable
    function: Optional[_Function] = None
    code_deps: Optional[List["modal.object._Object"]] = None
    active_app: Optional[_App] = None

    if ser_fun is not None:
        # This is a serialized function we already fetched from the server
        cls, user_defined_callable = ser_cls, ser_fun
    else:
        # Load the module dynamically
        module = importlib.import_module(function_def.module_name)
        qual_name: str = function_def.function_name

        if not is_global_object(qual_name):
            raise LocalFunctionError("Attempted to load a function defined in a function scope")

        parts = qual_name.split(".")
        if len(parts) == 1:
            # This is a function
            cls = None
            f = getattr(module, qual_name)
            if isinstance(f, Function):
                function = synchronizer._translate_in(f)
                user_defined_callable = function.get_raw_f()
                active_app = function._app
            else:
                user_defined_callable = f
        elif len(parts) == 2:
            # As of v0.63 - this path should only be triggered by @build class builder methods
            assert not function_def.use_method_name  # new "placeholder methods" should not be invoked directly!
            assert function_def.is_builder_function
            cls_name, fun_name = parts
            cls = getattr(module, cls_name)
            if isinstance(cls, Cls):
                # The cls decorator is in global scope
                _cls = synchronizer._translate_in(cls)
                user_defined_callable = _cls._callables[fun_name]
                function = _cls._method_functions.get(fun_name)
                active_app = _cls._app
            else:
                # This is a raw class
                user_defined_callable = getattr(cls, fun_name)
        else:
            raise InvalidError(f"Invalid function qualname {qual_name}")

    # Instantiate the class if it's defined
    if cls:
        # This code is only used for @build methods on classes
        user_cls_instance = get_user_class_instance(cls, cls_args, cls_kwargs)
        # Bind the function to the instance as self (using the descriptor protocol!)
        user_defined_callable = user_defined_callable.__get__(user_cls_instance)
    else:
        user_cls_instance = None

    if function:
        code_deps = function.deps(only_explicit_mounts=True)

    return ImportedFunction(
        user_cls_instance,
        active_app,
        code_deps,
        user_defined_callable,
    )


def import_class_service(
    function_def: api_pb2.Function,
    ser_cls,
    cls_args,
    cls_kwargs,
) -> Service:
    """
    This imports a full class to be able to execute any @method or webhook decorated methods.

    See import_function.
    """
    active_app: Optional[_App] = None
    code_deps: Optional[List["modal.object._Object"]] = None
    cls: typing.Union[type, Cls]

    if function_def.definition_type == api_pb2.Function.DEFINITION_TYPE_SERIALIZED:
        assert ser_cls is not None
        cls = ser_cls
    else:
        # Load the module dynamically
        module = importlib.import_module(function_def.module_name)
        qual_name: str = function_def.function_name

        if not is_global_object(qual_name):
            raise LocalFunctionError("Attempted to load a class defined in a function scope")

        parts = qual_name.split(".")
        if not (
            len(parts) == 2 and parts[1] == "*"
        ):  # the "function name" of a class service "function placeholder" is expected to be "ClassName.*"
            raise ExecutionError(
                f"Internal error: Invalid 'service function' identifier {qual_name}. Please contact Modal support"
            )

        assert not function_def.use_method_name  # new "placeholder methods" should not be invoked directly!
        cls_name = parts[0]
        cls = getattr(module, cls_name)

    if isinstance(cls, Cls):
        # The cls decorator is in global scope
        method_partials = synchronizer._translate_in(cls._get_partial_functions())
    else:
        # Undecorated user class - find all methods
        method_partials = _find_partial_methods_for_user_cls(cls, _PartialFunctionFlags.all())

    user_cls_instance = get_user_class_instance(cls, cls_args, cls_kwargs)

    return ImportedClass(
        user_cls_instance,
        active_app,
        code_deps,
        method_partials,
    )


def get_user_class_instance(cls: typing.Union[type, Cls], args: Tuple, kwargs: Dict[str, Any]) -> typing.Any:
    """Returns instance of the underlying class to be used as the `self`

    The input `cls` can either be the raw Python class the user has declared ("user class"),
    or an @app.cls-decorated version of it which is a modal.Cls-instance wrapping the user class.
    """
    if isinstance(cls, Cls):
        # globally @app.cls-decorated class
        modal_obj: Obj = cls(*args, **kwargs)
        modal_obj.entered = True  # ugly but prevents .local() from triggering additional enter-logic
        # TODO: unify lifecycle logic between .local() and container_entrypoint
        user_cls_instance = modal_obj._get_user_cls_instance()
    else:
        # undecorated class (non-global decoration or serialized)
        user_cls_instance = cls(*args, **kwargs)

    return user_cls_instance


def get_active_app_fallback(function_def: api_pb2.Function) -> Optional[_App]:
    # This branch is reached in the special case that the imported function/class is:
    # 1) not serialized, and
    # 2) isn't a FunctionHandle - i.e, not decorated at definition time
    # Look at all instantiated apps - if there is only one with the indicated name, use that one
    app_name: Optional[str] = function_def.app_name or None  # coalesce protobuf field to None
    matching_apps = _App._all_apps.get(app_name, [])
    active_app = None
    if len(matching_apps) > 1:
        if app_name is not None:
            warning_sub_message = f"app with the same name ('{app_name}')"
        else:
            warning_sub_message = "unnamed app"
        logger.warning(
            f"You have more than one {warning_sub_message}. "
            "It's recommended to name all your Apps uniquely when using multiple apps"
        )
    elif len(matching_apps) == 1:
        (active_app,) = matching_apps
    # there could also technically be zero found apps, but that should probably never be an
    # issue since that would mean user won't use is_inside or other function handles anyway

    return active_app


def call_lifecycle_functions(
    event_loop: UserCodeEventLoop,
    container_io_manager,  #: ContainerIOManager,  TODO: this type is generated at runtime
    funcs: Sequence[Callable],
) -> None:
    """Call function(s), can be sync or async, but any return values are ignored."""
    with container_io_manager.handle_user_exception():
        for func in funcs:
            # We are deprecating parameterized exit methods but want to gracefully handle old code.
            # We can remove this once the deprecation in the actual @exit decorator is enforced.
            args = (None, None, None) if method_has_params(func) else ()
            # in case func is non-async, it's executed here and sigint will by default
            # interrupt it using a KeyboardInterrupt exception
            res = func(*args)
            if inspect.iscoroutine(res):
                # if however func is async, we have to jump through some hoops
                event_loop.run(res)


def deserialize_params(serialized_params: bytes, function_def: api_pb2.Function, _client: "modal.client._Client"):
    if function_def.class_parameter_info.format in (
        api_pb2.ClassParameterInfo.PARAM_SERIALIZATION_FORMAT_UNSPECIFIED,
        api_pb2.ClassParameterInfo.PARAM_SERIALIZATION_FORMAT_PICKLE,
    ):
        # legacy serialization format - pickle of `(args, kwargs)` w/ support for modal object arguments
        param_args, param_kwargs = deserialize(serialized_params, _client)
    elif function_def.class_parameter_info.format == api_pb2.ClassParameterInfo.PARAM_SERIALIZATION_FORMAT_PROTO:
        param_args = ()
        param_kwargs = deserialize_proto_params(serialized_params, list(function_def.class_parameter_info.schema))
    else:
        raise ExecutionError(
            f"Unknown class parameter serialization format: {function_def.class_parameter_info.format}"
        )

    return param_args, param_kwargs


def main(container_args: api_pb2.ContainerArguments, client: Client):
    # This is a bit weird but we need both the blocking and async versions of ContainerIOManager.
    # At some point, we should fix that by having built-in support for running "user code"
    container_io_manager = ContainerIOManager(container_args, client)
    active_app: Optional[_App] = None
    service: Service
    function_def = container_args.function_def
    is_auto_snapshot: bool = function_def.is_auto_snapshot

    _client: _Client = synchronizer._translate_in(client)  # TODO(erikbern): ugly

    with container_io_manager.heartbeats(function_def.is_checkpointing_function), UserCodeEventLoop() as event_loop:
        # If this is a serialized function, fetch the definition from the server
        if function_def.definition_type == api_pb2.Function.DEFINITION_TYPE_SERIALIZED:
            ser_cls, ser_fun = container_io_manager.get_serialized_function()
        else:
            ser_cls, ser_fun = None, None

        # Initialize the function, importing user code.
        with container_io_manager.handle_user_exception():
            if container_args.serialized_params:
                param_args, param_kwargs = deserialize_params(container_args.serialized_params, function_def, _client)
            else:
                param_args = ()
                param_kwargs = {}

            if function_def.is_class:
                service = import_class_service(
                    function_def,
                    ser_cls,
                    param_args,
                    param_kwargs,
                )
            else:
                service = import_single_function_service(
                    function_def,
                    ser_cls,
                    ser_fun,
                    param_args,
                    param_kwargs,
                )

            # If the cls/function decorator was applied in local scope, but the app is global, we can look it up
            active_app = service.app
            if active_app is None:
                # if the app can't be inferred by the imported function, use name-based fallback
                active_app = get_active_app_fallback(function_def)

        # Container can fetch multiple inputs simultaneously
        if function_def.pty_info.pty_type == api_pb2.PTYInfo.PTY_TYPE_SHELL:
            # Concurrency doesn't apply for `modal shell`.
            input_concurrency = 1
        else:
            input_concurrency = function_def.allow_concurrent_inputs or 1

        # Get ids and metadata for objects (primarily functions and classes) on the app
        container_app: RunningApp = container_io_manager.get_app_objects()

        # Initialize objects on the app.
        # This is basically only functions and classes - anything else is deprecated and will be unsupported soon
        if active_app is not None:
            app: App = synchronizer._translate_out(active_app, Interface.BLOCKING)
            app._init_container(client, container_app)

        # Hydrate all function dependencies.
        # TODO(erikbern): we an remove this once we
        # 1. Enable lazy hydration for all objects
        # 2. Fully deprecate .new() objects
        if service.code_deps is not None:  # this is not set for serialized or non-global scope functions
            dep_object_ids: List[str] = [dep.object_id for dep in function_def.object_dependencies]
            if len(service.code_deps) != len(dep_object_ids):
                raise ExecutionError(
                    f"Function has {len(service.code_deps)} dependencies"
                    f" but container got {len(dep_object_ids)} object ids."
                )
            for object_id, obj in zip(dep_object_ids, service.code_deps):
                metadata: Message = container_app.object_handle_metadata[object_id]
                obj._hydrate(object_id, _client, metadata)

        # Identify all "enter" methods that need to run before we snapshot.
        if service.user_cls_instance is not None and not is_auto_snapshot:
            pre_snapshot_methods = _find_callables_for_obj(
                service.user_cls_instance, _PartialFunctionFlags.ENTER_PRE_SNAPSHOT
            )
            call_lifecycle_functions(event_loop, container_io_manager, list(pre_snapshot_methods.values()))

        # If this container is being used to create a checkpoint, checkpoint the container after
        # global imports and innitialization. Checkpointed containers run from this point onwards.
        if function_def.is_checkpointing_function:
            container_io_manager.memory_snapshot()


        # Install hooks for interactive functions.
        if function_def.pty_info.pty_type != api_pb2.PTYInfo.PTY_TYPE_UNSPECIFIED:

            def breakpoint_wrapper():
                # note: it would be nice to not have breakpoint_wrapper() included in the backtrace
                interact()
                import pdb

                pdb.set_trace()

            sys.breakpointhook = breakpoint_wrapper

        # Identify the "enter" methods to run after resuming from a snapshot.
        if service.user_cls_instance is not None and not is_auto_snapshot:
            post_snapshot_methods = _find_callables_for_obj(
                service.user_cls_instance, _PartialFunctionFlags.ENTER_POST_SNAPSHOT
            )
            call_lifecycle_functions(event_loop, container_io_manager, list(post_snapshot_methods.values()))

        with container_io_manager.handle_user_exception():
            finalized_functions = service.get_finalized_functions(function_def, container_io_manager)

        # Execute the function.
        try:
            call_function(event_loop, container_io_manager, finalized_functions, input_concurrency)
        finally:
            # Run exit handlers. From this point onward, ignore all SIGINT signals that come from
            # graceful shutdowns originating on the worker, as well as stray SIGUSR1 signals that
            # may have been sent to cancel inputs.
            int_handler = signal.signal(signal.SIGINT, signal.SIG_IGN)
            usr1_handler = signal.signal(signal.SIGUSR1, signal.SIG_IGN)

            try:
                # Identify "exit" methods and run them.
                if service.user_cls_instance is not None and not is_auto_snapshot:
                    exit_methods = _find_callables_for_obj(service.user_cls_instance, _PartialFunctionFlags.EXIT)
                    call_lifecycle_functions(event_loop, container_io_manager, list(exit_methods.values()))

                # Finally, commit on exit to catch uncommitted volume changes and surface background
                # commit errors.
                container_io_manager.volume_commit(
                    [v.volume_id for v in function_def.volume_mounts if v.allow_background_commits]
                )
            finally:
                # Restore the original signal handler, needed for container_test hygiene since the
                # test runs `main()` multiple times in the same process.
                signal.signal(signal.SIGINT, int_handler)
                signal.signal(signal.SIGUSR1, usr1_handler)


if __name__ == "__main__":
    logger.debug("Container: starting")

    # Check and warn on deprecated Python version
    if sys.version_info[:2] == (3, 8):
        msg = (
            "You are using Python 3.8 in your remote environment. Modal will soon drop support for this version,"
            " and you will be unable to use this Image. Please update your Image definition."
        )
        deprecation_warning((2024, 5, 2), msg, show_source=False, pending=True)

    container_args = api_pb2.ContainerArguments()
    container_args.ParseFromString(base64.b64decode(sys.argv[1]))

    # Note that we're creating the client in a synchronous context, but it will be running in a separate thread.
    # This is good because if the function is long running then we the client can still send heartbeats
    # The only caveat is a bunch of calls will now cross threads, which adds a bit of overhead?
    client = Client.from_env()

    try:
        with proxy_tunnel(container_args.proxy_info):
            try:
                main(container_args, client)
            except UserException:
                logger.info("User exception caught, exiting")
    except KeyboardInterrupt:
        logger.debug("Container: interrupted")

    # Detect if any non-daemon threads are still running, which will prevent the Python interpreter
    # from shutting down. The sleep(0) here is needed for finished ThreadPoolExecutor resources to
    # shut down without triggering this warning (e.g., `@wsgi_app()`).
    time.sleep(0)
    lingering_threads: List[threading.Thread] = []
    for thread in threading.enumerate():
        current_thread = threading.get_ident()
        if thread.ident is not None and thread.ident != current_thread and not thread.daemon and thread.is_alive():
            lingering_threads.append(thread)
    if lingering_threads:
        thread_names = ", ".join(t.name for t in lingering_threads)
        logger.warning(
            f"Detected {len(lingering_threads)} background thread(s) [{thread_names}] still running "
            "after container exit. This will prevent runner shutdown for up to 30 seconds."
        )

    logger.debug("Container: done")<|MERGE_RESOLUTION|>--- conflicted
+++ resolved
@@ -20,12 +20,6 @@
 
 from modal_proto import api_pb2
 
-<<<<<<< HEAD
-from ._asgi import asgi_app_wrapper, webhook_asgi_app, wsgi_app_wrapper
-from ._blob_utils import MAX_OBJECT_SIZE_BYTES, blob_download, blob_upload
-from ._checkpoint_utils import get_open_connections
-from ._function_utils import LocalFunctionError, is_async as get_is_async, is_global_function, method_has_params
-=======
 from ._asgi import (
     asgi_app_wrapper,
     get_ip_address,
@@ -35,7 +29,6 @@
     wsgi_app_wrapper,
 )
 from ._container_io_manager import ContainerIOManager, LocalInput, UserException, _ContainerIOManager
->>>>>>> a6170d6e
 from ._proxy_tunnel import proxy_tunnel
 from ._serialization import deserialize, deserialize_proto_params
 from ._utils.async_utils import TaskContext, synchronizer
@@ -274,132 +267,11 @@
     The following signals are handled while a coroutine is running on the event loop until
     completion (and then handlers are deregistered):
 
-<<<<<<< HEAD
-    @contextlib.asynccontextmanager
-    async def handle_input_exception(self, input_id, started_at: float) -> AsyncGenerator[None, None]:
-        global _ignore_cancellation
-        try:
-            yield
-        except KeyboardInterrupt:
-            raise
-        except InputCancellation:
-            # just skip creating any output for this input and keep going with the next instead
-            # it should have been marked as cancelled already in the backend at this point so it
-            # won't be retried
-            logger.info(f"The current input ({input_id=}) was cancelled by a user request")
-            await self.complete_call(started_at)
-            return
-        except BaseException as exc:
-            if isinstance(exc, asyncio.CancelledError) and (
-                str(exc) == INPUT_CANCELLATION_MESSAGE or _ignore_cancellation
-            ):
-                _ignore_cancellation = False  # reset for next cancellations
-                # for async functions, InputCancellation is represented by CancelledError with the INPUT_CANCELLATION_MESSAGE message
-                # or in the case of Python 3.8, we use a regular CancelledError with a global to indicate that it's to be ignored
-                logger.info(f"The current input ({input_id=}) was cancelled by a user request")
-                await self.complete_call(started_at)
-                return
-            # print exception so it's logged
-            traceback.print_exc()
-            serialized_tb, tb_line_cache = self.serialize_traceback(exc)
-
-            # Note: we're not serializing the traceback since it contains
-            # local references that means we can't unpickle it. We *are*
-            # serializing the exception, which may have some issues (there
-            # was an earlier note about it that it might not be possible
-            # to unpickle it in some cases). Let's watch out for issues.
-            await self._push_output(
-                input_id,
-                started_at=started_at,
-                data_format=api_pb2.DATA_FORMAT_PICKLE,
-                status=api_pb2.GenericResult.GENERIC_STATUS_FAILURE,
-                data=self.serialize_exception(exc),
-                exception=repr(exc),
-                traceback=traceback.format_exc(),
-                serialized_tb=serialized_tb,
-                tb_line_cache=tb_line_cache,
-            )
-            await self.complete_call(started_at)
-
-    async def complete_call(self, started_at):
-        self.total_user_time += time.time() - started_at
-        self.calls_completed += 1
-        self._semaphore.release()
-
-    @synchronizer.no_io_translation
-    async def push_output(self, input_id, started_at: float, data: Any, data_format: int) -> None:
-        await self._push_output(
-            input_id,
-            started_at=started_at,
-            data_format=data_format,
-            status=api_pb2.GenericResult.GENERIC_STATUS_SUCCESS,
-            data=self.serialize_data_format(data, data_format),
-        )
-        await self.complete_call(started_at)
-
-    async def restore(self) -> None:
-        # Busy-wait for restore. `/__modal/restore-state.json` is created
-        # by the worker process with updates to the container config.
-        restored_path = Path(config.get("restore_state_path"))
-        start = time.perf_counter()
-        while not restored_path.exists():
-            logger.debug(f"Waiting for restore (elapsed={time.perf_counter() - start:.3f}s)")
-            await asyncio.sleep(0.01)
-            continue
-
-        logger.debug("Container: restored")
-
-        # Look for state file and create new client with updated credentials.
-        # State data is serialized with key-value pairs, example: {"task_id": "tk-000"}
-        with restored_path.open("r") as file:
-            restored_state = json.load(file)
-
-        # Local FunctionIOManager state.
-        for key in ["task_id", "function_id"]:
-            if value := restored_state.get(key):
-                logger.debug(f"Updating FunctionIOManager.{key} = {value}")
-                setattr(self, key, restored_state[key])
-
-        # Env vars and global state.
-        for key, value in restored_state.items():
-            # Empty string indicates that value does not need to be updated.
-            if value != "":
-                config.override_locally(key, value)
-
-        # Restore input to default state.
-        self.current_input_id = None
-        self.current_input_started_at = None
-
-        self._client = await _Client.from_env()
-        self._waiting_for_checkpoint = False
-
-    async def checkpoint(self) -> None:
-        """Message server indicating that function is ready to be checkpointed."""
-        if self.checkpoint_id:
-            logger.debug(f"Checkpoint ID: {self.checkpoint_id}")
-
-        if connections := get_open_connections():
-            logger.error(f"Found {len(connections)} open network connection(s):")
-            for conn in connections:
-                logger.error(f"Remote Address: {conn.remote_addr}, Status: {conn.status}")
-
-            raise ConnectionError(
-                "Cannot checkpoint container with open network connections. "
-                "Are you closing connections before checkpointing?"
-            )
-        else:
-            logger.debug("No open TCP connections found.")
-
-        await self._client.stub.ContainerCheckpoint(
-            api_pb2.ContainerCheckpointRequest(checkpoint_id=self.checkpoint_id)
-        )
-=======
     - `SIGUSR1`: converted to an async task cancellation. Note that this only affects the event
       loop, and the signal handler defined here doesn't run for sync functions.
     - `SIGINT`: Unless the global signal handler has been set to SIGIGN, the loop's signal handler
         is set to cancel the current task and raise KeyboardInterrupt to the caller.
     """
->>>>>>> a6170d6e
 
     def __enter__(self):
         self.loop = asyncio.new_event_loop()
@@ -907,7 +779,6 @@
         if function_def.is_checkpointing_function:
             container_io_manager.memory_snapshot()
 
-
         # Install hooks for interactive functions.
         if function_def.pty_info.pty_type != api_pb2.PTYInfo.PTY_TYPE_UNSPECIFIED:
 
