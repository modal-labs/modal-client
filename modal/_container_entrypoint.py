# Copyright Modal Labs 2022
import asyncio
import base64
import concurrent.futures
import importlib
import inspect
import os
import queue
import signal
import sys
import threading
import time
import typing
from abc import ABCMeta, abstractmethod
from dataclasses import dataclass
from typing import TYPE_CHECKING, Any, Callable, Dict, List, Optional, Sequence, Tuple

from google.protobuf.message import Message
from synchronicity import Interface

from modal_proto import api_pb2

from ._asgi import (
    asgi_app_wrapper,
    get_ip_address,
    wait_for_web_server,
    web_server_proxy,
    webhook_asgi_app,
    wsgi_app_wrapper,
)
from ._container_io_manager import ContainerIOManager, UserException, _ContainerIOManager
from ._proxy_tunnel import proxy_tunnel
from ._serialization import deserialize
from ._utils.async_utils import TaskContext, synchronizer
from ._utils.function_utils import (
    LocalFunctionError,
    is_async as get_is_async,
    is_global_object,
    method_has_params,
)
from .app import App, _App
from .client import Client, _Client
from .cls import Cls, Obj
from .config import logger
from .exception import ExecutionError, InputCancellation, InvalidError, deprecation_warning
from .execution_context import _set_current_context_ids, interact
from .functions import Function, _Function
from .partial_function import (
    _find_callables_for_obj,
    _find_partial_methods_for_user_cls,
    _PartialFunction,
    _PartialFunctionFlags,
)
from .running_app import RunningApp

if TYPE_CHECKING:
    import modal._container_io_manager
    import modal.object

telemetry_socket = os.environ.get("MODAL_TELEMETRY_SOCKET")
if telemetry_socket:
    from ._telemetry import instrument_imports

    instrument_imports(telemetry_socket)


def construct_webhook_callable(
    user_defined_callable: Callable,
    webhook_config: api_pb2.WebhookConfig,
    container_io_manager: "modal._container_io_manager.ContainerIOManager",
):
    # For webhooks, the user function is used to construct an asgi app:
    if webhook_config.type == api_pb2.WEBHOOK_TYPE_ASGI_APP:
        # Function returns an asgi_app, which we can use as a callable.
        return asgi_app_wrapper(user_defined_callable(), container_io_manager)

    elif webhook_config.type == api_pb2.WEBHOOK_TYPE_WSGI_APP:
        # Function returns an wsgi_app, which we can use as a callable.
        return wsgi_app_wrapper(user_defined_callable(), container_io_manager)

    elif webhook_config.type == api_pb2.WEBHOOK_TYPE_FUNCTION:
        # Function is a webhook without an ASGI app. Create one for it.
        return asgi_app_wrapper(
            webhook_asgi_app(user_defined_callable, webhook_config.method, webhook_config.web_endpoint_docs),
            container_io_manager,
        )

    elif webhook_config.type == api_pb2.WEBHOOK_TYPE_WEB_SERVER:
        # Function spawns an HTTP web server listening at a port.
        user_defined_callable()

        # We intentionally try to connect to the external interface instead of the loopback
        # interface here so users are forced to expose the server. This allows us to potentially
        # change the implementation to use an external bridge in the future.
        host = get_ip_address(b"eth0")
        port = webhook_config.web_server_port
        startup_timeout = webhook_config.web_server_startup_timeout
        wait_for_web_server(host, port, timeout=startup_timeout)
        return asgi_app_wrapper(web_server_proxy(host, port), container_io_manager)
    else:
        raise InvalidError(f"Unrecognized web endpoint type {webhook_config.type}")


@dataclass
class FinalizedFunction:
    callable: Callable[..., Any]
    is_async: bool
    is_generator: bool
    data_format: int  # api_pb2.DataFormat


class Service(metaclass=ABCMeta):
    """Common interface for singular functions and class-based "services"

    There are differences in the importing/finalization logic, and this
    "protocol"/abc basically defines a common interface for the two types
    of "Services" after the point of import.
    """

    user_cls_instance: Any
    app: Optional[_App]
    code_deps: Optional[List["modal.object._Object"]]

    @abstractmethod
    def get_finalized_functions(
        self, fun_def: api_pb2.Function, container_io_manager: "modal._container_io_manager.ContainerIOManager"
    ) -> Dict[str, "FinalizedFunction"]:
        ...


@dataclass
class ImportedFunction(Service):
    app: Optional[_App]
    code_deps: Optional[List["modal.object._Object"]]
    _user_defined_callable: Callable[..., Any]

    user_cls_instance = None

    def get_finalized_functions(
        self, fun_def: api_pb2.Function, container_io_manager: "modal._container_io_manager.ContainerIOManager"
    ) -> Dict[str, "FinalizedFunction"]:
        # Check this property before we turn it into a method (overriden by webhooks)
        is_async = get_is_async(self._user_defined_callable)
        # Use the function definition for whether this is a generator (overriden by webhooks)
        is_generator = fun_def.function_type == api_pb2.Function.FUNCTION_TYPE_GENERATOR

        webhook_config = fun_def.webhook_config
        if not webhook_config.type:
            # for non-webhooks, the runnable is straight forward:
            return {
                "": FinalizedFunction(
                    callable=self._user_defined_callable,
                    is_async=is_async,
                    is_generator=is_generator,
                    data_format=api_pb2.DATA_FORMAT_PICKLE,
                )
            }

        web_callable = construct_webhook_callable(
            self._user_defined_callable, fun_def.webhook_config, container_io_manager
        )

        return {
            "": FinalizedFunction(
                callable=web_callable,
                is_async=True,
                is_generator=True,
                data_format=api_pb2.DATA_FORMAT_ASGI,
            )
        }


@dataclass
class ImportedClass(Service):
    user_cls_instance: Any
    app: Optional[_App]
    code_deps: Optional[List["modal.object._Object"]]

    _partial_functions: Dict[str, _PartialFunction]

    def get_finalized_functions(
        self, fun_def: api_pb2.Function, container_io_manager: "modal._container_io_manager.ContainerIOManager"
    ) -> Dict[str, "FinalizedFunction"]:
        finalized_functions = {}
        for method_name, partial in self._partial_functions.items():
            partial = synchronizer._translate_in(partial)  # ugly
            user_func = partial.raw_f
            # Check this property before we turn it into a method (overriden by webhooks)
            is_async = get_is_async(user_func)
            # Use the function definition for whether this is a generator (overriden by webhooks)
            is_generator = partial.is_generator
            webhook_config = partial.webhook_config

            bound_func = user_func.__get__(self.user_cls_instance)

            if not webhook_config or webhook_config.type == api_pb2.WEBHOOK_TYPE_UNSPECIFIED:
                # for non-webhooks, the runnable is straight forward:
                finalized_function = FinalizedFunction(
                    callable=bound_func,
                    is_async=is_async,
                    is_generator=is_generator,
                    data_format=api_pb2.DATA_FORMAT_PICKLE,
                )
            else:
                web_callable = construct_webhook_callable(bound_func, webhook_config, container_io_manager)
                finalized_function = FinalizedFunction(
                    callable=web_callable,
                    is_async=True,
                    is_generator=True,
                    data_format=api_pb2.DATA_FORMAT_ASGI,
                )
            finalized_functions[method_name] = finalized_function
        return finalized_functions


class DaemonizedThreadPool:
    # Used instead of ThreadPoolExecutor, since the latter won't allow
    # the interpreter to shut down before the currently running tasks
    # have finished
    def __init__(self, max_threads):
        self.max_threads = max_threads

    def __enter__(self):
        self.spawned_workers = 0
        self.inputs: queue.Queue[Any] = queue.Queue()
        self.finished = threading.Event()
        return self

    def __exit__(self, exc_type, exc_value, traceback):
        self.finished.set()

        if exc_type is None:
            self.inputs.join()
        else:
            # special case - allows us to exit the
            if self.inputs.unfinished_tasks:
                logger.info(
                    f"Exiting DaemonizedThreadPool with {self.inputs.unfinished_tasks} active "
                    f"inputs due to exception: {repr(exc_type)}"
                )

    def submit(self, func, *args):
        def worker_thread():
            while not self.finished.is_set():
                try:
                    _func, _args = self.inputs.get(timeout=1)
                except queue.Empty:
                    continue
                try:
                    _func(*_args)
                except BaseException:
                    logger.exception(f"Exception raised by {_func} in DaemonizedThreadPool worker!")
                self.inputs.task_done()

        if self.spawned_workers < self.max_threads:
            threading.Thread(target=worker_thread, daemon=True).start()
            self.spawned_workers += 1

        self.inputs.put((func, args))


class UserCodeEventLoop:
    """Run an async event loop as a context manager and handle signals.

    This will run all *user supplied* async code, i.e. async functions, as well as async enter/exit managers

    The following signals are handled while a coroutine is running on the event loop until
    completion (and then handlers are deregistered):

    - `SIGUSR1`: converted to an async task cancellation. Note that this only affects the event
      loop, and the signal handler defined here doesn't run for sync functions.
    - `SIGINT`: Unless the global signal handler has been set to SIGIGN, the loop's signal handler
        is set to cancel the current task and raise KeyboardInterrupt to the caller.
    """

    def __enter__(self):
        self.loop = asyncio.new_event_loop()
        return self

    def __exit__(self, exc_type, exc_value, traceback):
        self.loop.run_until_complete(self.loop.shutdown_asyncgens())
        if sys.version_info[:2] >= (3, 9):
            self.loop.run_until_complete(self.loop.shutdown_default_executor())  # Introduced in Python 3.9
        self.loop.close()

    def run(self, coro):
        task = asyncio.ensure_future(coro, loop=self.loop)
        self._sigints = 0

        def _sigint_handler():
            # cancel the task in order to have run_until_complete return soon and
            # prevent a bunch of unwanted tracebacks when shutting down the
            # event loop.

            # this basically replicates the sigint handler installed by asyncio.run()
            self._sigints += 1
            if self._sigints == 1:
                # first sigint is graceful
                task.cancel()
                return

            # this should normally not happen, but the second sigint would "hard kill" the event loop!
            raise KeyboardInterrupt()

        ignore_sigint = signal.getsignal(signal.SIGINT) == signal.SIG_IGN
        if not ignore_sigint:
            self.loop.add_signal_handler(signal.SIGINT, _sigint_handler)

        # Before Python 3.9 there is no argument to Task.cancel
        if sys.version_info[:2] >= (3, 9):
            self.loop.add_signal_handler(signal.SIGUSR1, task.cancel, "Input was cancelled by user")
        else:
            self.loop.add_signal_handler(signal.SIGUSR1, task.cancel)

        try:
            return self.loop.run_until_complete(task)
        except asyncio.CancelledError:
            if self._sigints > 0:
                raise KeyboardInterrupt()
        finally:
            self.loop.remove_signal_handler(signal.SIGUSR1)
            if not ignore_sigint:
                self.loop.remove_signal_handler(signal.SIGINT)


def call_function(
    user_code_event_loop: UserCodeEventLoop,
    container_io_manager: "modal._container_io_manager.ContainerIOManager",
    finalized_functions: Dict[str, FinalizedFunction],
    input_concurrency: int,
):
    async def run_input_async(
        finalized_function: FinalizedFunction, input_id: str, function_call_id: str, args: Any, kwargs: Any
    ) -> None:
        started_at = time.time()
        reset_context = _set_current_context_ids(input_id, function_call_id)
        async with container_io_manager.handle_input_exception.aio(input_id, started_at):
            logger.debug(f"Starting input {input_id} (async)")
            res = finalized_function.callable(*args, **kwargs)
            logger.debug(f"Finished input {input_id} (async)")

            # TODO(erikbern): any exception below shouldn't be considered a user exception
            if finalized_function.is_generator:
                if not inspect.isasyncgen(res):
                    raise InvalidError(f"Async generator function returned value of type {type(res)}")

                # Send up to this many outputs at a time.
                generator_queue: asyncio.Queue[Any] = await container_io_manager._queue_create.aio(1024)
                generator_output_task = asyncio.create_task(
                    container_io_manager.generator_output_task.aio(
                        function_call_id,
                        finalized_function.data_format,
                        generator_queue,
                    )
                )

                item_count = 0
                async for value in res:
                    await container_io_manager._queue_put.aio(generator_queue, value)
                    item_count += 1

                await container_io_manager._queue_put.aio(generator_queue, _ContainerIOManager._GENERATOR_STOP_SENTINEL)
                await generator_output_task  # Wait to finish sending generator outputs.
                message = api_pb2.GeneratorDone(items_total=item_count)
                await container_io_manager.push_output.aio(
                    input_id, started_at, message, api_pb2.DATA_FORMAT_GENERATOR_DONE
                )
            else:
                if not inspect.iscoroutine(res) or inspect.isgenerator(res) or inspect.isasyncgen(res):
                    raise InvalidError(
                        f"Async (non-generator) function returned value of type {type(res)}"
                        " You might need to use @app.function(..., is_generator=True)."
                    )
                value = await res
                await container_io_manager.push_output.aio(input_id, started_at, value, finalized_function.data_format)
        reset_context()

    def run_input_sync(
        finalized_function: FinalizedFunction, input_id: str, function_call_id: str, args: Any, kwargs: Any
    ) -> None:
        started_at = time.time()
        reset_context = _set_current_context_ids(input_id, function_call_id)
        with container_io_manager.handle_input_exception(input_id, started_at):
            logger.debug(f"Starting input {input_id} (sync)")
            res = finalized_function.callable(*args, **kwargs)
            logger.debug(f"Finished input {input_id} (sync)")

            # TODO(erikbern): any exception below shouldn't be considered a user exception
            if finalized_function.is_generator:
                if not inspect.isgenerator(res):
                    raise InvalidError(f"Generator function returned value of type {type(res)}")

                # Send up to this many outputs at a time.
                generator_queue: asyncio.Queue[Any] = container_io_manager._queue_create(1024)
                generator_output_task: concurrent.futures.Future = container_io_manager.generator_output_task(  # type: ignore
                    function_call_id,
                    finalized_function.data_format,
                    generator_queue,
                    _future=True,  # type: ignore  # Synchronicity magic to return a future.
                )

                item_count = 0
                for value in res:
                    container_io_manager._queue_put(generator_queue, value)
                    item_count += 1

                container_io_manager._queue_put(generator_queue, _ContainerIOManager._GENERATOR_STOP_SENTINEL)
                generator_output_task.result()  # Wait to finish sending generator outputs.
                message = api_pb2.GeneratorDone(items_total=item_count)
                container_io_manager.push_output(input_id, started_at, message, api_pb2.DATA_FORMAT_GENERATOR_DONE)
            else:
                if inspect.iscoroutine(res) or inspect.isgenerator(res) or inspect.isasyncgen(res):
                    raise InvalidError(
                        f"Sync (non-generator) function return value of type {type(res)}."
                        " You might need to use @app.function(..., is_generator=True)."
                    )
                container_io_manager.push_output(input_id, started_at, res, finalized_function.data_format)
        reset_context()

    if input_concurrency > 1:
        with DaemonizedThreadPool(max_threads=input_concurrency) as thread_pool:

            async def run_concurrent_inputs():
                # all run_input coroutines will have completed by the time we leave the execution context
                # but the wrapping *tasks* may not yet have been resolved, so we add a 0.01s
                # for them to resolve gracefully:
                async with TaskContext(0.01) as task_context:
                    async for (
                        input_id,
                        function_call_id,
                        method_name,
                        args,
                        kwargs,
                    ) in container_io_manager.run_inputs_outputs.aio(input_concurrency):
                        finalized_function = finalized_functions[method_name]
                        # Note that run_inputs_outputs will not return until the concurrency semaphore has
                        # released all its slots so that they can be acquired by the run_inputs_outputs finalizer
                        # This prevents leaving the task_context before outputs have been created
                        # TODO: refactor to make this a bit more easy to follow?
                        if finalized_function.is_async:
                            task_context.create_task(
                                run_input_async(finalized_function, input_id, function_call_id, args, kwargs)
                            )
                        else:
                            # run sync input in thread
                            thread_pool.submit(
                                run_input_sync, finalized_function, input_id, function_call_id, args, kwargs
                            )

            user_code_event_loop.run(run_concurrent_inputs())
    else:
        for input_id, function_call_id, method_name, args, kwargs in container_io_manager.run_inputs_outputs(
            input_concurrency
        ):
            finalized_function = finalized_functions[method_name]
            if finalized_function.is_async:
                user_code_event_loop.run(run_input_async(finalized_function, input_id, function_call_id, args, kwargs))
            else:
                # Set up a custom signal handler for `SIGUSR1`, which gets translated to an InputCancellation
                # during function execution. This is sent to cancel inputs from the user
                def _cancel_input_signal_handler(signum, stackframe):
                    raise InputCancellation("Input was cancelled by user")

                usr1_handler = signal.signal(signal.SIGUSR1, _cancel_input_signal_handler)
                # run this sync code in the main thread, blocking the "userland" event loop
                # this lets us cancel it using a signal handler that raises an exception
                try:
                    run_input_sync(finalized_function, input_id, function_call_id, args, kwargs)
                finally:
                    signal.signal(signal.SIGUSR1, usr1_handler)  # reset signal handler


def import_single_function_service(
    function_def: api_pb2.Function,
    ser_fun,
) -> Service:
    """Imports a function dynamically, and locates the app.

    This is somewhat complex because we're dealing with 3 quite different type of functions:
    1. Functions defined in global scope and decorated in global scope (Function objects)
    2. Functions defined in global scope but decorated elsewhere (these will be raw callables)
    3. Serialized functions

    In addition, we also need to handle
    * Normal functions
    * Methods on classes (in which case we need to instantiate the object)

    This helper also handles web endpoints, ASGI/WSGI servers, and HTTP servers.

    In order to locate the app, we try two things:
    * If the function is a Function, we can get the app directly from it
    * Otherwise, use the app name and look it up from a global list of apps: this
      typically only happens in case 2 above, or in sometimes for case 3

    Note that `import_function` is *not* synchronized, because we need it to run on the main
    thread. This is so that any user code running in global scope (which executes as a part of
    the import) runs on the right thread.
    """
    user_defined_callable: Callable
    function: Optional[_Function] = None
    code_deps: Optional[List["modal.object._Object"]] = None
    active_app: Optional[_App] = None

    if ser_fun is not None:
        # This is a serialized function we already fetched from the server
        user_defined_callable = ser_fun
    else:
        # Load the module dynamically
        module = importlib.import_module(function_def.module_name)
        qual_name: str = function_def.function_name

        if not is_global_object(qual_name):
            raise LocalFunctionError("Attempted to load a function defined in a function scope")

        parts = qual_name.split(".")
        if len(parts) == 1:
            # This is a function
            f = getattr(module, qual_name)
            if isinstance(f, Function):
                # decorated in global scope
                function = synchronizer._translate_in(f)
                user_defined_callable = function.get_raw_f()
                active_app = function._app
            else:
                # decorated in some local scope, so we have the real callable already
                user_defined_callable = f
        else:
            raise InvalidError(f"Invalid function qualname {qual_name}")

    if function:
        code_deps = function.deps(only_explicit_mounts=True)

    return ImportedFunction(
        active_app,
        code_deps,
        user_defined_callable,
    )


def import_class_service(
    function_def: api_pb2.Function,
    ser_cls,
    ser_params: Optional[bytes],
    _client: _Client,
) -> Service:
    """
    This imports a full class to be able to execute any @method or webhook decorated methods.

    See import_function.
    """
    active_app: Optional[_App] = None
    code_deps: Optional[List["modal.object._Object"]] = None
    cls: typing.Union[type, Cls]

    if function_def.definition_type == api_pb2.Function.DEFINITION_TYPE_SERIALIZED:
        assert ser_cls is not None
        cls = ser_cls
    else:
        # Load the module dynamically
        module = importlib.import_module(function_def.module_name)
        qual_name: str = function_def.function_name

        if not is_global_object(qual_name):
            raise LocalFunctionError("Attempted to load a class defined in a function scope")

        parts = qual_name.split(".")
        if not (
            len(parts) == 2 and parts[1] == "*"
        ):  # the "function name" of a class service "function placeholder" is expected to be "ClassName.*"
            raise ExecutionError(
                f"Internal error: Invalid 'service function' identifier {qual_name}. Please contact Modal support"
            )

        assert not function_def.use_method_name  # new "placeholder methods" should not be invoked directly!
        cls_name = parts[0]
        cls = getattr(module, cls_name)

    if isinstance(cls, Cls):
        # The cls decorator is in global scope
        method_partials = synchronizer._translate_in(cls._get_partial_functions())
    else:
        # Undecorated user class - find all methods
        method_partials = _find_partial_methods_for_user_cls(cls, _PartialFunctionFlags.all())

    # Instantiate the class
    if ser_params:
        args, kwargs = deserialize(ser_params, _client)
    else:
        args, kwargs = (), {}

    user_cls_instance = get_user_class_instance(cls, args, kwargs)

    return ImportedClass(
        user_cls_instance,
        active_app,
        code_deps,
        method_partials,
    )


def get_user_class_instance(cls: typing.Union[type, Cls], args: Tuple, kwargs: Dict[str, Any]) -> typing.Any:
    """Returns instance of the underlying class to be used as the `self`

    The input `cls` can either be the raw Python class the user has declared ("user class"),
    or an @app.cls-decorated version of it which is a modal.Cls-instance wrapping the user class.
    """
    if isinstance(cls, Cls):
        # globally @app.cls-decorated class
        modal_obj: Obj = cls(*args, **kwargs)
<<<<<<< HEAD
        modal_obj.entered = True  # ugly but prevents .local() from triggering additional enter-logic
        # TODO: unify lifecycle logic between .local() and container_entrypoint
=======
>>>>>>> d695e2e5
        user_cls_instance = modal_obj._get_user_cls_instance()
    else:
        # undecorated class (non-global decoration or serialized)
        user_cls_instance = cls(*args, **kwargs)

    return user_cls_instance


def get_active_app_fallback(function_def: api_pb2.Function) -> Optional[_App]:
    # This branch is reached in the special case that the imported function/class is:
    # 1) not serialized, and
    # 2) isn't a FunctionHandle - i.e, not decorated at definition time
    # Look at all instantiated apps - if there is only one with the indicated name, use that one
    app_name: Optional[str] = function_def.app_name or None  # coalesce protobuf field to None
    matching_apps = _App._all_apps.get(app_name, [])
    active_app = None
    if len(matching_apps) > 1:
        if app_name is not None:
            warning_sub_message = f"app with the same name ('{app_name}')"
        else:
            warning_sub_message = "unnamed app"
        logger.warning(
            f"You have more than one {warning_sub_message}. "
            "It's recommended to name all your Apps uniquely when using multiple apps"
        )
    elif len(matching_apps) == 1:
        (active_app,) = matching_apps
    # there could also technically be zero found apps, but that should probably never be an
    # issue since that would mean user won't use is_inside or other function handles anyway

    return active_app


def call_lifecycle_functions(
    event_loop: UserCodeEventLoop,
    container_io_manager,  #: ContainerIOManager,  TODO: this type is generated at runtime
    funcs: Sequence[Callable],
) -> None:
    """Call function(s), can be sync or async, but any return values are ignored."""
    with container_io_manager.handle_user_exception():
        for func in funcs:
            # We are deprecating parameterized exit methods but want to gracefully handle old code.
            # We can remove this once the deprecation in the actual @exit decorator is enforced.
            args = (None, None, None) if method_has_params(func) else ()
            # in case func is non-async, it's executed here and sigint will by default
            # interrupt it using a KeyboardInterrupt exception
            res = func(*args)
            if inspect.iscoroutine(res):
                # if however func is async, we have to jump through some hoops
                event_loop.run(res)


def main(container_args: api_pb2.ContainerArguments, client: Client):
    # This is a bit weird but we need both the blocking and async versions of ContainerIOManager.
    # At some point, we should fix that by having built-in support for running "user code"
    container_io_manager = ContainerIOManager(container_args, client)
    active_app: Optional[_App] = None
    service: Service
    is_auto_snapshot: bool = container_args.function_def.is_auto_snapshot

    _client: _Client = synchronizer._translate_in(client)  # TODO(erikbern): ugly

    with container_io_manager.heartbeats(), UserCodeEventLoop() as event_loop:
        # If this is a serialized function, fetch the definition from the server
        if container_args.function_def.definition_type == api_pb2.Function.DEFINITION_TYPE_SERIALIZED:
            ser_cls, ser_fun = container_io_manager.get_serialized_function()
        else:
            ser_cls, ser_fun = None, None

        # Initialize the function, importing user code.
        with container_io_manager.handle_user_exception():
            if container_args.function_def.is_class:
                service = import_class_service(
                    container_args.function_def,
                    ser_cls,
                    container_args.serialized_params,
                    _client,
                )
            else:
                service = import_single_function_service(
                    container_args.function_def,
                    ser_fun,
                )

            # If the cls/function decorator was applied in local scope, but the app is global, we can look it up
            active_app = service.app
            if active_app is None:
                # if the app can't be inferred by the imported function, use name-based fallback
                active_app = get_active_app_fallback(container_args.function_def)

        # Container can fetch multiple inputs simultaneously
        if container_args.function_def.pty_info.pty_type == api_pb2.PTYInfo.PTY_TYPE_SHELL:
            # Concurrency doesn't apply for `modal shell`.
            input_concurrency = 1
        else:
            input_concurrency = container_args.function_def.allow_concurrent_inputs or 1

        # Get ids and metadata for objects (primarily functions and classes) on the app
        container_app: RunningApp = container_io_manager.get_app_objects()

        # Initialize objects on the app.
        # This is basically only functions and classes - anything else is deprecated and will be unsupported soon
        if active_app is not None:
            app: App = synchronizer._translate_out(active_app, Interface.BLOCKING)
            app._init_container(client, container_app)

        # Hydrate all function dependencies.
        # TODO(erikbern): we an remove this once we
        # 1. Enable lazy hydration for all objects
        # 2. Fully deprecate .new() objects
        if service.code_deps is not None:  # this is not set for serialized or non-global scope functions
            dep_object_ids: List[str] = [dep.object_id for dep in container_args.function_def.object_dependencies]
            if len(service.code_deps) != len(dep_object_ids):
                raise ExecutionError(
                    f"Function has {len(service.code_deps)} dependencies"
                    f" but container got {len(dep_object_ids)} object ids."
                )
            for object_id, obj in zip(dep_object_ids, service.code_deps):
                metadata: Message = container_app.object_handle_metadata[object_id]
                obj._hydrate(object_id, _client, metadata)

        # Identify all "enter" methods that need to run before we snapshot.
        if service.user_cls_instance is not None and not is_auto_snapshot:
            pre_snapshot_methods = _find_callables_for_obj(
                service.user_cls_instance, _PartialFunctionFlags.ENTER_PRE_SNAPSHOT
            )
            call_lifecycle_functions(event_loop, container_io_manager, list(pre_snapshot_methods.values()))

        # If this container is being used to create a checkpoint, checkpoint the container after
        # global imports and innitialization. Checkpointed containers run from this point onwards.
        if container_args.function_def.is_checkpointing_function:
            container_io_manager.memory_snapshot()

        # Install hooks for interactive functions.
        if container_args.function_def.pty_info.pty_type != api_pb2.PTYInfo.PTY_TYPE_UNSPECIFIED:

            def breakpoint_wrapper():
                # note: it would be nice to not have breakpoint_wrapper() included in the backtrace
                interact()
                import pdb

                pdb.set_trace()

            sys.breakpointhook = breakpoint_wrapper

        # Identify the "enter" methods to run after resuming from a snapshot.
        if service.user_cls_instance is not None and not is_auto_snapshot:
            post_snapshot_methods = _find_callables_for_obj(
                service.user_cls_instance, _PartialFunctionFlags.ENTER_POST_SNAPSHOT
            )
            call_lifecycle_functions(event_loop, container_io_manager, list(post_snapshot_methods.values()))

        with container_io_manager.handle_user_exception():
            finalized_functions = service.get_finalized_functions(container_args.function_def, container_io_manager)

        # Execute the function.
        try:
            call_function(event_loop, container_io_manager, finalized_functions, input_concurrency)
        finally:
            # Run exit handlers. From this point onward, ignore all SIGINT signals that come from
            # graceful shutdowns originating on the worker, as well as stray SIGUSR1 signals that
            # may have been sent to cancel inputs.
            int_handler = signal.signal(signal.SIGINT, signal.SIG_IGN)
            usr1_handler = signal.signal(signal.SIGUSR1, signal.SIG_IGN)

            try:
                # Identify "exit" methods and run them.
                if service.user_cls_instance is not None and not is_auto_snapshot:
                    exit_methods = _find_callables_for_obj(service.user_cls_instance, _PartialFunctionFlags.EXIT)
                    call_lifecycle_functions(event_loop, container_io_manager, list(exit_methods.values()))

                # Finally, commit on exit to catch uncommitted volume changes and surface background
                # commit errors.
                container_io_manager.volume_commit(
                    [v.volume_id for v in container_args.function_def.volume_mounts if v.allow_background_commits]
                )
            finally:
                # Restore the original signal handler, needed for container_test hygiene since the
                # test runs `main()` multiple times in the same process.
                signal.signal(signal.SIGINT, int_handler)
                signal.signal(signal.SIGUSR1, usr1_handler)


if __name__ == "__main__":
    logger.debug("Container: starting")

    # Check and warn on deprecated Python version
    if sys.version_info[:2] == (3, 8):
        msg = (
            "You are using Python 3.8 in your remote environment. Modal will soon drop support for this version,"
            " and you will be unable to use this Image. Please update your Image definition."
        )
        deprecation_warning((2024, 5, 2), msg, show_source=False, pending=True)

    container_args = api_pb2.ContainerArguments()
    container_args.ParseFromString(base64.b64decode(sys.argv[1]))

    # Note that we're creating the client in a synchronous context, but it will be running in a separate thread.
    # This is good because if the function is long running then we the client can still send heartbeats
    # The only caveat is a bunch of calls will now cross threads, which adds a bit of overhead?
    client = Client.from_env()

    try:
        with proxy_tunnel(container_args.proxy_info):
            try:
                main(container_args, client)
            except UserException:
                logger.info("User exception caught, exiting")
    except KeyboardInterrupt:
        logger.debug("Container: interrupted")

    # Detect if any non-daemon threads are still running, which will prevent the Python interpreter
    # from shutting down. The sleep(0) here is needed for finished ThreadPoolExecutor resources to
    # shut down without triggering this warning (e.g., `@wsgi_app()`).
    time.sleep(0)
    lingering_threads: List[threading.Thread] = []
    for thread in threading.enumerate():
        current_thread = threading.get_ident()
        if thread.ident is not None and thread.ident != current_thread and not thread.daemon and thread.is_alive():
            lingering_threads.append(thread)
    if lingering_threads:
        thread_names = ", ".join(t.name for t in lingering_threads)
        logger.warning(
            f"Detected {len(lingering_threads)} background thread(s) [{thread_names}] still running "
            "after container exit. This will prevent runner shutdown for up to 30 seconds."
        )

    logger.debug("Container: done")<|MERGE_RESOLUTION|>--- conflicted
+++ resolved
@@ -607,11 +607,8 @@
     if isinstance(cls, Cls):
         # globally @app.cls-decorated class
         modal_obj: Obj = cls(*args, **kwargs)
-<<<<<<< HEAD
         modal_obj.entered = True  # ugly but prevents .local() from triggering additional enter-logic
         # TODO: unify lifecycle logic between .local() and container_entrypoint
-=======
->>>>>>> d695e2e5
         user_cls_instance = modal_obj._get_user_cls_instance()
     else:
         # undecorated class (non-global decoration or serialized)
