# Copyright Modal Labs 2022
from __future__ import annotations

import asyncio
import base64
import contextlib
from dataclasses import dataclass
import importlib
import inspect
import math
import signal
import sys
import time
import traceback
from typing import Any, AsyncIterator, Callable, Optional

from grpclib import Status
from synchronicity.interface import Interface

from modal_proto import api_pb2
from modal_utils.async_utils import (
    TaskContext,
    queue_batch_iterator,
    synchronize_apis,
    synchronizer,
)
from modal_utils.grpc_utils import retry_transient_errors

from ._asgi import asgi_app_wrapper, webhook_asgi_app, wsgi_app_wrapper
from ._blob_utils import MAX_OBJECT_SIZE_BYTES, blob_download, blob_upload
from ._function_utils import load_function_from_module
from ._proxy_tunnel import proxy_tunnel
from ._pty import run_in_pty
from ._serialization import deserialize, serialize
from ._traceback import extract_traceback
from ._tracing import extract_tracing_context, set_span_tag, trace, wrap
from .app import _App
from .client import HEARTBEAT_INTERVAL, HEARTBEAT_TIMEOUT, Client, _Client
from .config import logger
from .exception import InvalidError
from .functions import AioFunctionHandle, FunctionHandle, _set_current_input_id

MAX_OUTPUT_BATCH_SIZE = 100

RTT_S = 0.5  # conservative estimate of RTT in seconds.


class UserException(Exception):
    # Used to shut down the task gracefully
    pass


class SequenceNumber:
    def __init__(self, initial_value: int):
        self._value: int = initial_value

    def increase(self):
        self._value += 1

    @property
    def value(self) -> int:
        return self._value


def get_is_async(function):
    # TODO: this is somewhat hacky. We need to know whether the function is async or not in order to
    # coerce the input arguments to the right type. The proper way to do is to call the function and
    # see if you get a coroutine (or async generator) back. However at this point, it's too late to
    # coerce the type. For now let's make a determination based on inspecting the function definition.
    # This sometimes isn't correct, since a "vanilla" Python function can return a coroutine if it
    # wraps async code or similar. Let's revisit this shortly.
    if inspect.iscoroutinefunction(function) or inspect.isasyncgenfunction(function):
        return True
    elif inspect.isfunction(function) or inspect.isgeneratorfunction(function):
        return False
    else:
        raise RuntimeError(f"Function {function} is a strange type {type(function)}")


def run_with_signal_handler(coro):
    """Execute coro in an event loop, with a signal handler that cancels
    the task in the case of SIGINT or SIGTERM. Prevents stray cancellation errors
    from propagating up."""

    loop = asyncio.new_event_loop()
    task = asyncio.ensure_future(coro, loop=loop)
    for s in [signal.SIGINT, signal.SIGTERM]:
        loop.add_signal_handler(s, task.cancel)
    try:
        result = loop.run_until_complete(task)
    finally:
        loop.close()
    return result


class _FunctionIOManager:
    """This class isn't much more than a helper method for some gRPC calls.

    TODO: maybe we shouldn't synchronize the whole class.
    Then we could potentially move a bunch of the global functions onto it.
    """

    def __init__(self, container_args, client):
        self.task_id = container_args.task_id
        self.function_id = container_args.function_id
        self.app_id = container_args.app_id
        self.function_def = container_args.function_def
        self.client = client
        self.calls_completed = 0
        self.total_user_time: float = 0
        self.current_input_id: Optional[str] = None
        self.current_input_started_at: Optional[float] = None
        self._client = synchronizer._translate_in(self.client)  # make it a _Client object
        assert isinstance(self._client, _Client)

    @wrap()
    async def initialize_app(self):
        await _App.init_container(self._client, self.app_id)

    async def _heartbeat(self):
        request = api_pb2.ContainerHeartbeatRequest()
        if self.current_input_id is not None:
            request.current_input_id = self.current_input_id
        if self.current_input_started_at is not None:
            request.current_input_started_at = self.current_input_started_at

        # TODO(erikbern): capture exceptions?
        await retry_transient_errors(self.client.stub.ContainerHeartbeat, request, attempt_timeout=HEARTBEAT_TIMEOUT)

    @contextlib.asynccontextmanager
    async def heartbeats(self):
        async with TaskContext(grace=1) as tc:
            tc.infinite_loop(self._heartbeat, sleep=HEARTBEAT_INTERVAL)
            yield

    async def get_serialized_function(self) -> tuple[Optional[Any], Callable]:
        # Fetch the serialized function definition
        request = api_pb2.FunctionGetSerializedRequest(function_id=self.function_id)
        response = await self.client.stub.FunctionGetSerialized(request)
        fun = self.deserialize(response.function_serialized)

        if response.class_serialized:
            cls = self.deserialize(response.class_serialized)
        else:
            cls = None

        return cls, fun

    def serialize(self, obj: Any) -> bytes:
        return serialize(obj)

    def deserialize(self, data: bytes) -> Any:
        return deserialize(data, self._client)

    @wrap()
    async def populate_input_blobs(self, item):
        args = await blob_download(item.args_blob_id, self.client.stub)

        # Mutating
        item.ClearField("args_blob_id")
        item.args = args
        return item

    def get_average_call_time(self) -> float:
        if self.calls_completed == 0:
            return 0

        return self.total_user_time / self.calls_completed

    def get_max_inputs_to_fetch(self):
        if self.calls_completed == 0:
            return 1

        return math.ceil(RTT_S / max(self.get_average_call_time(), 1e-6))

    async def _generate_inputs(
        self,
    ) -> AsyncIterator[tuple[str, api_pb2.FunctionInput]]:
        request = api_pb2.FunctionGetInputsRequest(function_id=self.function_id)
        eof_received = False
        while not eof_received:
            request.average_call_time = self.get_average_call_time()
            request.max_values = self.get_max_inputs_to_fetch()  # Deprecated; remove.

            with trace("get_inputs"):
                response = await retry_transient_errors(self.client.stub.FunctionGetInputs, request)

            if response.rate_limit_sleep_duration:
                logger.info(
                    "Task exceeded rate limit, sleeping for %.2fs before trying again."
                    % response.rate_limit_sleep_duration
                )
                await asyncio.sleep(response.rate_limit_sleep_duration)
                continue

            if not response.inputs:
                continue

            for item in response.inputs:
                if item.kill_switch:
                    logger.debug(f"Task {self.task_id} input received kill signal.")
                    eof_received = True
                    break

                # If we got a pointer to a blob, download it from S3.
                if item.input.WhichOneof("args_oneof") == "args_blob_id":
                    input_pb = await self.populate_input_blobs(item.input)
                else:
                    input_pb = item.input

                yield (item.input_id, input_pb)

                if item.input.final_input:
                    eof_received = True
                    break

    async def _send_outputs(self):
        """Background task that tries to drain output queue until it's empty,
        or the output buffer changes, and then sends the entire batch in one request.
        """
        async for outputs in queue_batch_iterator(self.output_queue, MAX_OUTPUT_BATCH_SIZE, 0):
            req = api_pb2.FunctionPutOutputsRequest(outputs=outputs)
            await retry_transient_errors(
                self.client.stub.FunctionPutOutputs,
                req,
                attempt_timeout=3.0,
                total_timeout=20.0,
                additional_status_codes=[Status.RESOURCE_EXHAUSTED],
            )
            # TODO(erikbern): we'll get a RESOURCE_EXCHAUSTED if the buffer is full server-side.
            # It's possible we want to retry "harder" for this particular error.

    async def run_inputs_outputs(self):
        # This also makes sure to terminate the outputs
        self.output_queue: asyncio.Queue = asyncio.Queue()

        async with TaskContext(grace=10) as tc:
            tc.create_task(self._send_outputs())
            try:
                async for input_id, input_pb in self._generate_inputs():
                    args, kwargs = self.deserialize(input_pb.args) if input_pb.args else ((), {})
                    _set_current_input_id(input_id)
                    self.current_input_id, self.current_input_started_at = (input_id, time.time())
                    yield input_id, args, kwargs
                    _set_current_input_id(None)
                    self.total_user_time += time.time() - self.current_input_started_at
                    self.current_input_id, self.current_input_started_at = (None, None)
                    self.calls_completed += 1
            finally:
                await self.output_queue.put(None)

    async def _enqueue_output(self, input_id, gen_index, **kwargs):
        # upload data to S3 if too big.
        if "data" in kwargs and kwargs["data"] and len(kwargs["data"]) > MAX_OBJECT_SIZE_BYTES:
            data_blob_id = await blob_upload(kwargs["data"], self.client.stub)
            # mutating kwargs.
            kwargs.pop("data")
            kwargs["data_blob_id"] = data_blob_id

        output = api_pb2.FunctionPutOutputsItem(
            input_id=input_id,
            input_started_at=self.current_input_started_at,
            output_created_at=time.time(),
            gen_index=gen_index,
            result=api_pb2.GenericResult(**kwargs),
        )
        await self.output_queue.put(output)

    def serialize_exception(self, exc: BaseException) -> Optional[bytes]:
        try:
            return self.serialize(exc)
        except Exception as serialization_exc:
            logger.info(f"Failed to serialize exception {exc}: {serialization_exc}")
            # We can't always serialize exceptions.
            return None

    def serialize_traceback(self, exc: BaseException) -> tuple[Optional[bytes], Optional[bytes]]:
        serialized_tb, tb_line_cache = None, None

        try:
            tb_dict, line_cache = extract_traceback(exc, self.task_id)
            serialized_tb = self.serialize(tb_dict)
            tb_line_cache = self.serialize(line_cache)
        except Exception:
            logger.info("Failed to serialize exception traceback.")

        return serialized_tb, tb_line_cache

    @contextlib.asynccontextmanager
    async def handle_user_exception(self):
        """Sets the task as failed in a way where it's not retried

        Only used for importing user code atm
        """
        try:
            yield
        except KeyboardInterrupt:
            raise
        except BaseException as exc:
            # Since this is on a different thread, sys.exc_info() can't find the exception in the stack.
            traceback.print_exception(type(exc), exc, exc.__traceback__)

            serialized_tb, tb_line_cache = self.serialize_traceback(exc)

            result = api_pb2.GenericResult(
                status=api_pb2.GenericResult.GENERIC_STATUS_FAILURE,
                data=self.serialize_exception(exc),
                exception=repr(exc),
                traceback="".join(traceback.format_exception(type(exc), exc, exc.__traceback__)),
                serialized_tb=serialized_tb,
                tb_line_cache=tb_line_cache,
            )

            req = api_pb2.TaskResultRequest(result=result)
            await retry_transient_errors(self.client.stub.TaskResult, req)

            # Shut down the task gracefully
            raise UserException()

    @contextlib.asynccontextmanager
    async def handle_input_exception(self, input_id, output_index: SequenceNumber):
        try:
            with trace("input"):
                set_span_tag("input_id", input_id)
                yield
        except KeyboardInterrupt:
            raise
        except BaseException as exc:
            # print exception so it's logged
            traceback.print_exc()
            serialized_tb, tb_line_cache = self.serialize_traceback(exc)

            # Note: we're not serializing the traceback since it contains
            # local references that means we can't unpickle it. We *are*
            # serializing the exception, which may have some issues (there
            # was an earlier note about it that it might not be possible
            # to unpickle it in some cases). Let's watch out for issues.
            await self._enqueue_output(
                input_id,
                output_index.value,
                status=api_pb2.GenericResult.GENERIC_STATUS_FAILURE,
                data=self.serialize_exception(exc),
                exception=repr(exc),
                traceback=traceback.format_exc(),
                serialized_tb=serialized_tb,
                tb_line_cache=tb_line_cache,
            )

    async def enqueue_output(self, input_id, output_index: int, data):
        await self._enqueue_output(
            input_id,
            gen_index=output_index,
            status=api_pb2.GenericResult.GENERIC_STATUS_SUCCESS,
            data=self.serialize(data),
        )

    async def enqueue_generator_value(self, input_id, output_index: int, data):
        await self._enqueue_output(
            input_id,
            gen_index=output_index,
            status=api_pb2.GenericResult.GENERIC_STATUS_SUCCESS,
            data=self.serialize(data),
            gen_status=api_pb2.GenericResult.GENERATOR_STATUS_INCOMPLETE,
        )

    async def enqueue_generator_eof(self, input_id, output_index: int):
        await self._enqueue_output(
            input_id,
            gen_index=output_index,
            status=api_pb2.GenericResult.GENERIC_STATUS_SUCCESS,
            gen_status=api_pb2.GenericResult.GENERATOR_STATUS_COMPLETE,
        )


# just to mark the class as synchronized, we don't care about the interfaces
FunctionIOManager, AioFunctionIOManager = synchronize_apis(_FunctionIOManager)


def call_function_sync(
    function_io_manager,  #: FunctionIOManager,  # TODO: this type is generated in runtime
    obj: Optional[Any],
    fun: Callable,
    is_generator: bool,
):
    # If this function is on a class, instantiate it and enter it
    if obj is not None:
        if hasattr(obj, "__enter__"):
            # Call a user-defined method
            with function_io_manager.handle_user_exception():
                obj.__enter__()
        elif hasattr(obj, "__aenter__"):
            logger.warning("Not running asynchronous enter/exit handlers with a sync function")

    try:
        for input_id, args, kwargs in function_io_manager.run_inputs_outputs():
            output_index = SequenceNumber(0)
            with function_io_manager.handle_input_exception(input_id, output_index):
                res = fun(*args, **kwargs)

                # TODO(erikbern): any exception below shouldn't be considered a user exception
                if is_generator:
                    if not inspect.isgenerator(res):
                        raise InvalidError(f"Generator function returned value of type {type(res)}")

                    for value in res:
                        function_io_manager.enqueue_generator_value(input_id, output_index.value, value)
                        output_index.increase()

                    function_io_manager.enqueue_generator_eof(input_id, output_index.value)
                else:
                    if inspect.iscoroutine(res) or inspect.isgenerator(res) or inspect.isasyncgen(res):
                        raise InvalidError(
                            f"Sync (non-generator) function return value of type {type(res)}."
                            " You might need to use @stub.function(..., is_generator=True)."
                        )
                    function_io_manager.enqueue_output(input_id, output_index.value, res)
    finally:
        if obj is not None and hasattr(obj, "__exit__"):
            with function_io_manager.handle_user_exception():
                obj.__exit__(*sys.exc_info())


@wrap()
async def call_function_async(
    aio_function_io_manager,  #: AioFunctionIOManager,  # TODO: this one too
    obj: Optional[Any],
    fun: Callable,
    is_generator: bool,
):
    # If this function is on a class, instantiate it and enter it
    if obj is not None:
        if hasattr(obj, "__aenter__"):
            # Call a user-defined method
            async with aio_function_io_manager.handle_user_exception():
                await obj.__aenter__()
        elif hasattr(obj, "__enter__"):
            async with aio_function_io_manager.handle_user_exception():
                obj.__enter__()

    try:
        async for input_id, args, kwargs in aio_function_io_manager.run_inputs_outputs():
            output_index = SequenceNumber(0)  # mutable number we can increase from the generator loop
            async with aio_function_io_manager.handle_input_exception(input_id, output_index):
                res = fun(*args, **kwargs)

                # TODO(erikbern): any exception below shouldn't be considered a user exception
                if is_generator:
                    if not inspect.isasyncgen(res):
                        raise InvalidError(f"Async generator function returned value of type {type(res)}")
                    async for value in res:
                        await aio_function_io_manager.enqueue_generator_value(input_id, output_index.value, value)
                        output_index.increase()
                    await aio_function_io_manager.enqueue_generator_eof(input_id, output_index.value)
                else:
                    if not inspect.iscoroutine(res) or inspect.isgenerator(res) or inspect.isasyncgen(res):
                        raise InvalidError(
                            f"Async (non-generator) function returned value of type {type(res)}"
                            " You might need to use @stub.function(..., is_generator=True)."
                        )
                    value = await res
                    await aio_function_io_manager.enqueue_output(input_id, output_index.value, value)
    finally:
        if obj is not None:
            if hasattr(obj, "__aexit__"):
                async with aio_function_io_manager.handle_user_exception():
                    await obj.__aexit__(*sys.exc_info())
            elif hasattr(obj, "__exit__"):
                async with aio_function_io_manager.handle_user_exception():
                    obj.__exit__(*sys.exc_info())


@dataclass
class ImportedFunction:
    obj: Any
    fun: Callable
    is_async: bool
    is_generator: bool


@wrap()
def import_function(function_def: api_pb2.Function, ser_cls, ser_fun) -> ImportedFunction:
    # This is not in function_io_manager, so that any global scope code that runs during import
    # runs on the main thread.

    if ser_fun is not None:
        # This is a serialized function we already fetched from the server
        cls, fun = ser_cls, ser_fun
    else:
        # Load the module dynamically
        module = importlib.import_module(function_def.module_name)
        cls, fun = load_function_from_module(module, function_def.function_name)

    # The decorator is typically in global scope, but may have been applied independently
    if isinstance(fun, (FunctionHandle, AioFunctionHandle)):
        _function_proxy = synchronizer._translate_in(fun)
        fun = _function_proxy.get_raw_f()

    # Check this property before we turn it into a method (overriden by webhooks)
    is_async = get_is_async(fun)

    # Use the function definition for whether this is a generator (overriden by webhooks)
    is_generator = function_def.function_type == api_pb2.Function.FUNCTION_TYPE_GENERATOR

    # Instantiate the class if it's defined
    if cls:
        obj = cls()

        # Bind the function to the instance (using the descriptor protocol!)
        fun = fun.__get__(obj, cls)
    else:
        obj = None

    if function_def.webhook_config.type == api_pb2.WEBHOOK_TYPE_ASGI_APP:
        # function returns an asgi_app, that we can use as a callable.
        asgi_app = fun()
        fun = asgi_app_wrapper(asgi_app)
        is_async = True
        is_generator = True
    elif function_def.webhook_config.type == api_pb2.WEBHOOK_TYPE_WSGI_APP:
        # function returns an wsgi_app, that we can use as a callable.
        wsgi_app = fun()
        fun = wsgi_app_wrapper(wsgi_app)
        is_async = True
        is_generator = True
    elif function_def.webhook_config.type == api_pb2.WEBHOOK_TYPE_FUNCTION:
        # function is webhook without an ASGI app. Create one for it.
<<<<<<< HEAD
        asgi_app = webhook_asgi_app(fun, function_def.webhook_config.method)
        fun = asgi_app_wrapper(asgi_app)
        is_async = True
        is_generator = True

    return ImportedFunction(obj, fun, is_async, is_generator)
=======
        is_generator = function_def.function_type == api_pb2.Function.FUNCTION_TYPE_GENERATOR
        asgi_app = webhook_asgi_app(fun, function_def.webhook_config.method, is_generator)
        return obj, asgi_app_wrapper(asgi_app), True
    else:
        return obj, fun, is_async
>>>>>>> f5e5fdbc


def main(container_args: api_pb2.ContainerArguments, client: Client):
    # TODO: if there's an exception in this scope (in particular when we import code dynamically),
    # we could catch that exception and set it properly serialized to the client. Right now the
    # whole container fails with a non-zero exit code and we send back a more opaque error message.

    # This is a bit weird but we need both the blocking and async versions of FunctionIOManager.
    # At some point, we should fix that by having built-in support for running "user code"
    _function_io_manager = _FunctionIOManager(container_args, client)
    function_io_manager, aio_function_io_manager = synchronize_apis(_function_io_manager)

    function_io_manager.initialize_app()

    with function_io_manager.heartbeats():
        # If this is a serialized function, fetch the definition from the server
        if container_args.function_def.definition_type == api_pb2.Function.DEFINITION_TYPE_SERIALIZED:
            ser_cls, ser_fun = function_io_manager.get_serialized_function()
        else:
            ser_cls, ser_fun = None, None

        # Initialize the function
        with function_io_manager.handle_user_exception():
            imp_fun = import_function(container_args.function_def, ser_cls, ser_fun)

        if container_args.function_def.pty_info.enabled:
            # TODO(erikbern): there is no client test for this branch
            from modal import container_app

            input_stream_unwrapped = synchronizer._translate_in(container_app._pty_input_stream)
            input_stream_blocking = synchronizer._translate_out(input_stream_unwrapped, Interface.BLOCKING)
            imp_fun.fun = run_in_pty(imp_fun.fun, input_stream_blocking, container_args.function_def.pty_info)

        if not imp_fun.is_async:
            call_function_sync(function_io_manager, imp_fun.obj, imp_fun.fun, imp_fun.is_generator)
        else:
            run_with_signal_handler(
                call_function_async(aio_function_io_manager, imp_fun.obj, imp_fun.fun, imp_fun.is_generator)
            )


if __name__ == "__main__":
    logger.debug("Container: starting")

    container_args = api_pb2.ContainerArguments()
    container_args.ParseFromString(base64.b64decode(sys.argv[1]))

    extract_tracing_context(dict(container_args.tracing_context.items()))

    with trace("main"):
        # Note that we're creating the client in a synchronous context, but it will be running in a separate thread.
        # This is good because if the function is long running then we the client can still send heartbeats
        # The only caveat is a bunch of calls will now cross threads, which adds a bit of overhead?
        with trace("client_from_env"):
            client = Client.from_env()

        try:
            with proxy_tunnel(container_args.proxy_info):
                try:
                    main(container_args, client)
                except UserException:
                    logger.info("User exception caught, exiting")
        except KeyboardInterrupt:
            logger.debug("Container: interrupted")

    logger.debug("Container: done")<|MERGE_RESOLUTION|>--- conflicted
+++ resolved
@@ -524,20 +524,12 @@
         is_generator = True
     elif function_def.webhook_config.type == api_pb2.WEBHOOK_TYPE_FUNCTION:
         # function is webhook without an ASGI app. Create one for it.
-<<<<<<< HEAD
-        asgi_app = webhook_asgi_app(fun, function_def.webhook_config.method)
+        asgi_app = webhook_asgi_app(fun, function_def.webhook_config.method, is_generator)
         fun = asgi_app_wrapper(asgi_app)
         is_async = True
         is_generator = True
 
     return ImportedFunction(obj, fun, is_async, is_generator)
-=======
-        is_generator = function_def.function_type == api_pb2.Function.FUNCTION_TYPE_GENERATOR
-        asgi_app = webhook_asgi_app(fun, function_def.webhook_config.method, is_generator)
-        return obj, asgi_app_wrapper(asgi_app), True
-    else:
-        return obj, fun, is_async
->>>>>>> f5e5fdbc
 
 
 def main(container_args: api_pb2.ContainerArguments, client: Client):
