# Copyright Modal Labs 2022
import asyncio
from typing import Any, AsyncGenerator, Callable, Dict, Optional, cast

import aiohttp

from ._utils.async_utils import TaskContext
from ._utils.blob_utils import MAX_OBJECT_SIZE_BYTES
from ._utils.package_utils import parse_major_minor_version
from .config import logger
from .exception import ExecutionError, InvalidError
from .execution_context import current_function_call_id
from .experimental import stop_fetching_inputs

FIRST_MESSAGE_TIMEOUT_SECONDS = 5.0


def asgi_app_wrapper(asgi_app, function_io_manager) -> Callable[..., AsyncGenerator]:
    async def fn(scope):
        function_call_id = current_function_call_id()
        assert function_call_id, "internal error: function_call_id not set in asgi_app() scope"

        # TODO: Add support for the ASGI lifecycle spec.
        messages_from_app: asyncio.Queue[Dict[str, Any]] = asyncio.Queue(1)
        messages_to_app: asyncio.Queue[Dict[str, Any]] = asyncio.Queue(1)

        async def disconnect_app():
            if scope["type"] == "http":
                await messages_to_app.put({"type": "http.disconnect"})
            elif scope["type"] == "websocket":
                await messages_to_app.put({"type": "websocket.disconnect"})

        async def handle_first_input_timeout():
            if scope["type"] == "http":
                await messages_from_app.put({"type": "http.response.start", "status": 502})
                await messages_from_app.put(
                    {
                        "type": "http.response.body",
                        "body": b"Missing request, possibly due to expiry or cancellation",
                    }
                )
            elif scope["type"] == "websocket":
                await messages_from_app.put(
                    {
                        "type": "websocket.close",
                        "code": 1011,
                        "reason": "Missing request, possibly due to expiry or cancellation",
                    }
                )
            await disconnect_app()

        async def fetch_data_in():
            # Cancel an ASGI app call if the initial message is not received within a short timeout.
            #
            # This initial message, "http.request" or "websocket.connect", should be sent
            # immediately after starting the ASGI app's function call. If it is not received, that
            # indicates a request cancellation or other abnormal circumstance.
            message_gen = function_io_manager.get_data_in.aio(function_call_id)

            try:
                first_message = await asyncio.wait_for(message_gen.__anext__(), FIRST_MESSAGE_TIMEOUT_SECONDS)
            except (asyncio.TimeoutError, StopAsyncIteration):
                # About `StopAsyncIteration` above: The generator shouldn't typically exit,
                # but if it does, we handle it like a timeout in that case.
                await handle_first_input_timeout()
                return
            except Exception:
                logger.exception("Internal error in asgi_app_wrapper")
                await disconnect_app()
                return

            await messages_to_app.put(first_message)
            async for message in message_gen:
                await messages_to_app.put(message)

        async def send(msg):
            # Automatically split body chunks that are greater than the output size limit, to
            # prevent them from being uploaded to S3.
            if msg["type"] == "http.response.body":
                body_chunk_size = MAX_OBJECT_SIZE_BYTES - 1024  # reserve 1 KiB for framing
                body_chunk_limit = 20 * body_chunk_size
                s3_chunk_size = 150 * body_chunk_size

                size = len(msg.get("body", b""))
                if size <= body_chunk_limit:
                    chunk_size = body_chunk_size
                else:
                    # If the body is _very large_, we should still split it up to avoid sending all
                    # of the data in a huge chunk in S3.
                    chunk_size = s3_chunk_size

                if size > chunk_size:
                    indices = list(range(0, size, chunk_size))
                    for i in indices[:-1]:
                        chunk = msg["body"][i : i + chunk_size]
                        await messages_from_app.put({"type": "http.response.body", "body": chunk, "more_body": True})
                    msg["body"] = msg["body"][indices[-1] :]

            await messages_from_app.put(msg)

        # Run the ASGI app, while draining the send message queue at the same time,
        # and yielding results.
        async with TaskContext() as tc:
            tc.create_task(fetch_data_in())

            async def receive():
                return await messages_to_app.get()

            app_task = tc.create_task(asgi_app(scope, receive, send))
            pop_task = None
            while True:
                pop_task = tc.create_task(messages_from_app.get())

                try:
                    done, pending = await asyncio.wait([pop_task, app_task], return_when=asyncio.FIRST_COMPLETED)
                except asyncio.CancelledError:
                    break

                if pop_task in done:
                    yield pop_task.result()
                else:
                    # clean up the popping task, or we will leak unresolved tasks every loop iteration
                    pop_task.cancel()

                if app_task in done:
                    while not messages_from_app.empty():
                        yield messages_from_app.get_nowait()
                    app_task.result()  # consume/raise exceptions if there are any!
                    break

    return fn


def wsgi_app_wrapper(wsgi_app, function_io_manager):
    from ._vendor.a2wsgi_wsgi import WSGIMiddleware

    asgi_app = WSGIMiddleware(wsgi_app, workers=10000, send_queue_size=1)  # unlimited workers
    return asgi_app_wrapper(asgi_app, function_io_manager)


<<<<<<< HEAD
def webhook_asgi_app(fn: Callable[..., Any], method: str):
=======
def webhook_asgi_app(fn: Callable, method: str, docs: bool):
>>>>>>> 7a328a14
    """Return a FastAPI app wrapping a function handler."""
    # Pulls in `fastapi` module, which is slow to import.
    from fastapi import FastAPI
    from fastapi.middleware.cors import CORSMiddleware

    app = FastAPI(openapi_url="/openapi.json" if docs else None)  # disabling openapi spec disables all docs
    app.add_middleware(
        CORSMiddleware,
        allow_origins=["*"],
        allow_credentials=True,
        allow_methods=["*"],
        allow_headers=["*"],
    )
    app.add_api_route("/", fn, methods=[method])
    return app


def get_ip_address(ifname: bytes):
    """Get the IP address associated with a network interface in Linux."""
    import fcntl
    import socket
    import struct

    s = socket.socket(socket.AF_INET, socket.SOCK_DGRAM)
    return socket.inet_ntoa(
        fcntl.ioctl(
            s.fileno(),
            0x8915,  # SIOCGIFADDR
            struct.pack("256s", ifname[:15]),
        )[20:24]
    )


def wait_for_web_server(host: str, port: int, *, timeout: float) -> None:
    """Wait until a web server port starts accepting TCP connections."""
    import socket
    import time

    start_time = time.monotonic()
    while True:
        try:
            with socket.create_connection((host, port), timeout=timeout):
                break
        except OSError as ex:
            time.sleep(0.01)
            if time.monotonic() - start_time >= timeout:
                raise TimeoutError(
                    f"Waited too long for port {port} to start accepting connections. "
                    "Make sure the web server is bound to 0.0.0.0 (rather than localhost or 127.0.0.1), "
                    "or adjust `startup_timeout`."
                ) from ex


async def _proxy_http_request(session: aiohttp.ClientSession, scope, receive, send) -> None:
    proxy_response: Optional[aiohttp.ClientResponse] = None

    async def request_generator():
        while True:
            message = await receive()
            if message["type"] == "http.request":
                body = message.get("body", b"")
                if body:
                    yield body
                if not message.get("more_body", False):
                    break
            elif message["type"] == "http.disconnect":
                proxy_response.connection.transport.abort()  # Abort the connection.
                break
            else:
                raise ExecutionError(f"Unexpected message type: {message['type']}")

    path = scope["path"]
    if scope.get("query_string"):
        path += "?" + scope["query_string"].decode()

    proxy_response = await session.request(
        method=scope["method"],
        url=path,
        headers=[(k.decode(), v.decode()) for k, v in scope["headers"]],
        data=None if scope["method"] in aiohttp.ClientRequest.GET_METHODS else request_generator(),
        allow_redirects=False,
    )

    async def send_response():
        msg = {
            "type": "http.response.start",
            "status": proxy_response.status,
            "headers": [(k.encode(), v.encode()) for k, v in proxy_response.headers.items()],
        }
        await send(msg)
        async for data in proxy_response.content.iter_any():
            msg = {"type": "http.response.body", "body": data, "more_body": True}
            await send(msg)
        await send({"type": "http.response.body"})

    async def listen_for_disconnect():
        while True:
            message = await receive()
            if message["type"] == "http.disconnect":
                proxy_response.connection.transport.abort()

    async with TaskContext() as tc:
        send_response_task = tc.create_task(send_response())
        disconnect_task = tc.create_task(listen_for_disconnect())
        await asyncio.wait([send_response_task, disconnect_task], return_when=asyncio.FIRST_COMPLETED)


async def _proxy_websocket_request(session: aiohttp.ClientSession, scope, receive, send) -> None:
    first_message = await receive()  # Consume the initial "websocket.connect" message.
    if first_message["type"] == "websocket.disconnect":
        return
    elif first_message["type"] != "websocket.connect":
        raise ExecutionError(f"Unexpected message type: {first_message['type']}")

    path = scope["path"]
    if scope.get("query_string"):
        path += "?" + scope["query_string"].decode()

    async with session.ws_connect(
        url=path,
        headers=[(k.decode(), v.decode()) for k, v in scope["headers"]],  # type: ignore
        protocols=scope.get("subprotocols", []),
    ) as upstream_ws:

        async def client_to_upstream():
            while True:
                client_message = await receive()
                if client_message["type"] == "websocket.disconnect":
                    await upstream_ws.close(code=client_message.get("code", 1005))
                    break
                elif client_message["type"] == "websocket.receive":
                    if client_message.get("text") is not None:
                        await upstream_ws.send_str(client_message["text"])
                    elif client_message.get("bytes") is not None:
                        await upstream_ws.send_bytes(client_message["bytes"])
                else:
                    raise ExecutionError(f"Unexpected message type: {client_message['type']}")

        async def upstream_to_client():
            msg: Dict[str, Any] = {
                "type": "websocket.accept",
                "subprotocol": upstream_ws.protocol,
            }
            await send(msg)

            while True:
                upstream_message = await upstream_ws.receive()
                if upstream_message.type == aiohttp.WSMsgType.closed:
                    msg = {"type": "websocket.close"}
                    if upstream_message.data is not None:
                        msg["code"] = cast(aiohttp.WSCloseCode, upstream_message.data).value
                        msg["reason"] = upstream_message.extra
                    await send(msg)
                    break
                elif upstream_message.type == aiohttp.WSMsgType.text:
                    await send({"type": "websocket.send", "text": upstream_message.data})
                elif upstream_message.type == aiohttp.WSMsgType.binary:
                    await send({"type": "websocket.send", "bytes": upstream_message.data})
                else:
                    pass  # Ignore all other upstream WebSocket message types.

        async with TaskContext() as tc:
            client_to_upstream_task = tc.create_task(client_to_upstream())
            upstream_to_client_task = tc.create_task(upstream_to_client())
            await asyncio.wait([client_to_upstream_task, upstream_to_client_task], return_when=asyncio.FIRST_COMPLETED)


def web_server_proxy(host: str, port: int):
    """Return an ASGI app that proxies requests to a web server running on the same host."""
    if not 0 < port < 65536:
        raise InvalidError(f"Invalid port number: {port}")

    base_url = f"http://{host}:{port}"
    session: Optional[aiohttp.ClientSession] = None

    async def web_server_proxy_app(scope, receive, send):
        nonlocal session
        if session is None:
            # TODO: We currently create the ClientSession on container startup and never close it.
            # This outputs an "Unclosed client session" warning during runner termination. We should
            # properly close the session once we implement the ASGI lifespan protocol.
            session = aiohttp.ClientSession(
                base_url,
                cookie_jar=aiohttp.DummyCookieJar(),
                timeout=aiohttp.ClientTimeout(total=3600),
                auto_decompress=False,
                read_bufsize=1024 * 1024,  # 1 MiB
                **(
                    # These options were introduced in aiohttp 3.9, and we can remove the
                    # conditional after deprecating image builder version 2023.12.
                    dict(  # type: ignore
                        max_line_size=64 * 1024,  # 64 KiB
                        max_field_size=64 * 1024,  # 64 KiB
                    )
                    if parse_major_minor_version(aiohttp.__version__) >= (3, 9)
                    else {}
                ),
            )

        try:
            if scope["type"] == "lifespan":
                pass  # Do nothing for lifespan events.
            elif scope["type"] == "http":
                await _proxy_http_request(session, scope, receive, send)
            elif scope["type"] == "websocket":
                await _proxy_websocket_request(session, scope, receive, send)
            else:
                raise NotImplementedError(f"Scope {scope} is not understood")

        except aiohttp.ClientConnectorError as exc:
            # If the server is not running or not reachable, we should stop fetching new inputs.
            logger.warning(f"Terminating runner due to @web_server connection issue: {exc}")
            stop_fetching_inputs()

    return web_server_proxy_app<|MERGE_RESOLUTION|>--- conflicted
+++ resolved
@@ -138,11 +138,7 @@
     return asgi_app_wrapper(asgi_app, function_io_manager)
 
 
-<<<<<<< HEAD
-def webhook_asgi_app(fn: Callable[..., Any], method: str):
-=======
-def webhook_asgi_app(fn: Callable, method: str, docs: bool):
->>>>>>> 7a328a14
+def webhook_asgi_app(fn: Callable[..., Any], method: str, docs: bool):
     """Return a FastAPI app wrapping a function handler."""
     # Pulls in `fastapi` module, which is slow to import.
     from fastapi import FastAPI
