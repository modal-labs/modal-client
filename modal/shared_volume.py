# Copyright Modal Labs 2022
import asyncio
import os
from pathlib import Path, PurePosixPath
from typing import AsyncIterator, BinaryIO, List, Optional, Union

from modal_proto import api_pb2
from modal_utils.async_utils import synchronize_apis
from modal_utils.grpc_utils import retry_transient_errors, unary_stream
from modal_utils.hash_utils import get_sha256_hex

from ._blob_utils import LARGE_FILE_LIMIT, blob_iter, blob_upload_file
from ._resolver import Resolver
from .object import Handle, Provider


class _SharedVolumeHandle(Handle, type_prefix="sv"):
    """A handle to a Modal SharedVolume

    Should typically not be used directly in a Modal function,
    and instead referenced through the file system, see `modal.SharedVolume`.

    Also see the CLI methods for accessing shared volumes:

    ```modal volume --help

    A SharedVolumeHandle *can* however be useful for some local scripting scenarios, e.g.:

    ```python notest
    vol = modal.lookup("my-shared-volume")
    for chunk in vol.read_file("my_db_dump.csv"):
        ...
    ```
    """

    async def write_file(self, remote_path: str, fp: BinaryIO):
        """Write from a file object to a path on the shared volume, atomically.

        Will create any needed parent directories automatically.

        If remote_path ends with `/` it's assumed to be a directory and the
        file will be uploaded with its current name to that directory.
        """
        sha_hash = get_sha256_hex(fp)
        fp.seek(0, os.SEEK_END)
        data_size = fp.tell()
        fp.seek(0)
        if data_size > LARGE_FILE_LIMIT:
            blob_id = await blob_upload_file(fp, self._client.stub)
            req = api_pb2.SharedVolumePutFileRequest(
                shared_volume_id=self._object_id, path=remote_path, data_blob_id=blob_id, sha256_hex=sha_hash
            )
        else:
            data = fp.read()
            req = api_pb2.SharedVolumePutFileRequest(shared_volume_id=self._object_id, path=remote_path, data=data)
        await retry_transient_errors(self._client.stub.SharedVolumePutFile, req, max_retries=20)
        return data_size  # might be better if this is returned from the server

    async def read_file(self, path: str) -> AsyncIterator[bytes]:
        """Read a file from the shared volume"""
        req = api_pb2.SharedVolumeGetFileRequest(shared_volume_id=self._object_id, path=path)
        response = await retry_transient_errors(self._client.stub.SharedVolumeGetFile, req)
        if response.WhichOneof("data_oneof") == "data":
            yield response.data
        else:
            async for data in blob_iter(response.data_blob_id, self._client.stub):
                yield data

<<<<<<< HEAD
    async def add_local_file(
        self, local_path: Union[Path, str], remote_path: Optional[Union[str, PurePosixPath, None]] = None
    ):
        local_path = Path(local_path)
        if remote_path is None:
            remote_path = PurePosixPath("/", local_path.name).as_posix()
        else:
            remote_path = PurePosixPath(remote_path).as_posix()

        with local_path.open("rb") as local_file:
            await self.write_file(remote_path, local_file)

    async def add_local_dir(
        self,
        local_path: Union[Path, str],
        remote_path: Optional[Union[str, PurePosixPath, None]] = None,
        concurrency=20,
    ):
        local_path = Path(local_path)
        if remote_path is None:
            remote_path = PurePosixPath("/", local_path.name).as_posix()
        else:
            remote_path = PurePosixPath(remote_path).as_posix()

        assert local_path.is_dir()

        def gen_transfers():
            for subpath in local_path.rglob("*"):
                if subpath.is_dir():
                    continue
                relpath_str = subpath.relative_to(local_path).as_posix()
                yield self.add_local_file(subpath, PurePosixPath(remote_path, relpath_str))

        sem = asyncio.Semaphore(concurrency)

        async def limited_task(coro):
            async with sem:
                return await coro

        await asyncio.gather(*(limited_task(t) for t in gen_transfers()), return_exceptions=True)
=======
    async def iterdir(self, path: str) -> AsyncIterator[api_pb2.SharedVolumeListFilesEntry]:
        """Iterate over all files in a directory in the shared volume.

        * Passing a directory path lists all files in the directory (names are relative to the directory)
        * Passing a file path returns a list containing only that file's listing description
        * Passing a glob path (including at least one * or ** sequence) returns all files matching that glob path (using absolute paths)
        """
        req = api_pb2.SharedVolumeListFilesRequest(shared_volume_id=self._object_id, path=path)
        async for batch in unary_stream(self._client.stub.SharedVolumeListFilesStream, req):
            for entry in batch.entries:
                yield entry
>>>>>>> 453c2591

    async def listdir(self, path: str) -> List[api_pb2.SharedVolumeListFilesEntry]:
        """List all files in a directory in the shared volume.

        * Passing a directory path lists all files in the directory (names are relative to the directory)
        * Passing a file path returns a list containing only that file's listing description
        * Passing a glob path (including at least one * or ** sequence) returns all files matching that glob path (using absolute paths)
        """
        return [entry async for entry in self.iterdir(path)]

    async def remove_file(self, path: str, recursive=False):
        """Remove a file in a shared volume."""
        req = api_pb2.SharedVolumeRemoveFileRequest(shared_volume_id=self._object_id, path=path, recursive=recursive)
        await retry_transient_errors(self._client.stub.SharedVolumeRemoveFile, req)


SharedVolumeHandle, AioSharedVolumeHandle = synchronize_apis(_SharedVolumeHandle)


class _SharedVolume(Provider[_SharedVolumeHandle]):
    """A shared, writable file system accessible by one or more Modal functions.

    By attaching this file system as a mount to one or more functions, they can
    share and persist data with each other.

    **Usage**

    ```python
    import modal

    stub = modal.Stub()

    @stub.function(shared_volumes={"/root/foo": modal.SharedVolume()})
    def f():
        pass
    ```

    It is often the case that you would want to persist a shared volume object
    separately from the currently attached app. Refer to the persistence
    [guide section](/docs/guide/shared-volumes#persisting-volumes) to see how to
    persist this object across app runs.
    """

    def __init__(self, cloud_provider: "Optional[api_pb2.CloudProvider.V]" = None) -> None:
        """Construct a new shared volume, which is empty by default."""

        async def _load(resolver: Resolver) -> _SharedVolumeHandle:
            if resolver.existing_object_id:
                # Volume already exists; do nothing.
                return _SharedVolumeHandle._from_id(resolver.existing_object_id, resolver.client, None)

            resolver.set_message("Creating shared volume...")
            req = api_pb2.SharedVolumeCreateRequest(app_id=resolver.app_id, cloud_provider=cloud_provider)
            resp = await retry_transient_errors(resolver.client.stub.SharedVolumeCreate, req)
            resolver.set_message("Created shared volume.")
            return _SharedVolumeHandle._from_id(resp.shared_volume_id, resolver.client, None)

        rep = "SharedVolume()"
        super().__init__(_load, rep)


SharedVolume, AioSharedVolume = synchronize_apis(_SharedVolume)<|MERGE_RESOLUTION|>--- conflicted
+++ resolved
@@ -66,7 +66,18 @@
             async for data in blob_iter(response.data_blob_id, self._client.stub):
                 yield data
 
-<<<<<<< HEAD
+    async def iterdir(self, path: str) -> AsyncIterator[api_pb2.SharedVolumeListFilesEntry]:
+        """Iterate over all files in a directory in the shared volume.
+
+        * Passing a directory path lists all files in the directory (names are relative to the directory)
+        * Passing a file path returns a list containing only that file's listing description
+        * Passing a glob path (including at least one * or ** sequence) returns all files matching that glob path (using absolute paths)
+        """
+        req = api_pb2.SharedVolumeListFilesRequest(shared_volume_id=self._object_id, path=path)
+        async for batch in unary_stream(self._client.stub.SharedVolumeListFilesStream, req):
+            for entry in batch.entries:
+                yield entry
+
     async def add_local_file(
         self, local_path: Union[Path, str], remote_path: Optional[Union[str, PurePosixPath, None]] = None
     ):
@@ -107,19 +118,6 @@
                 return await coro
 
         await asyncio.gather(*(limited_task(t) for t in gen_transfers()), return_exceptions=True)
-=======
-    async def iterdir(self, path: str) -> AsyncIterator[api_pb2.SharedVolumeListFilesEntry]:
-        """Iterate over all files in a directory in the shared volume.
-
-        * Passing a directory path lists all files in the directory (names are relative to the directory)
-        * Passing a file path returns a list containing only that file's listing description
-        * Passing a glob path (including at least one * or ** sequence) returns all files matching that glob path (using absolute paths)
-        """
-        req = api_pb2.SharedVolumeListFilesRequest(shared_volume_id=self._object_id, path=path)
-        async for batch in unary_stream(self._client.stub.SharedVolumeListFilesStream, req):
-            for entry in batch.entries:
-                yield entry
->>>>>>> 453c2591
 
     async def listdir(self, path: str) -> List[api_pb2.SharedVolumeListFilesEntry]:
         """List all files in a directory in the shared volume.
