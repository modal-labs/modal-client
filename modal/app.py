--- conflicted
+++ resolved
@@ -493,16 +493,10 @@
         ] = {},  # Mount points for Modal Volumes & CloudBucketMounts
         allow_cross_region_volumes: bool = False,  # Whether using network file systems from other regions is allowed.
         cpu: Optional[float] = None,  # How many CPU cores to request. This is a soft limit.
-<<<<<<< HEAD
-        memory: Optional[
-            Union[int, Tuple[int, int]]
-        ] = None,  # Specify, in MiB, a memory request which is the minimum memory required. Or, pass (request, limit) to additionally specify a hard limit in MiB.
-        ephemeral_disk: Optional[int] = None,  # Specify, in MiB, the ephemeral disk size for the Function.
-=======
         # Specify, in MiB, a memory request which is the minimum memory required.
         # Or, pass (request, limit) to additionally specify a hard limit in MiB.
         memory: Optional[Union[int, Tuple[int, int]]] = None,
->>>>>>> 203eb5ed
+        ephemeral_disk: Optional[int] = None,  # Specify, in MiB, the ephemeral disk size for the Function.
         proxy: Optional[_Proxy] = None,  # Reference to a Modal Proxy to use in front of this function.
         retries: Optional[Union[int, Retries]] = None,  # Number of times to retry each input in case of failure.
         concurrency_limit: Optional[
@@ -659,16 +653,10 @@
         ] = {},  # Mount points for Modal Volumes & CloudBucketMounts
         allow_cross_region_volumes: bool = False,  # Whether using network file systems from other regions is allowed.
         cpu: Optional[float] = None,  # How many CPU cores to request. This is a soft limit.
-<<<<<<< HEAD
-        memory: Optional[
-            Union[int, Tuple[int, int]]
-        ] = None,  # Specify, in MiB, a memory request which is the minimum memory required. Or, pass (request, limit) to additionally specify a hard limit in MiB.
-        ephemeral_disk: Optional[int] = None,  # Specify, in MiB, the ephemeral disk size for the Function.
-=======
         # Specify, in MiB, a memory request which is the minimum memory required.
         # Or, pass (request, limit) to additionally specify a hard limit in MiB.
         memory: Optional[Union[int, Tuple[int, int]]] = None,
->>>>>>> 203eb5ed
+        ephemeral_disk: Optional[int] = None,  # Specify, in MiB, the ephemeral disk size for the Function.
         proxy: Optional[_Proxy] = None,  # Reference to a Modal Proxy to use in front of this function.
         retries: Optional[Union[int, Retries]] = None,  # Number of times to retry each input in case of failure.
         concurrency_limit: Optional[int] = None,  # Limit for max concurrent containers running the function.
