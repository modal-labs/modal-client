# Copyright Modal Labs 2022
import inspect
import os
import typing
import warnings
from pathlib import PurePosixPath
from textwrap import dedent
from typing import (
    Any,
    AsyncGenerator,
    Callable,
    ClassVar,
    Coroutine,
    Dict,
    List,
    Optional,
    Sequence,
    Tuple,
    Union,
    overload,
)

import typing_extensions
from google.protobuf.message import Message
from synchronicity.async_wrap import asynccontextmanager

from modal_proto import api_pb2

from ._ipython import is_notebook
from ._output import OutputManager
from ._utils.async_utils import synchronize_api
from ._utils.function_utils import FunctionInfo, is_global_object, is_method_fn
from ._utils.grpc_utils import retry_transient_errors
from ._utils.mount_utils import validate_volumes
from .client import _Client
from .cloud_bucket_mount import _CloudBucketMount
from .cls import _Cls, _get_class_constructor_signature, parameter
from .config import logger
from .exception import InvalidError, deprecation_error, deprecation_warning
from .experimental import _GroupedFunction
from .functions import Function, _Function
from .gpu import GPU_T
from .image import _Image
from .mount import _Mount
from .network_file_system import _NetworkFileSystem
from .object import _get_environment_name, _Object
from .partial_function import (
    PartialFunction,
    _find_partial_methods_for_user_cls,
    _PartialFunction,
    _PartialFunctionFlags,
)
from .proxy import _Proxy
from .retries import Retries
from .runner import _run_app
from .running_app import RunningApp
from .sandbox import _Sandbox
from .schedule import Schedule
from .scheduler_placement import SchedulerPlacement
from .secret import _Secret
from .volume import _Volume

_default_image: _Image = _Image.debian_slim()


class _LocalEntrypoint:
    _info: FunctionInfo
    _app: "_App"

    def __init__(self, info: FunctionInfo, app: "_App") -> None:
        self._info = info
        self._app = app

    def __call__(self, *args: Any, **kwargs: Any) -> Any:
        return self._info.raw_f(*args, **kwargs)

    @property
    def info(self) -> FunctionInfo:
        return self._info

    @property
    def app(self) -> "_App":
        return self._app

    @property
    def stub(self) -> "_App":
        # Deprecated soon, only for backwards compatibility
        return self._app


LocalEntrypoint = synchronize_api(_LocalEntrypoint)


def check_sequence(items: typing.Sequence[typing.Any], item_type: typing.Type[typing.Any], error_msg: str) -> None:
    if not isinstance(items, (list, tuple)):
        raise InvalidError(error_msg)
    if not all(isinstance(v, item_type) for v in items):
        raise InvalidError(error_msg)


CLS_T = typing.TypeVar("CLS_T", bound=typing.Type[Any])


P = typing_extensions.ParamSpec("P")
ReturnType = typing.TypeVar("ReturnType")
OriginalReturnType = typing.TypeVar("OriginalReturnType")


class _FunctionDecoratorType:
    @overload
    def __call__(
        self, func: PartialFunction[P, ReturnType, OriginalReturnType]
    ) -> Function[P, ReturnType, OriginalReturnType]:
        ...  # already wrapped by a modal decorator, e.g. web_endpoint

    @overload
    def __call__(
        self, func: Callable[P, Coroutine[Any, Any, ReturnType]]
    ) -> Function[P, ReturnType, Coroutine[Any, Any, ReturnType]]:
        ...  # decorated async function

    @overload
    def __call__(self, func: Callable[P, ReturnType]) -> Function[P, ReturnType, ReturnType]:
        ...  # decorated non-async function

    def __call__(self, func):
        ...


class _App:
    """A Modal app (prior to April 2024 a "stub") is a group of functions and classes
    deployed together.

    The app serves at least three purposes:

    * A unit of deployment for functions and classes.
    * Syncing of identities of (primarily) functions and classes across processes
      (your local Python interpreter and every Modal containerr active in your application).
    * Manage log collection for everything that happens inside your code.

    **Registering functions with an app**

    The most common way to explicitly register an Object with an app is through the
    `@app.function()` decorator. It both registers the annotated function itself and
    other passed objects, like schedules and secrets, with the app:

    ```python
    import modal

    app = modal.App()

    @app.function(
        secrets=[modal.Secret.from_name("some_secret")],
        schedule=modal.Period(days=1),
    )
    def foo():
        pass
    ```

    In this example, the secret and schedule are registered with the app.
    """

    _all_apps: ClassVar[Dict[Optional[str], List["_App"]]] = {}
    _container_app: ClassVar[Optional[RunningApp]] = None

    _name: Optional[str]
    _description: Optional[str]
    _indexed_objects: Dict[str, _Object]
    _function_mounts: Dict[str, _Mount]
    _image: Optional[_Image]
    _mounts: Sequence[_Mount]
    _secrets: Sequence[_Secret]
    _volumes: Dict[Union[str, PurePosixPath], _Volume]
    _web_endpoints: List[str]  # Used by the CLI
    _local_entrypoints: Dict[str, _LocalEntrypoint]

    # Running apps only (container apps or running local)
    _app_id: Optional[str]  # Kept after app finishes
    _running_app: Optional[RunningApp]  # Various app info
    _client: Optional[_Client]

    def __init__(
        self,
        name: Optional[str] = None,
        *,
        image: Optional[_Image] = None,  # default image for all functions (default is `modal.Image.debian_slim()`)
        mounts: Sequence[_Mount] = [],  # default mounts for all functions
        secrets: Sequence[_Secret] = [],  # default secrets for all functions
        volumes: Dict[Union[str, PurePosixPath], _Volume] = {},  # default volumes for all functions
    ) -> None:
        """Construct a new app, optionally with default image, mounts, secrets, or volumes.

        ```python notest
        image = modal.Image.debian_slim().pip_install(...)
        mount = modal.Mount.from_local_dir("./config")
        secret = modal.Secret.from_name("my-secret")
        volume = modal.Volume.from_name("my-data")
        app = modal.App(image=image, mounts=[mount], secrets=[secret], volumes={"/mnt/data": volume})
        ```
        """
        if name is not None and not isinstance(name, str):
            raise InvalidError("Invalid value for `name`: Must be string.")

        self._name = name
        self._description = name

        check_sequence(mounts, _Mount, "`mounts=` has to be a list or tuple of Mount objects")
        check_sequence(secrets, _Secret, "`secrets=` has to be a list or tuple of Secret objects")
        validate_volumes(volumes)

        if image is not None and not isinstance(image, _Image):
            raise InvalidError("image has to be a modal Image or AioImage object")

        self._indexed_objects = {}
        self._image = image
        self._mounts = mounts
        self._secrets = secrets
        self._volumes = volumes
        self._local_entrypoints = {}
        self._web_endpoints = []

        self._app_id = None
        self._running_app = None  # Set inside container, OR during the time an app is running locally
        self._client = None

        # Register this app. This is used to look up the app in the container, when we can't get it from the function
        _App._all_apps.setdefault(self._name, []).append(self)

    @property
    def name(self) -> Optional[str]:
        """The user-provided name of the App."""
        return self._name

    @property
    def is_interactive(self) -> bool:
        """Whether the current app for the app is running in interactive mode."""
        # return self._name
        if self._running_app:
            return self._running_app.interactive
        else:
            return False

    @property
    def app_id(self) -> Optional[str]:
        """Return the app_id of a running or stopped app."""
        return self._app_id

    @property
    def description(self) -> Optional[str]:
        """The App's `name`, if available, or a fallback descriptive identifier."""
        return self._description

    @staticmethod
    async def lookup(
        label: str,
        client: Optional[_Client] = None,
        environment_name: Optional[str] = None,
        create_if_missing: bool = False,
    ) -> "_App":
        """Look up an app with a given name. When `create_if_missing` is true,
        the app will be created if it doesn't exist.

        ```python
        app = modal.App.lookup("my-app", create_if_missing=True)

        modal.Sandbox.create("echo", "hi", app=app)
        ```
        """
        if client is None:
            client = await _Client.from_env()

        environment_name = _get_environment_name(environment_name)

        request = api_pb2.AppGetOrCreateRequest(
            app_name=label,
            environment_name=environment_name,
            object_creation_type=(api_pb2.OBJECT_CREATION_TYPE_CREATE_IF_MISSING if create_if_missing else None),
        )

        response = await retry_transient_errors(client.stub.AppGetOrCreate, request)

        app = _App(label)
        app._app_id = response.app_id
        app._client = client
        app._running_app = RunningApp(
            response.app_id,
            client=client,
            environment_name=environment_name,
            interactive=False,
        )
        return app

    def set_description(self, description: str):
        self._description = description

    def _validate_blueprint_value(self, key: str, value: Any):
        if not isinstance(value, _Object):
            raise InvalidError(f"App attribute `{key}` with value {value!r} is not a valid Modal object")

    def _add_object(self, tag, obj):
        if self._running_app:
            # If this is inside a container, then objects can be defined after app initialization.
            # So we may have to initialize objects once they get bound to the app.
            if tag in self._running_app.tag_to_object_id:
                object_id: str = self._running_app.tag_to_object_id[tag]
                metadata: Message = self._running_app.object_handle_metadata[object_id]
                obj._hydrate(object_id, self._client, metadata)

        self._indexed_objects[tag] = obj

    def __getitem__(self, tag: str):
        """App assignments of the form `app.x` or `app["x"]` are deprecated!

        The only use cases for these assignments is in conjunction with `.new()`, which is now
        in itself deprecated. If you are constructing objects with `.from_name(...)`, there is no
        need to assign those objects to the app. Example:

        ```python
        d = modal.Dict.from_name("my-dict", create_if_missing=True)

        @app.function()
        def f(x, y):
            d[x] = y  # Refer to d in global scope
        ```
        """
        deprecation_error((2024, 3, 25), _App.__getitem__.__doc__)

    def __setitem__(self, tag: str, obj: _Object):
        deprecation_error((2024, 3, 25), _App.__getitem__.__doc__)

    def __getattr__(self, tag: str):
        # TODO(erikbern): remove this method later
        assert isinstance(tag, str)
        if tag.startswith("__"):
            # Hacky way to avoid certain issues, e.g. pickle will try to look this up
            raise AttributeError(f"App has no member {tag}")
        if tag not in self._indexed_objects:
            # Primarily to make hasattr work
            raise AttributeError(f"App has no member {tag}")
        deprecation_error((2024, 3, 25), _App.__getitem__.__doc__)

    def __setattr__(self, tag: str, obj: _Object):
        # TODO(erikbern): remove this method later
        # Note that only attributes defined in __annotations__ are set on the object itself,
        # everything else is registered on the indexed_objects
        if tag in self.__annotations__:
            object.__setattr__(self, tag, obj)
        elif tag == "image":
            self._image = obj
        else:
            deprecation_error((2024, 3, 25), _App.__getitem__.__doc__)

    @property
    def image(self) -> _Image:
        return self._image

    @image.setter
    def image(self, value):
        self._image = value

    def _uncreate_all_objects(self):
        # TODO(erikbern): this doesn't unhydrate objects that aren't tagged
        for obj in self._indexed_objects.values():
            obj._unhydrate()

    @asynccontextmanager
    async def _set_local_app(self, client: _Client, running_app: RunningApp) -> AsyncGenerator[None, None]:
        self._app_id = running_app.app_id
        self._running_app = running_app
        self._client = client
        try:
            yield
        finally:
            self._running_app = None
            self._client = None

    @asynccontextmanager
    async def run(
        self,
        client: Optional[_Client] = None,
        show_progress: Optional[bool] = None,
        detach: bool = False,
        interactive: bool = False,
    ) -> AsyncGenerator["_App", None]:
        """Context manager that runs an app on Modal.

        Use this as the main entry point for your Modal application. All calls
        to Modal functions should be made within the scope of this context
        manager, and they will correspond to the current app.

        **Example**

        ```python
        with app.run():
            some_modal_function.remote()
        ```

        To enable output printing, use `modal.enable_output()`:

        ```python
        with modal.enable_output():
            with app.run():
                some_modal_function.remote()
        ```

        Note that you cannot invoke this in global scope of a file where you have
        Modal functions or Classes, since that would run the block when the function
        or class is imported in your containers as well. If you want to run it as
        your entrypoint, consider wrapping it:

        ```python
        if __name__ == "__main__":
            with app.run():
                some_modal_function.remote()
        ```

        You can then run your script with:

        ```shell
        python app_module.py
        ```


        Note that this method used to return a separate "App" object. This is
        no longer useful since you can use the app itself for access to all
        objects. For backwards compatibility reasons, it returns the same app.
        """

        enable_output_warning = """
        Note that output will soon not be be printed with `app.run`.

        If you want to print output, use `modal.enable_output()`:

        ```python
        with modal.enable_output():
            with app.run():
                ...
        ```

        If you don't want output, and you want to to suppress this warning,
        use `app.run(..., show_progress=False)`.
        """

        # See Github discussion here: https://github.com/modal-labs/modal-client/pull/2030#issuecomment-2237266186

        auto_enable_output = False

        if "MODAL_DISABLE_APP_RUN_OUTPUT_WARNING" not in os.environ:
            if show_progress is None:
                if OutputManager.get() is None:
                    deprecation_warning((2024, 7, 18), dedent(enable_output_warning))
                    auto_enable_output = True
            elif show_progress is True:
                if OutputManager.get() is None:
                    deprecation_warning((2024, 7, 18), dedent(enable_output_warning))
                    auto_enable_output = True
                else:
                    deprecation_warning((2024, 7, 18), "`show_progress=True` is deprecated and no longer needed.")
            elif show_progress is False:
                if OutputManager.get() is not None:
                    deprecation_warning(
                        (2024, 7, 18), "`show_progress=False` will have no effect since output is enabled."
                    )

        if auto_enable_output:
            with OutputManager.enable_output():
                async with _run_app(self, client=client, detach=detach, interactive=interactive):
                    yield self
        else:
            async with _run_app(self, client=client, detach=detach, interactive=interactive):
                yield self

    def _get_default_image(self):
        if self._image:
            return self._image
        else:
            return _default_image

    def _get_watch_mounts(self):
        all_mounts = [
            *self._mounts,
        ]
        for function in self.registered_functions.values():
            all_mounts.extend(function._all_mounts)

        return [m for m in all_mounts if m.is_local()]

    def _add_function(self, function: _Function, is_web_endpoint: bool):
        if function.tag in self._indexed_objects:
            old_function = self._indexed_objects[function.tag]
            if isinstance(old_function, _Function):
                if not is_notebook():
                    logger.warning(
                        f"Warning: Tag '{function.tag}' collision!"
                        " Overriding existing function "
                        f"[{old_function._info.module_name}].{old_function._info.function_name}"
                        f" with new function [{function._info.module_name}].{function._info.function_name}"
                    )
            else:
                logger.warning(f"Warning: tag {function.tag} exists but is overridden by function")

        self._add_object(function.tag, function)
        if is_web_endpoint:
            self._web_endpoints.append(function.tag)

    def _init_container(self, client: _Client, running_app: RunningApp):
        self._app_id = running_app.app_id
        self._running_app = running_app
        self._client = client

        _App._container_app = running_app

        # Hydrate objects on app
        for tag, object_id in running_app.tag_to_object_id.items():
            if tag in self._indexed_objects:
                obj = self._indexed_objects[tag]
                handle_metadata = running_app.object_handle_metadata[object_id]
                obj._hydrate(object_id, client, handle_metadata)

    @property
    def registered_functions(self) -> Dict[str, _Function]:
        """All modal.Function objects registered on the app."""
        return {tag: obj for tag, obj in self._indexed_objects.items() if isinstance(obj, _Function)}

    @property
    def registered_classes(self) -> Dict[str, _Function]:
        """All modal.Cls objects registered on the app."""
        return {tag: obj for tag, obj in self._indexed_objects.items() if isinstance(obj, _Cls)}

    @property
    def registered_entrypoints(self) -> Dict[str, _LocalEntrypoint]:
        """All local CLI entrypoints registered on the app."""
        return self._local_entrypoints

    @property
    def indexed_objects(self) -> Dict[str, _Object]:
        return self._indexed_objects

    @property
    def registered_web_endpoints(self) -> List[str]:
        """Names of web endpoint (ie. webhook) functions registered on the app."""
        return self._web_endpoints

    def local_entrypoint(
        self, _warn_parentheses_missing: Any = None, *, name: Optional[str] = None
    ) -> Callable[[Callable[..., Any]], _LocalEntrypoint]:
        """Decorate a function to be used as a CLI entrypoint for a Modal App.

        These functions can be used to define code that runs locally to set up the app,
        and act as an entrypoint to start Modal functions from. Note that regular
        Modal functions can also be used as CLI entrypoints, but unlike `local_entrypoint`,
        those functions are executed remotely directly.

        **Example**

        ```python
        @app.local_entrypoint()
        def main():
            some_modal_function.remote()
        ```

        You can call the function using `modal run` directly from the CLI:

        ```shell
        modal run app_module.py
        ```

        Note that an explicit [`app.run()`](/docs/reference/modal.App#run) is not needed, as an
        [app](/docs/guide/apps) is automatically created for you.

        **Multiple Entrypoints**

        If you have multiple `local_entrypoint` functions, you can qualify the name of your app and function:

        ```shell
        modal run app_module.py::app.some_other_function
        ```

        **Parsing Arguments**

        If your entrypoint function take arguments with primitive types, `modal run` automatically parses them as
        CLI options.
        For example, the following function can be called with `modal run app_module.py --foo 1 --bar "hello"`:

        ```python
        @app.local_entrypoint()
        def main(foo: int, bar: str):
            some_modal_function.call(foo, bar)
        ```

        Currently, `str`, `int`, `float`, `bool`, and `datetime.datetime` are supported.
        Use `modal run app_module.py --help` for more information on usage.

        """
        if _warn_parentheses_missing:
            raise InvalidError("Did you forget parentheses? Suggestion: `@app.local_entrypoint()`.")
        if name is not None and not isinstance(name, str):
            raise InvalidError("Invalid value for `name`: Must be string.")

        def wrapped(raw_f: Callable[..., Any]) -> _LocalEntrypoint:
            info = FunctionInfo(raw_f)
            tag = name if name is not None else raw_f.__qualname__
            if tag in self._local_entrypoints:
                # TODO: get rid of this limitation.
                raise InvalidError(f"Duplicate local entrypoint name: {tag}. Local entrypoint names must be unique.")
            entrypoint = self._local_entrypoints[tag] = _LocalEntrypoint(info, self)
            return entrypoint

        return wrapped

    def function(
        self,
        _warn_parentheses_missing: Any = None,
        *,
        image: Optional[_Image] = None,  # The image to run as the container for the function
        schedule: Optional[Schedule] = None,  # An optional Modal Schedule for the function
        secrets: Sequence[_Secret] = (),  # Optional Modal Secret objects with environment variables for the container
        gpu: GPU_T = None,  # GPU specification as string ("any", "T4", "A10G", ...) or object (`modal.GPU.A100()`, ...)
        serialized: bool = False,  # Whether to send the function over using cloudpickle.
        mounts: Sequence[_Mount] = (),  # Modal Mounts added to the container
        network_file_systems: Dict[
            Union[str, PurePosixPath], _NetworkFileSystem
        ] = {},  # Mountpoints for Modal NetworkFileSystems
        volumes: Dict[
            Union[str, PurePosixPath], Union[_Volume, _CloudBucketMount]
        ] = {},  # Mount points for Modal Volumes & CloudBucketMounts
        allow_cross_region_volumes: bool = False,  # Whether using network file systems from other regions is allowed.
        cpu: Optional[float] = None,  # How many CPU cores to request. This is a soft limit.
        # Specify, in MiB, a memory request which is the minimum memory required.
        # Or, pass (request, limit) to additionally specify a hard limit in MiB.
        memory: Optional[Union[int, Tuple[int, int]]] = None,
        ephemeral_disk: Optional[int] = None,  # Specify, in MiB, the ephemeral disk size for the Function.
        proxy: Optional[_Proxy] = None,  # Reference to a Modal Proxy to use in front of this function.
        retries: Optional[Union[int, Retries]] = None,  # Number of times to retry each input in case of failure.
        concurrency_limit: Optional[
            int
        ] = None,  # An optional maximum number of concurrent containers running the function (keep_warm sets minimum).
        allow_concurrent_inputs: Optional[int] = None,  # Number of inputs the container may fetch to run concurrently.
        container_idle_timeout: Optional[int] = None,  # Timeout for idle containers waiting for inputs to shut down.
        timeout: Optional[int] = None,  # Maximum execution time of the function in seconds.
        keep_warm: Optional[
            int
        ] = None,  # An optional minimum number of containers to always keep warm (use concurrency_limit for maximum).
        name: Optional[str] = None,  # Sets the Modal name of the function within the app
        is_generator: Optional[
            bool
        ] = None,  # Set this to True if it's a non-generator function returning a [sync/async] generator object
        cloud: Optional[str] = None,  # Cloud provider to run the function on. Possible values are aws, gcp, oci, auto.
        region: Optional[Union[str, Sequence[str]]] = None,  # Region or regions to run the function on.
        enable_memory_snapshot: bool = False,  # Enable memory checkpointing for faster cold starts.
        checkpointing_enabled: Optional[bool] = None,  # Deprecated
        block_network: bool = False,  # Whether to block network access
        # Maximum number of inputs a container should handle before shutting down.
        # With `max_inputs = 1`, containers will be single-use.
        max_inputs: Optional[int] = None,
        # The next group of parameters are deprecated; do not use in any new code
        interactive: bool = False,  # Deprecated: use the `modal.interact()` hook instead
        # Parameters below here are experimental. Use with caution!
        _experimental_boost: None = None,  # Deprecated: lower latency function execution is now default.
        _experimental_scheduler_placement: Optional[
            SchedulerPlacement
        ] = None,  # Experimental controls over fine-grained scheduling (alpha).
<<<<<<< HEAD
        _experimental_gpus: Sequence[GPU_T] = [],  # Experimental controls over GPU fallbacks (alpha).
        _experimental_buffer_containers: Optional[int] = None,  # Number of additional, idle containers to keep around.
    ) -> Callable[[Union[Callable[P, R], _PartialFunction[P, R]]], _Function[P, R]]:
=======
    ) -> _FunctionDecoratorType:
>>>>>>> f9cd9da1
        """Decorator to register a new Modal function with this app."""
        if isinstance(_warn_parentheses_missing, _Image):
            # Handle edge case where maybe (?) some users passed image as a positional arg
            raise InvalidError("`image` needs to be a keyword argument: `@app.function(image=image)`.")
        if _warn_parentheses_missing:
            raise InvalidError("Did you forget parentheses? Suggestion: `@app.function()`.")

        if interactive:
            deprecation_error(
                (2024, 5, 1), "interactive=True has been deprecated. Set MODAL_INTERACTIVE_FUNCTIONS=1 instead."
            )

        if _experimental_boost is not None:
            deprecation_warning(
                (2024, 7, 23), "`_experimental_boost` is now always-on. This argument is no longer needed."
            )

        if image is None:
            image = self._get_default_image()

        secrets = [*self._secrets, *secrets]

        def wrapped(
            f: Union[_PartialFunction, Callable[..., Any], None],
        ) -> _Function:
            nonlocal keep_warm, is_generator, cloud, serialized

            # Check if the decorated object is a class
            if inspect.isclass(f):
                raise TypeError(
                    "The `@app.function` decorator cannot be used on a class. Please use `@app.cls` instead."
                )

            if isinstance(f, _PartialFunction):
                # typically for @function-wrapped @web_endpoint, @asgi_app, or @batched
                f.wrapped = True

                # but we don't support @app.function wrapping a method.
                if is_method_fn(f.raw_f.__qualname__):
                    raise InvalidError(
                        "The `@app.function` decorator cannot be used on class methods. "
                        "Swap with `@modal.method` or `@modal.web_endpoint`, or drop the `@app.function` decorator. "
                        "Example: "
                        "\n\n"
                        "```python\n"
                        "@app.cls()\n"
                        "class MyClass:\n"
                        "    @modal.web_endpoint()\n"
                        "    def f(self, x):\n"
                        "        ...\n"
                        "```\n"
                    )
                # START Experimental: Container Networking
                group_size = f.group_size
                container_networking = f.flags & _PartialFunctionFlags.GROUPED
                if container_networking:
                    serialized = True
                # END Experimental: Container Networking
                info = FunctionInfo(f.raw_f, serialized=serialized, name_override=name)
                raw_f = f.raw_f
                webhook_config = f.webhook_config
                is_generator = f.is_generator
                keep_warm = f.keep_warm or keep_warm
                batch_max_size = f.batch_max_size
                batch_wait_ms = f.batch_wait_ms

                if webhook_config and interactive:
                    raise InvalidError("interactive=True is not supported with web endpoint functions")
            else:
                if not is_global_object(f.__qualname__) and not serialized:
                    raise InvalidError(
                        dedent(
                            """
                            The `@app.function` decorator must apply to functions in global scope,
                            unless `serialize=True` is set.
                            If trying to apply additional decorators, they may need to use `functools.wraps`.
                            """
                        )
                    )

                if is_method_fn(f.__qualname__):
                    raise InvalidError(
                        dedent(
                            """
                            The `@app.function` decorator cannot be used on class methods.
                            Please use `@app.cls` with `@modal.method` instead. Example:

                            ```python
                            @app.cls()
                            class MyClass:
                                @modal.method()
                                def f(self, x):
                                    ...
                            ```
                            """
                        )
                    )

                info = FunctionInfo(f, serialized=serialized, name_override=name)
                webhook_config = None
                batch_max_size = None
                batch_wait_ms = None
                raw_f = f

                # START Experimental: Container Networking
                group_size = None
                container_networking = False
                # END Experimental: Container Networking

            if info.function_name.endswith(".app"):
                warnings.warn(
                    "Beware: the function name is `app`. Modal will soon rename `Stub` to `App`, "
                    "so you might run into issues if you have code like `app = modal.App()` in the same scope"
                )

            if is_generator is None:
                is_generator = inspect.isgeneratorfunction(raw_f) or inspect.isasyncgenfunction(raw_f)

            scheduler_placement: Optional[SchedulerPlacement] = _experimental_scheduler_placement
            if region:
                if scheduler_placement:
                    raise InvalidError("`region` and `_experimental_scheduler_placement` cannot be used together")
                scheduler_placement = SchedulerPlacement(region=region)

            # START Experimental: Container Networking

            if container_networking and not _experimental_scheduler_placement:
                zone = "us-east-1f"
                scheduler_placement = SchedulerPlacement(zone=zone)
                logger.warning(f"Experimental Container Networking: Defaulting to zone {zone}")

            if container_networking and not cloud:
                cloud = "aws"
                logger.warning(f"Experimental Container Networking: Defaulting to cloud {cloud}")

            # END Experimental: Container Networking

            function = _Function.from_args(
                info,
                app=self,
                image=image,
                secrets=secrets,
                schedule=schedule,
                is_generator=is_generator,
                gpu=gpu,
                mounts=[*self._mounts, *mounts],
                network_file_systems=network_file_systems,
                allow_cross_region_volumes=allow_cross_region_volumes,
                volumes={**self._volumes, **volumes},
                cpu=cpu,
                memory=memory,
                ephemeral_disk=ephemeral_disk,
                proxy=proxy,
                retries=retries,
                concurrency_limit=concurrency_limit,
                allow_concurrent_inputs=allow_concurrent_inputs,
                batch_max_size=batch_max_size,
                batch_wait_ms=batch_wait_ms,
                container_idle_timeout=container_idle_timeout,
                timeout=timeout,
                keep_warm=keep_warm,
                cloud=cloud,
                webhook_config=webhook_config,
                enable_memory_snapshot=enable_memory_snapshot,
                checkpointing_enabled=checkpointing_enabled,
                block_network=block_network,
                max_inputs=max_inputs,
                scheduler_placement=scheduler_placement,
                _experimental_boost=_experimental_boost,
<<<<<<< HEAD
                _experimental_gpus=_experimental_gpus,
                _experimental_buffer_containers=_experimental_buffer_containers,
=======
                container_networking=container_networking,  # Experimental: Container Networking
                group_size=group_size,  # Experimental: Container Networking
>>>>>>> f9cd9da1
            )

            self._add_function(function, webhook_config is not None)

            # START Experimental: Container Networking
            if container_networking:
                function = _GroupedFunction(function, group_size)
            # END Experimental: Container Networking

            return function

        return wrapped

    @typing_extensions.dataclass_transform(field_specifiers=(parameter,), kw_only_default=True)
    def cls(
        self,
        _warn_parentheses_missing: Optional[bool] = None,
        *,
        image: Optional[_Image] = None,  # The image to run as the container for the function
        secrets: Sequence[_Secret] = (),  # Optional Modal Secret objects with environment variables for the container
        gpu: GPU_T = None,  # GPU specification as string ("any", "T4", "A10G", ...) or object (`modal.GPU.A100()`, ...)
        serialized: bool = False,  # Whether to send the function over using cloudpickle.
        mounts: Sequence[_Mount] = (),
        network_file_systems: Dict[
            Union[str, PurePosixPath], _NetworkFileSystem
        ] = {},  # Mountpoints for Modal NetworkFileSystems
        volumes: Dict[
            Union[str, PurePosixPath], Union[_Volume, _CloudBucketMount]
        ] = {},  # Mount points for Modal Volumes & CloudBucketMounts
        allow_cross_region_volumes: bool = False,  # Whether using network file systems from other regions is allowed.
        cpu: Optional[float] = None,  # How many CPU cores to request. This is a soft limit.
        # Specify, in MiB, a memory request which is the minimum memory required.
        # Or, pass (request, limit) to additionally specify a hard limit in MiB.
        memory: Optional[Union[int, Tuple[int, int]]] = None,
        ephemeral_disk: Optional[int] = None,  # Specify, in MiB, the ephemeral disk size for the Function.
        proxy: Optional[_Proxy] = None,  # Reference to a Modal Proxy to use in front of this function.
        retries: Optional[Union[int, Retries]] = None,  # Number of times to retry each input in case of failure.
        concurrency_limit: Optional[int] = None,  # Limit for max concurrent containers running the function.
        allow_concurrent_inputs: Optional[int] = None,  # Number of inputs the container may fetch to run concurrently.
        container_idle_timeout: Optional[int] = None,  # Timeout for idle containers waiting for inputs to shut down.
        timeout: Optional[int] = None,  # Maximum execution time of the function in seconds.
        keep_warm: Optional[int] = None,  # An optional number of containers to always keep warm.
        cloud: Optional[str] = None,  # Cloud provider to run the function on. Possible values are aws, gcp, oci, auto.
        region: Optional[Union[str, Sequence[str]]] = None,  # Region or regions to run the function on.
        enable_memory_snapshot: bool = False,  # Enable memory checkpointing for faster cold starts.
        checkpointing_enabled: Optional[bool] = None,  # Deprecated
        block_network: bool = False,  # Whether to block network access
        # Limits the number of inputs a container handles before shutting down.
        # Use `max_inputs = 1` for single-use containers.
        max_inputs: Optional[int] = None,
        # The next group of parameters are deprecated; do not use in any new code
        interactive: bool = False,  # Deprecated: use the `modal.interact()` hook instead
        # Parameters below here are experimental. Use with caution!
        _experimental_boost: None = None,  # Deprecated: lower latency function execution is now default.
        _experimental_scheduler_placement: Optional[
            SchedulerPlacement
        ] = None,  # Experimental controls over fine-grained scheduling (alpha).
<<<<<<< HEAD
        _experimental_gpus: Sequence[GPU_T] = [],  # Experimental controls over GPU fallbacks (alpha).
        _experimental_buffer_containers: Optional[int] = None,  # Number of additional, idle containers to keep around.
=======
>>>>>>> f9cd9da1
    ) -> Callable[[CLS_T], CLS_T]:
        if _warn_parentheses_missing:
            raise InvalidError("Did you forget parentheses? Suggestion: `@app.cls()`.")

        if interactive:
            deprecation_error(
                (2024, 5, 1), "interactive=True has been deprecated. Set MODAL_INTERACTIVE_FUNCTIONS=1 instead."
            )

        if _experimental_boost is not None:
            deprecation_warning(
                (2024, 7, 23), "`_experimental_boost` is now always-on. This argument is no longer needed."
            )

        if image is None:
            image = self._get_default_image()

        secrets = [*self._secrets, *secrets]

        def wrapper(user_cls: CLS_T) -> CLS_T:
            nonlocal keep_warm

            # Check if the decorated object is a class
            if not inspect.isclass(user_cls):
                raise TypeError("The @app.cls decorator must be used on a class.")

            info = FunctionInfo(None, serialized=serialized, user_cls=user_cls)

            scheduler_placement: Optional[SchedulerPlacement] = _experimental_scheduler_placement
            if region:
                if scheduler_placement:
                    raise InvalidError("`region` and `_experimental_scheduler_placement` cannot be used together")
                scheduler_placement = SchedulerPlacement(region=region)

            batch_functions = _find_partial_methods_for_user_cls(user_cls, _PartialFunctionFlags.BATCHED)
            if batch_functions:
                if len(batch_functions) > 1:
                    raise InvalidError(f"Modal class {user_cls.__name__} can only have one batched function.")
                if len(_find_partial_methods_for_user_cls(user_cls, _PartialFunctionFlags.FUNCTION)) > 1:
                    raise InvalidError(
                        f"Modal class {user_cls.__name__} with a modal batched function cannot have other modal methods."  # noqa
                    )
                batch_function = next(iter(batch_functions.values()))
                batch_max_size = batch_function.batch_max_size
                batch_wait_ms = batch_function.batch_wait_ms
            else:
                batch_max_size = None
                batch_wait_ms = None

            cls_func = _Function.from_args(
                info,
                app=self,
                image=image,
                secrets=secrets,
                gpu=gpu,
                mounts=[*self._mounts, *mounts],
                network_file_systems=network_file_systems,
                allow_cross_region_volumes=allow_cross_region_volumes,
                volumes={**self._volumes, **volumes},
                memory=memory,
                ephemeral_disk=ephemeral_disk,
                proxy=proxy,
                retries=retries,
                concurrency_limit=concurrency_limit,
                allow_concurrent_inputs=allow_concurrent_inputs,
                batch_max_size=batch_max_size,
                batch_wait_ms=batch_wait_ms,
                container_idle_timeout=container_idle_timeout,
                timeout=timeout,
                cpu=cpu,
                keep_warm=keep_warm,
                cloud=cloud,
                enable_memory_snapshot=enable_memory_snapshot,
                checkpointing_enabled=checkpointing_enabled,
                block_network=block_network,
                max_inputs=max_inputs,
                scheduler_placement=scheduler_placement,
                _experimental_boost=_experimental_boost,
                # class service function, so the following attributes which relate to
                # the callable itself are invalid and set to defaults:
                webhook_config=None,
                is_generator=False,
<<<<<<< HEAD
                _experimental_gpus=_experimental_gpus,
                _experimental_buffer_containers=_experimental_buffer_containers,
=======
>>>>>>> f9cd9da1
            )

            self._add_function(cls_func, is_web_endpoint=False)

            cls: _Cls = _Cls.from_local(user_cls, self, cls_func)

            if (
                _find_partial_methods_for_user_cls(user_cls, _PartialFunctionFlags.ENTER_PRE_SNAPSHOT)
                and not enable_memory_snapshot
            ):
                raise InvalidError("A class must have `enable_memory_snapshot=True` to use `snap=True` on its methods.")

            # Disallow enable_memory_snapshot for parameterized classes
            # TODO(matt) Temporary fix for MOD-3048
            if enable_memory_snapshot:
                signature = _get_class_constructor_signature(user_cls)
                if len(signature.parameters) > 0:
                    name = user_cls.__name__
                    raise InvalidError(
                        f"Cannot use class parameterization in class {name} with `enable_memory_snapshot=True`."
                    )

            tag: str = user_cls.__name__
            self._add_object(tag, cls)
            return cls  # type: ignore  # a _Cls instance "simulates" being the user provided class

        return wrapper

    async def spawn_sandbox(
        self,
        *entrypoint_args: str,
        image: Optional[_Image] = None,  # The image to run as the container for the sandbox.
        mounts: Sequence[_Mount] = (),  # Mounts to attach to the sandbox.
        secrets: Sequence[_Secret] = (),  # Environment variables to inject into the sandbox.
        network_file_systems: Dict[Union[str, PurePosixPath], _NetworkFileSystem] = {},
        timeout: Optional[int] = None,  # Maximum execution time of the sandbox in seconds.
        workdir: Optional[str] = None,  # Working directory of the sandbox.
        gpu: GPU_T = None,
        cloud: Optional[str] = None,
        region: Optional[Union[str, Sequence[str]]] = None,  # Region or regions to run the sandbox on.
        cpu: Optional[float] = None,  # How many CPU cores to request. This is a soft limit.
        # Specify, in MiB, a memory request which is the minimum memory required.
        # Or, pass (request, limit) to additionally specify a hard limit in MiB.
        memory: Optional[Union[int, Tuple[int, int]]] = None,
        block_network: bool = False,  # Whether to block network access
        volumes: Dict[
            Union[str, PurePosixPath], Union[_Volume, _CloudBucketMount]
        ] = {},  # Mount points for Modal Volumes and CloudBucketMounts
        pty_info: Optional[api_pb2.PTYInfo] = None,
        _experimental_scheduler_placement: Optional[
            SchedulerPlacement
        ] = None,  # Experimental controls over fine-grained scheduling (alpha).
    ) -> _Sandbox:
        """Sandboxes are a way to run arbitrary commands in dynamically defined environments.

        This function returns a [SandboxHandle](/docs/reference/modal.Sandbox#modalsandboxsandbox),
        which can be used to interact with the running sandbox.

        Refer to the [docs](/docs/guide/sandbox) on how to spawn and use sandboxes.
        """
        deprecation_warning(
            (2024, 7, 5),
            """`App.spawn_sandbox` is deprecated in favor of `Sandbox.create`.

            See https://modal.com/docs/guide/sandbox for more info.
            """,
        )
        if not self._running_app:
            raise InvalidError("`app.spawn_sandbox` requires a running app.")

        return await _Sandbox.create(
            *entrypoint_args,
            app=self,
            environment_name=self._running_app.environment_name,
            image=image or _default_image,
            mounts=mounts,
            secrets=secrets,
            timeout=timeout,
            workdir=workdir,
            gpu=gpu,
            cloud=cloud,
            region=region,
            cpu=cpu,
            memory=memory,
            network_file_systems=network_file_systems,
            block_network=block_network,
            volumes=volumes,
            pty_info=pty_info,
            _experimental_scheduler_placement=_experimental_scheduler_placement,
            client=self._client,
        )

    def include(self, /, other_app: "_App"):
        """Include another app's objects in this one.

        Useful splitting up Modal apps across different self-contained files

        ```python
        app_a = modal.App("a")
        @app.function()
        def foo():
            ...

        app_b = modal.App("b")
        @app.function()
        def bar():
            ...

        app_a.include(app_b)

        @app_a.local_entrypoint()
        def main():
            # use function declared on the included app
            bar.remote()
        ```
        """
        for tag, object in other_app._indexed_objects.items():
            existing_object = self._indexed_objects.get(tag)
            if existing_object and existing_object != object:
                logger.warning(
                    f"Named app object {tag} with existing value {existing_object} is being "
                    f"overwritten by a different object {object}"
                )

            self._add_object(tag, object)

    async def _logs(self, client: Optional[_Client] = None) -> AsyncGenerator[str, None]:
        """Stream logs from the app.

        This method is considered private and its interface may change - use at your own risk!
        """
        if not self._app_id:
            raise InvalidError("`app._logs` requires a running/stopped app.")

        client = client or self._client or await _Client.from_env()

        last_log_batch_entry_id: Optional[str] = None
        while True:
            request = api_pb2.AppGetLogsRequest(
                app_id=self._app_id,
                timeout=55,
                last_entry_id=last_log_batch_entry_id,
            )
            async for log_batch in client.stub.AppGetLogs.unary_stream(request):
                if log_batch.entry_id:
                    # log_batch entry_id is empty for fd="server" messages from AppGetLogs
                    last_log_batch_entry_id = log_batch.entry_id
                if log_batch.app_done:
                    return
                for log in log_batch.items:
                    if log.data:
                        yield log.data


App = synchronize_api(_App)


class _Stub(_App):
    """This enables using an "Stub" class instead of "App".

    For most of Modal's history, the app class was called "Stub", so this exists for
    backwards compatibility, in order to facilitate moving from "Stub" to "App".
    """

    def __new__(cls, *args, **kwargs):
        deprecation_warning(
            (2024, 4, 29),
            'The use of "Stub" has been deprecated in favor of "App".'
            " This is a pure name change with no other implications.",
        )
        return _App(*args, **kwargs)


Stub = synchronize_api(_Stub)<|MERGE_RESOLUTION|>--- conflicted
+++ resolved
@@ -660,13 +660,8 @@
         _experimental_scheduler_placement: Optional[
             SchedulerPlacement
         ] = None,  # Experimental controls over fine-grained scheduling (alpha).
-<<<<<<< HEAD
-        _experimental_gpus: Sequence[GPU_T] = [],  # Experimental controls over GPU fallbacks (alpha).
         _experimental_buffer_containers: Optional[int] = None,  # Number of additional, idle containers to keep around.
-    ) -> Callable[[Union[Callable[P, R], _PartialFunction[P, R]]], _Function[P, R]]:
-=======
     ) -> _FunctionDecoratorType:
->>>>>>> f9cd9da1
         """Decorator to register a new Modal function with this app."""
         if isinstance(_warn_parentheses_missing, _Image):
             # Handle edge case where maybe (?) some users passed image as a positional arg
@@ -836,13 +831,9 @@
                 max_inputs=max_inputs,
                 scheduler_placement=scheduler_placement,
                 _experimental_boost=_experimental_boost,
-<<<<<<< HEAD
-                _experimental_gpus=_experimental_gpus,
                 _experimental_buffer_containers=_experimental_buffer_containers,
-=======
                 container_networking=container_networking,  # Experimental: Container Networking
                 group_size=group_size,  # Experimental: Container Networking
->>>>>>> f9cd9da1
             )
 
             self._add_function(function, webhook_config is not None)
@@ -900,11 +891,7 @@
         _experimental_scheduler_placement: Optional[
             SchedulerPlacement
         ] = None,  # Experimental controls over fine-grained scheduling (alpha).
-<<<<<<< HEAD
-        _experimental_gpus: Sequence[GPU_T] = [],  # Experimental controls over GPU fallbacks (alpha).
         _experimental_buffer_containers: Optional[int] = None,  # Number of additional, idle containers to keep around.
-=======
->>>>>>> f9cd9da1
     ) -> Callable[[CLS_T], CLS_T]:
         if _warn_parentheses_missing:
             raise InvalidError("Did you forget parentheses? Suggestion: `@app.cls()`.")
@@ -987,11 +974,7 @@
                 # the callable itself are invalid and set to defaults:
                 webhook_config=None,
                 is_generator=False,
-<<<<<<< HEAD
-                _experimental_gpus=_experimental_gpus,
                 _experimental_buffer_containers=_experimental_buffer_containers,
-=======
->>>>>>> f9cd9da1
             )
 
             self._add_function(cls_func, is_web_endpoint=False)
