--- conflicted
+++ resolved
@@ -509,13 +509,9 @@
             if old_function is function:
                 return  # already added the same exact instance, ignore
 
-<<<<<<< HEAD
-            if not is_interactive_ipython():
-=======
             # In notebooks, re-registering the same function with the same app will cause a named collision.
             # This is common notebook coding behavior, so we hide the warning.
-            if not is_notebook():
->>>>>>> 3719d28d
+            if not is_interactive_ipython():
                 logger.warning(
                     f"Warning: function name '{function.tag}' collision!"
                     " Overriding existing function "
