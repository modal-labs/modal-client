--- conflicted
+++ resolved
@@ -558,12 +558,8 @@
         _experimental_scheduler_placement: Optional[
             SchedulerPlacement
         ] = None,  # Experimental controls over fine-grained scheduling (alpha).
-<<<<<<< HEAD
+        _experimental_gpus: Sequence[GPU_T] = [],  # Experimental controls over GPU fallbacks (alpha).
     ) -> Callable[[Callable[P, T]], _Function[P, T]]:
-=======
-        _experimental_gpus: Sequence[GPU_T] = [],  # Experimental controls over GPU fallbacks (alpha).
-    ) -> Callable[..., _Function]:
->>>>>>> ddbfacde
         """Decorator to register a new Modal function with this app."""
         if isinstance(_warn_parentheses_missing, _Image):
             # Handle edge case where maybe (?) some users passed image as a positional arg
