--- conflicted
+++ resolved
@@ -61,11 +61,8 @@
         self._client = client
         self._tag_to_object = tag_to_object or {}
         self._tag_to_existing_id = tag_to_existing_id or {}
-<<<<<<< HEAD
+        self._function_invocations = 0
         self._stub_name = stub_name
-=======
-        self._function_invocations = 0
->>>>>>> 346b290a
 
     @property
     def client(self) -> _Client:
@@ -145,9 +142,6 @@
     def __getattr__(self, tag: str) -> _Handle:
         return self._tag_to_object[tag]
 
-<<<<<<< HEAD
-    async def _init_container(self, client: _Client, app_id: str, stub_name: Optional[str]):
-=======
     def track_function_invocation(self):
         self._function_invocations += 1
 
@@ -155,8 +149,7 @@
     def function_invocations(self):
         return self._function_invocations
 
-    async def _init_container(self, client: _Client, app_id: str):
->>>>>>> 346b290a
+    async def _init_container(self, client: _Client, app_id: str, stub_name: Optional[str]):
         self._client = client
         self._app_id = app_id
         self._stub_name = stub_name
