# Copyright Modal Labs 2022
import inspect
import typing
from collections.abc import AsyncGenerator, Collection, Coroutine, Mapping, Sequence
from dataclasses import dataclass
from pathlib import PurePosixPath
from textwrap import dedent
from typing import (
    Any,
    Callable,
    ClassVar,
    Optional,
    Union,
    overload,
)

import typing_extensions
from google.protobuf.message import Message
from synchronicity.async_wrap import asynccontextmanager

from modal_proto import api_pb2

from ._functions import _Function
from ._ipython import is_notebook
from ._load_context import LoadContext
from ._object import _get_environment_name, _Object
from ._partial_function import (
    _find_partial_methods_for_user_cls,
    _PartialFunction,
    _PartialFunctionFlags,
    verify_concurrent_params,
)
from ._utils.async_utils import synchronize_api
from ._utils.deprecation import (
    deprecation_warning,
    warn_on_renamed_autoscaler_settings,
)
from ._utils.function_utils import FunctionInfo, is_flash_object, is_global_object, is_method_fn
from ._utils.mount_utils import validate_volumes
from ._utils.name_utils import check_object_name, check_tag_dict
from .client import _Client
from .cloud_bucket_mount import _CloudBucketMount
from .cls import _Cls, parameter
from .config import logger
from .exception import ExecutionError, InvalidError
from .functions import Function
from .gpu import GPU_T
from .image import _Image
from .network_file_system import _NetworkFileSystem
from .partial_function import PartialFunction
from .proxy import _Proxy
from .retries import Retries
from .running_app import RunningApp
from .schedule import Schedule
from .scheduler_placement import SchedulerPlacement
from .secret import _Secret
from .volume import _Volume

_default_image: _Image = _Image.debian_slim()


class _LocalEntrypoint:
    _info: FunctionInfo
    _app: "_App"

    def __init__(self, info: FunctionInfo, app: "_App") -> None:
        self._info = info
        self._app = app

    def __call__(self, *args: Any, **kwargs: Any) -> Any:
        return self._info.raw_f(*args, **kwargs)

    @property
    def info(self) -> FunctionInfo:
        return self._info

    @property
    def app(self) -> "_App":
        return self._app


LocalEntrypoint = synchronize_api(_LocalEntrypoint)


def check_sequence(items: typing.Sequence[typing.Any], item_type: type[typing.Any], error_msg: str) -> None:
    if not isinstance(items, (list, tuple)):
        raise InvalidError(error_msg)
    if not all(isinstance(v, item_type) for v in items):
        raise InvalidError(error_msg)


CLS_T = typing.TypeVar("CLS_T", bound=type[Any])


P = typing_extensions.ParamSpec("P")
ReturnType = typing.TypeVar("ReturnType")
OriginalReturnType = typing.TypeVar("OriginalReturnType")


class _FunctionDecoratorType:
    @overload
    def __call__(
        self, func: PartialFunction[P, ReturnType, OriginalReturnType]
    ) -> Function[P, ReturnType, OriginalReturnType]: ...  # already wrapped by a modal decorator, e.g. web_endpoint

    @overload
    def __call__(
        self, func: Callable[P, Coroutine[Any, Any, ReturnType]]
    ) -> Function[P, ReturnType, Coroutine[Any, Any, ReturnType]]: ...  # decorated async function

    @overload
    def __call__(
        self, func: Callable[P, ReturnType]
    ) -> Function[P, ReturnType, ReturnType]: ...  # decorated non-async function

    def __call__(self, func): ...


@dataclass()
class _LocalAppState:
    """All state for apps that's part of the local/definition state"""

    functions: dict[str, _Function]
    classes: dict[str, _Cls]
    image_default: Optional[_Image]
    web_endpoints: list[str]  # Used by the CLI
    local_entrypoints: dict[str, _LocalEntrypoint]
    tags: dict[str, str]

    include_source_default: bool
    secrets_default: Sequence[_Secret]
    volumes_default: dict[Union[str, PurePosixPath], _Volume]


class _App:
    """A Modal App is a group of functions and classes that are deployed together.

    The app serves at least three purposes:

    * A unit of deployment for functions and classes.
    * Syncing of identities of (primarily) functions and classes across processes
      (your local Python interpreter and every Modal container active in your application).
    * Manage log collection for everything that happens inside your code.

    **Registering functions with an app**

    The most common way to explicitly register an Object with an app is through the
    `@app.function()` decorator. It both registers the annotated function itself and
    other passed objects, like schedules and secrets, with the app:

    ```python
    import modal

    app = modal.App()

    @app.function(
        secrets=[modal.Secret.from_name("some_secret")],
        schedule=modal.Period(days=1),
    )
    def foo():
        pass
    ```

    In this example, the secret and schedule are registered with the app.
    """

    _all_apps: ClassVar[dict[Optional[str], list["_App"]]] = {}
    _container_app: ClassVar[Optional["_App"]] = None

    _name: Optional[str]
    _description: Optional[str]

    _local_state_attr: Optional[_LocalAppState] = None

    # Running apps only (container apps or running local)
    _app_id: Optional[str]  # Kept after app finishes
    _running_app: Optional[RunningApp]  # Various app info
    _client: Optional[_Client]

    # Metadata for loading objects within this app
    # passed by reference to functions and classes so it can be updated by run()/deploy()
    _root_load_context: LoadContext

    @property
    def _local_state(self) -> _LocalAppState:
        """For internal use only. Do not use this property directly."""

        if self._local_state_attr is None:
            raise AttributeError("Local state is not initialized - app is not locally available")
        return self._local_state_attr

    def __init__(
        self,
        name: Optional[str] = None,
        *,
        tags: Optional[dict[str, str]] = None,  # Additional metadata to set on the App
        image: Optional[_Image] = None,  # Default Image for the App (otherwise default to `modal.Image.debian_slim()`)
        secrets: Sequence[_Secret] = [],  # Secrets to add for all Functions in the App
        volumes: dict[Union[str, PurePosixPath], _Volume] = {},  # Volume mounts to use for all Functions
        include_source: bool = True,  # Default configuration for adding Function source file(s) to the Modal container
    ) -> None:
        """Construct a new app, optionally with default image, mounts, secrets, or volumes.

        ```python notest
        image = modal.Image.debian_slim().pip_install(...)
        secret = modal.Secret.from_name("my-secret")
        volume = modal.Volume.from_name("my-data")
        app = modal.App(image=image, secrets=[secret], volumes={"/mnt/data": volume})
        ```
        """
        if name is not None and not isinstance(name, str):
            raise InvalidError("Invalid value for `name`: Must be string.")

        if tags is not None:
            check_tag_dict(tags)

        self._name = name
        self._description = name

        check_sequence(secrets, _Secret, "`secrets=` has to be a list or tuple of `modal.Secret` objects")
        validate_volumes(volumes)

        if image is not None and not isinstance(image, _Image):
            raise InvalidError("`image=` has to be a `modal.Image` object")

        self._local_state_attr = _LocalAppState(
            functions={},
            classes={},
            image_default=image,
            secrets_default=secrets,
            volumes_default=volumes,
            include_source_default=include_source,
            web_endpoints=[],
            local_entrypoints={},
            tags=tags or {},
        )

        # Running apps only
        self._app_id = None
        self._running_app = None  # Set inside container, OR during the time an app is running locally

        # Client is special - needed to be set just before the app is "hydrated" or running at the latest
        # Guaranteed to be set for running apps, but also needed to actually *hydrate* the app and make it running
        self._client = None
        self._root_load_context = LoadContext.empty()

        # Register this app. This is used to look up the app in the container, when we can't get it from the function
        _App._all_apps.setdefault(self._name, []).append(self)

    @property
    def name(self) -> Optional[str]:
        """The user-provided name of the App."""
        return self._name

    @property
    def is_interactive(self) -> bool:
        """mdmd:hidden
        Whether the current app for the app is running in interactive mode.

        Note: this method will likely be deprecated in the future.

        """
        # return self._name
        if self._running_app:
            return self._running_app.interactive
        else:
            return False

    @property
    def app_id(self) -> Optional[str]:
        """Return the app_id of a running or stopped app."""
        return self._app_id

    @property
    def description(self) -> Optional[str]:
        """The App's `name`, if available, or a fallback descriptive identifier."""
        return self._description

    @staticmethod
    async def lookup(
        name: str,
        *,
        client: Optional[_Client] = None,
        environment_name: Optional[str] = None,
        create_if_missing: bool = False,
    ) -> "_App":
        """Look up an App with a given name, creating a new App if necessary.

        Note that Apps created through this method will be in a deployed state,
        but they will not have any associated Functions or Classes. This method
        is mainly useful for creating an App to associate with a Sandbox:

        ```python
        app = modal.App.lookup("my-app", create_if_missing=True)
        modal.Sandbox.create("echo", "hi", app=app)
        ```
        """
        check_object_name(name, "App")

        if client is None:
            client = await _Client.from_env()

        environment_name = _get_environment_name(environment_name)

        request = api_pb2.AppGetOrCreateRequest(
            app_name=name,
            environment_name=environment_name,
            object_creation_type=(api_pb2.OBJECT_CREATION_TYPE_CREATE_IF_MISSING if create_if_missing else None),
        )

        response = await client.stub.AppGetOrCreate(request)

        app = _App(name)  # TODO: this should probably be a distinct constructor, possibly even a distinct type
        app._local_state_attr = None  # this is not a locally defined App, so no local state
        app._app_id = response.app_id
        app._client = client
        app._root_load_context = LoadContext(client=client, environment_name=environment_name, app_id=response.app_id)
        app._running_app = RunningApp(response.app_id, interactive=False)
        return app

    def set_description(self, description: str):
        """mdmd:hidden
        Set the description of the App before it starts running.

        Note: we don't recommend using the method and may deprecate it in the future.
        """
        self._description = description

    def _validate_blueprint_value(self, key: str, value: Any):
        if not isinstance(value, _Object):
            raise InvalidError(f"App attribute `{key}` with value {value!r} is not a valid Modal object")

    @property
    def image(self) -> _Image:
        """mdmd:hidden
        Retrieve the Image that will be used as the default for any Functions registered to the App.

        Note: This property is only relevant in the build phase and won't be populated on a deployed
        App that is retrieved via `modal.App.lookup`. It is likely to be deprecated in the future.

        """
        return self._local_state.image_default

    @image.setter
    def image(self, value):
        """mdmd:hidden"""
        self._local_state.image_default = value

    def _uncreate_all_objects(self):
        # TODO(erikbern): this doesn't unhydrate objects that aren't tagged
        local_state = self._local_state
        for obj in local_state.functions.values():
            obj._unhydrate()
        for obj in local_state.classes.values():
            obj._unhydrate()

    @asynccontextmanager
    async def _set_local_app(self, client: _Client, running_app: RunningApp) -> AsyncGenerator[None, None]:
        self._app_id = running_app.app_id
        self._running_app = running_app
        self._client = client
        try:
            yield
        finally:
            self._running_app = None
            self._client = None
            self._uncreate_all_objects()

    @asynccontextmanager
    async def run(
        self,
        *,
        client: Optional[_Client] = None,
        detach: bool = False,
        interactive: bool = False,
        environment_name: Optional[str] = None,
    ) -> AsyncGenerator["_App", None]:
        """Context manager that runs an ephemeral app on Modal.

        Use this as the main entry point for your Modal application. All calls
        to Modal Functions should be made within the scope of this context
        manager, and they will correspond to the current App.

        **Example**

        ```python notest
        with app.run():
            some_modal_function.remote()
        ```

        To enable output printing (i.e., to see App logs), use `modal.enable_output()`:

        ```python notest
        with modal.enable_output():
            with app.run():
                some_modal_function.remote()
        ```

        Note that you should not invoke this in global scope of a file where you have
        Modal Functions or Classes defined, since that would run the block when the Function
        or Cls is imported in your containers as well. If you want to run it as your entrypoint,
        consider protecting it:

        ```python
        if __name__ == "__main__":
            with app.run():
                some_modal_function.remote()
        ```

        You can then run your script with:

        ```shell
        python app_module.py
        ```

        """
        from .runner import _run_app  # Defer import of runner.py, which imports a lot from Rich

        async with _run_app(
            self, client=client, detach=detach, interactive=interactive, environment_name=environment_name
        ):
            yield self

    async def deploy(
        self,
        *,
        name: Optional[str] = None,  # Name for the deployment, overriding any set on the App
        environment_name: Optional[str] = None,  # Environment to deploy the App in
        tag: str = "",  # Optional metadata that is specific to this deployment
        client: Optional[_Client] = None,  # Alternate client to use for communication with the server
    ) -> typing_extensions.Self:
        """Deploy the App so that it is available persistently.

        Deployed Apps will be avaible for lookup or web-based invocations until they are stopped.
        Unlike with `App.run`, this method will return as soon as the deployment completes.

        This method is a programmatic alternative to the `modal deploy` CLI command.

        Examples:

        ```python notest
        app = App("my-app")
        app.deploy()
        ```

        To enable output printing (i.e., to see build logs), use `modal.enable_output()`:

        ```python notest
        app = App("my-app")
        with modal.enable_output():
            app.deploy()
        ```

        Unlike with `App.run`, Function logs will not stream back to the local client after the
        App is deployed.

        Note that you should not invoke this method in global scope, as that would redeploy
        the App every time the file is imported. If you want to write a programmatic deployment
        script, protect this call so that it only runs when the file is executed directly:

        ```python notest
        if __name__ == "__main__":
            with modal.enable_output():
                app.deploy()
        ```

        Then you can deploy your app with:

        ```shell
        python app_module.py
        ```

        """
        from .runner import _deploy_app  # Defer import of runner.py, which imports a lot from Rich

        if name is None and self._name is None:
            raise InvalidError(
                "You need to either supply a deployment name or have a name set on the app.\n"
                "\n"
                "Examples:\n"
                'app.deploy(name="some-name")\n\n'
                "or\n"
                'app = modal.App("some-name")'
            )
        result = await _deploy_app(self, name=name, environment_name=environment_name, tag=tag, client=client)
        self._app_id = result.app_id
        return self

    def _get_default_image(self):
        local_state = self._local_state
        if local_state.image_default:
            return local_state.image_default
        else:
            return _default_image

    def _get_watch_mounts(self):
        if not self._running_app:
            raise ExecutionError("`_get_watch_mounts` requires a running app.")

        all_mounts = []
        for function in self.registered_functions.values():
            all_mounts.extend(function._serve_mounts)

        return [m for m in all_mounts if m.is_local()]

    def _add_function(self, function: _Function, is_web_endpoint: bool):
        local_state = self._local_state
        if old_function := local_state.functions.get(function.tag, None):
            if old_function is function:
                return  # already added the same exact instance, ignore

            if not is_notebook():
                logger.warning(
                    f"Warning: function name '{function.tag}' collision!"
                    " Overriding existing function "
                    f"[{old_function._info.module_name}].{old_function._info.function_name}"
                    f" with new function [{function._info.module_name}].{function._info.function_name}"
                )
        if function.tag in local_state.classes:
            logger.warning(f"Warning: tag {function.tag} exists but is overridden by function")

        if self._running_app:
            # If this is inside a container, then objects can be defined after app initialization.
            # So we may have to initialize objects once they get bound to the app.
            if function.tag in self._running_app.function_ids:
                object_id: str = self._running_app.function_ids[function.tag]
                metadata: Message = self._running_app.object_handle_metadata[object_id]
                function._hydrate(object_id, self._client, metadata)

        local_state.functions[function.tag] = function
        if is_web_endpoint:
            local_state.web_endpoints.append(function.tag)

    def _add_class(self, tag: str, cls: _Cls):
        if self._running_app:
            # If this is inside a container, then objects can be defined after app initialization.
            # So we may have to initialize objects once they get bound to the app.
            if tag in self._running_app.class_ids:
                object_id: str = self._running_app.class_ids[tag]
                metadata: Message = self._running_app.object_handle_metadata[object_id]
                cls._hydrate(object_id, self._client, metadata)

        self._local_state.classes[tag] = cls

    def _init_container(self, client: _Client, running_app: RunningApp):
        self._app_id = running_app.app_id
        self._running_app = running_app
        self._client = client

        _App._container_app = self
        local_state = self._local_state
        # Hydrate function objects
        for tag, object_id in running_app.function_ids.items():
            if tag in local_state.functions:
                obj = local_state.functions[tag]
                handle_metadata = running_app.object_handle_metadata[object_id]
                obj._hydrate(object_id, client, handle_metadata)

        # Hydrate class objects
        for tag, object_id in running_app.class_ids.items():
            if tag in local_state.classes:
                obj = local_state.classes[tag]
                handle_metadata = running_app.object_handle_metadata[object_id]
                obj._hydrate(object_id, client, handle_metadata)

    @property
    def registered_functions(self) -> dict[str, _Function]:
        """mdmd:hidden
        All modal.Function objects registered on the app.

        Note: this property is populated only during the build phase, and it is not
        expected to work when a deplyoed App has been retrieved via `modal.App.lookup`.
        This method is likely to be deprecated in the future in favor of a different
        approach for retrieving the layout of a deployed App.
        """
        return self._local_state.functions

    @property
    def registered_classes(self) -> dict[str, _Cls]:
        """mdmd:hidden
        All modal.Cls objects registered on the app.

        Note: this property is populated only during the build phase, and it is not
        expected to work when a deplyoed App has been retrieved via `modal.App.lookup`.
        This method is likely to be deprecated in the future in favor of a different
        approach for retrieving the layout of a deployed App.
        """
        return self._local_state.classes

    @property
    def registered_entrypoints(self) -> dict[str, _LocalEntrypoint]:
        """mdmd:hidden
        All local CLI entrypoints registered on the app.

        Note: this property is populated only during the build phase, and it is not
        expected to work when a deplyoed App has been retrieved via `modal.App.lookup`.
        This method is likely to be deprecated in the future.
        """
        return self._local_state.local_entrypoints

    @property
    def registered_web_endpoints(self) -> list[str]:
        """mdmd:hidden
        Names of web endpoint (ie. webhook) functions registered on the app.

        Note: this property is populated only during the build phase, and it is not
        expected to work when a deplyoed App has been retrieved via `modal.App.lookup`.
        This method is likely to be deprecated in the future in favor of a different
        approach for retrieving the layout of a deployed App.
        """
        return self._local_state.web_endpoints

    def local_entrypoint(
        self, _warn_parentheses_missing: Any = None, *, name: Optional[str] = None
    ) -> Callable[[Callable[..., Any]], _LocalEntrypoint]:
        """Decorate a function to be used as a CLI entrypoint for a Modal App.

        These functions can be used to define code that runs locally to set up the app,
        and act as an entrypoint to start Modal functions from. Note that regular
        Modal functions can also be used as CLI entrypoints, but unlike `local_entrypoint`,
        those functions are executed remotely directly.

        **Example**

        ```python
        @app.local_entrypoint()
        def main():
            some_modal_function.remote()
        ```

        You can call the function using `modal run` directly from the CLI:

        ```shell
        modal run app_module.py
        ```

        Note that an explicit [`app.run()`](https://modal.com/docs/reference/modal.App#run) is not needed, as an
        [app](https://modal.com/docs/guide/apps) is automatically created for you.

        **Multiple Entrypoints**

        If you have multiple `local_entrypoint` functions, you can qualify the name of your app and function:

        ```shell
        modal run app_module.py::app.some_other_function
        ```

        **Parsing Arguments**

        If your entrypoint function take arguments with primitive types, `modal run` automatically parses them as
        CLI options.
        For example, the following function can be called with `modal run app_module.py --foo 1 --bar "hello"`:

        ```python
        @app.local_entrypoint()
        def main(foo: int, bar: str):
            some_modal_function.call(foo, bar)
        ```

        Currently, `str`, `int`, `float`, `bool`, and `datetime.datetime` are supported.
        Use `modal run app_module.py --help` for more information on usage.

        """
        if _warn_parentheses_missing:
            raise InvalidError("Did you forget parentheses? Suggestion: `@app.local_entrypoint()`.")
        if name is not None and not isinstance(name, str):
            raise InvalidError("Invalid value for `name`: Must be string.")

        def wrapped(raw_f: Callable[..., Any]) -> _LocalEntrypoint:
            info = FunctionInfo(raw_f)
            tag = name if name is not None else raw_f.__qualname__
            local_state = self._local_state
            if tag in local_state.local_entrypoints:
                # TODO: get rid of this limitation.
                raise InvalidError(f"Duplicate local entrypoint name: {tag}. Local entrypoint names must be unique.")
            entrypoint = local_state.local_entrypoints[tag] = _LocalEntrypoint(info, self)
            return entrypoint

        return wrapped

    @warn_on_renamed_autoscaler_settings
    def function(
        self,
        _warn_parentheses_missing=None,  # mdmd:line-hidden
        *,
        image: Optional[_Image] = None,  # The image to run as the container for the function
        schedule: Optional[Schedule] = None,  # An optional Modal Schedule for the function
        env: Optional[dict[str, Optional[str]]] = None,  # Environment variables to set in the container
        secrets: Optional[Collection[_Secret]] = None,  # Secrets to inject into the container as environment variables
        gpu: Union[
            GPU_T, list[GPU_T]
        ] = None,  # GPU request as string ("any", "T4", ...), object (`modal.GPU.A100()`, ...), or a list of either
        serialized: bool = False,  # Whether to send the function over using cloudpickle.
        network_file_systems: dict[
            Union[str, PurePosixPath], _NetworkFileSystem
        ] = {},  # Mountpoints for Modal NetworkFileSystems
        volumes: dict[
            Union[str, PurePosixPath], Union[_Volume, _CloudBucketMount]
        ] = {},  # Mount points for Modal Volumes & CloudBucketMounts
        # Specify, in fractional CPU cores, how many CPU cores to request.
        # Or, pass (request, limit) to additionally specify a hard limit in fractional CPU cores.
        # CPU throttling will prevent a container from exceeding its specified limit.
        cpu: Optional[Union[float, tuple[float, float]]] = None,
        # Specify, in MiB, a memory request which is the minimum memory required.
        # Or, pass (request, limit) to additionally specify a hard limit in MiB.
        memory: Optional[Union[int, tuple[int, int]]] = None,
        ephemeral_disk: Optional[int] = None,  # Specify, in MiB, the ephemeral disk size for the Function.
        min_containers: Optional[int] = None,  # Minimum number of containers to keep warm, even when Function is idle.
        max_containers: Optional[int] = None,  # Limit on the number of containers that can be concurrently running.
        buffer_containers: Optional[int] = None,  # Number of additional idle containers to maintain under active load.
        scaledown_window: Optional[int] = None,  # Max time (in seconds) a container can remain idle while scaling down.
        proxy: Optional[_Proxy] = None,  # Reference to a Modal Proxy to use in front of this function.
        retries: Optional[Union[int, Retries]] = None,  # Number of times to retry each input in case of failure.
        timeout: int = 300,  # Maximum execution time for inputs and startup time in seconds.
        startup_timeout: Optional[int] = None,  # Maximum startup time in seconds with higher precedence than `timeout`.
        name: Optional[str] = None,  # Sets the Modal name of the function within the app
        is_generator: Optional[
            bool
        ] = None,  # Set this to True if it's a non-generator function returning a [sync/async] generator object
        cloud: Optional[str] = None,  # Cloud provider to run the function on. Possible values are aws, gcp, oci, auto.
        region: Optional[Union[str, Sequence[str]]] = None,  # Region or regions to run the function on.
        nonpreemptible: bool = False,  # Whether to run the function on a nonpreemptible instance.
        enable_memory_snapshot: bool = False,  # Enable memory checkpointing for faster cold starts.
        block_network: bool = False,  # Whether to block network access
        restrict_modal_access: bool = False,  # Whether to allow this function access to other Modal resources
        # Maximum number of inputs a container should handle before shutting down.
        # With `max_inputs = 1`, containers will be single-use.
        max_inputs: Optional[int] = None,
        i6pn: Optional[bool] = None,  # Whether to enable IPv6 container networking within the region.
        # Whether the file or directory containing the Function's source should automatically be included
        # in the container. When unset, falls back to the App-level configuration, or is otherwise True by default.
        include_source: Optional[bool] = None,
        experimental_options: Optional[dict[str, Any]] = None,
        # Parameters below here are experimental. Use with caution!
        _experimental_proxy_ip: Optional[str] = None,  # IP address of proxy
        _experimental_custom_scaling_factor: Optional[float] = None,  # Custom scaling factor
        _experimental_restrict_output: bool = False,  # Don't use pickle for return values
        # Parameters below here are deprecated. Please update your code as suggested
        keep_warm: Optional[int] = None,  # Replaced with `min_containers`
        concurrency_limit: Optional[int] = None,  # Replaced with `max_containers`
        container_idle_timeout: Optional[int] = None,  # Replaced with `scaledown_window`
        allow_concurrent_inputs: Optional[int] = None,  # Replaced with the `@modal.concurrent` decorator
        _experimental_buffer_containers: Optional[int] = None,  # Now stable API with `buffer_containers`
        _experimental_scheduler_placement: Optional[SchedulerPlacement] = None,  # Replaced in favor of
        # using `region` and `nonpreemptible`
    ) -> _FunctionDecoratorType:
        """Decorator to register a new Modal Function with this App."""
        if isinstance(_warn_parentheses_missing, _Image):
            # Handle edge case where maybe (?) some users passed image as a positional arg
            raise InvalidError("`image` needs to be a keyword argument: `@app.function(image=image)`.")
        if _warn_parentheses_missing:
            raise InvalidError("Did you forget parentheses? Suggestion: `@app.function()`.")

        if image is None:
            image = self._get_default_image()

        if allow_concurrent_inputs is not None:
            deprecation_warning(
                (2025, 4, 9),
                "The `allow_concurrent_inputs` parameter is deprecated."
                " Please use the `@modal.concurrent` decorator instead."
                "\n\nSee https://modal.com/docs/guide/modal-1-0-migration for more information.",
            )

        if _experimental_scheduler_placement is not None:
            deprecation_warning(
                (2025, 11, 17),
                "The `_experimental_scheduler_placement` parameter is deprecated."
                " Please use the `region` and `nonpreemptible` parameters instead.",
            )
            if region is not None or nonpreemptible:
                raise InvalidError(
                    "Cannot use `_experimental_scheduler_placement` together with "
                    "`region` or `nonpreemptible` parameters."
                )
            # Extract regions and lifecycle from scheduler placement
            if _experimental_scheduler_placement.proto.regions:
                region = list(_experimental_scheduler_placement.proto.regions)
            if _experimental_scheduler_placement.proto._lifecycle:
                # Convert lifecycle to nonpreemptible: "on-demand" -> True, "spot" -> False
                nonpreemptible = _experimental_scheduler_placement.proto._lifecycle == "on-demand"

        secrets = secrets or []
        if env:
            secrets = [*secrets, _Secret.from_dict(env)]
        local_state = self._local_state
        secrets = [*local_state.secrets_default, *secrets]

        def wrapped(
            f: Union[_PartialFunction, Callable[..., Any], None],
        ) -> _Function:
            nonlocal is_generator, cloud, serialized, region, nonpreemptible

            # Check if the decorated object is a class
            if inspect.isclass(f):
                raise TypeError(
                    "The `@app.function` decorator cannot be used on a class. Please use `@app.cls` instead."
                )

            if isinstance(f, _PartialFunction):
                # typically for @function-wrapped @web_endpoint, @asgi_app, or @batched
                f.registered = True

                # but we don't support @app.function wrapping a method.
                if is_method_fn(f.raw_f.__qualname__):
                    raise InvalidError(
                        "The `@app.function` decorator cannot be used on class methods. "
                        "Swap with `@modal.method` or one of the web endpoint decorators. "
                        "Example: "
                        "\n\n"
                        "```python\n"
                        "@app.cls()\n"
                        "class MyClass:\n"
                        "    @modal.method()\n"
                        "    def f(self, x):\n"
                        "        ...\n"
                        "```\n"
                    )
                i6pn_enabled = i6pn or (f.flags & _PartialFunctionFlags.CLUSTERED)
                cluster_size = f.params.cluster_size  # Experimental: Clustered functions
                rdma = f.params.rdma

                info = FunctionInfo(f.raw_f, serialized=serialized, name_override=name)
                raw_f = f.raw_f
                webhook_config = f.params.webhook_config
                is_generator = f.params.is_generator
                batch_max_size = f.params.batch_max_size
                batch_wait_ms = f.params.batch_wait_ms
                if f.flags & _PartialFunctionFlags.CONCURRENT:
                    verify_concurrent_params(params=f.params, is_flash=is_flash_object(experimental_options, None))
                    max_concurrent_inputs = f.params.max_concurrent_inputs
                    target_concurrent_inputs = f.params.target_concurrent_inputs
                else:
                    max_concurrent_inputs = allow_concurrent_inputs
                    target_concurrent_inputs = None
            else:
                if not is_global_object(f.__qualname__) and not serialized:
                    raise InvalidError(
                        dedent(
                            """
                            The `@app.function` decorator must apply to functions in global scope,
                            unless `serialized=True` is set.
                            If trying to apply additional decorators, they may need to use `functools.wraps`.
                            """
                        )
                    )

                if is_method_fn(f.__qualname__):
                    raise InvalidError(
                        dedent(
                            """
                            The `@app.function` decorator cannot be used on class methods.
                            Please use `@app.cls` with `@modal.method` instead. Example:

                            ```python
                            @app.cls()
                            class MyClass:
                                @modal.method()
                                def f(self, x):
                                    ...
                            ```
                            """
                        )
                    )

                info = FunctionInfo(f, serialized=serialized, name_override=name)
                raw_f = f
                webhook_config = None
                batch_max_size = None
                batch_wait_ms = None
                max_concurrent_inputs = allow_concurrent_inputs
                target_concurrent_inputs = None

                cluster_size = None  # Experimental: Clustered functions
                rdma = None
                i6pn_enabled = i6pn

            if is_generator is None:
                is_generator = inspect.isgeneratorfunction(raw_f) or inspect.isasyncgenfunction(raw_f)

            function = _Function.from_local(
                info,
                app=self,
                image=image,
                secrets=secrets,
                schedule=schedule,
                is_generator=is_generator,
                gpu=gpu,
                network_file_systems=network_file_systems,
                volumes={**local_state.volumes_default, **volumes},
                cpu=cpu,
                memory=memory,
                ephemeral_disk=ephemeral_disk,
                proxy=proxy,
                retries=retries,
                min_containers=min_containers,
                max_containers=max_containers,
                buffer_containers=buffer_containers,
                scaledown_window=scaledown_window,
                max_concurrent_inputs=max_concurrent_inputs,
                target_concurrent_inputs=target_concurrent_inputs,
                batch_max_size=batch_max_size,
                batch_wait_ms=batch_wait_ms,
                timeout=timeout,
                startup_timeout=startup_timeout or timeout,
                cloud=cloud,
                region=region,
                nonpreemptible=nonpreemptible,
                webhook_config=webhook_config,
                enable_memory_snapshot=enable_memory_snapshot,
                block_network=block_network,
                restrict_modal_access=restrict_modal_access,
                max_inputs=max_inputs,
                i6pn_enabled=i6pn_enabled,
                cluster_size=cluster_size,  # Experimental: Clustered functions
                rdma=rdma,
                include_source=include_source if include_source is not None else local_state.include_source_default,
                experimental_options={k: str(v) for k, v in (experimental_options or {}).items()},
                _experimental_proxy_ip=_experimental_proxy_ip,
                restrict_output=_experimental_restrict_output,
            )

            self._add_function(function, webhook_config is not None)

            return function

        return wrapped

    @typing_extensions.dataclass_transform(field_specifiers=(parameter,), kw_only_default=True)
    @warn_on_renamed_autoscaler_settings
    def cls(
        self,
        _warn_parentheses_missing=None,  # mdmd:line-hidden
        *,
        image: Optional[_Image] = None,  # The image to run as the container for the function
        env: Optional[dict[str, Optional[str]]] = None,  # Environment variables to set in the container
        secrets: Optional[Collection[_Secret]] = None,  # Secrets to inject into the container as environment variables
        gpu: Union[
            GPU_T, list[GPU_T]
        ] = None,  # GPU request as string ("any", "T4", ...), object (`modal.GPU.A100()`, ...), or a list of either
        serialized: bool = False,  # Whether to send the function over using cloudpickle.
        network_file_systems: dict[
            Union[str, PurePosixPath], _NetworkFileSystem
        ] = {},  # Mountpoints for Modal NetworkFileSystems
        volumes: dict[
            Union[str, PurePosixPath], Union[_Volume, _CloudBucketMount]
        ] = {},  # Mount points for Modal Volumes & CloudBucketMounts
        # Specify, in fractional CPU cores, how many CPU cores to request.
        # Or, pass (request, limit) to additionally specify a hard limit in fractional CPU cores.
        # CPU throttling will prevent a container from exceeding its specified limit.
        cpu: Optional[Union[float, tuple[float, float]]] = None,
        # Specify, in MiB, a memory request which is the minimum memory required.
        # Or, pass (request, limit) to additionally specify a hard limit in MiB.
        memory: Optional[Union[int, tuple[int, int]]] = None,
        ephemeral_disk: Optional[int] = None,  # Specify, in MiB, the ephemeral disk size for the Function.
        min_containers: Optional[int] = None,  # Minimum number of containers to keep warm, even when Function is idle.
        max_containers: Optional[int] = None,  # Limit on the number of containers that can be concurrently running.
        buffer_containers: Optional[int] = None,  # Number of additional idle containers to maintain under active load.
        scaledown_window: Optional[int] = None,  # Max time (in seconds) a container can remain idle while scaling down.
        proxy: Optional[_Proxy] = None,  # Reference to a Modal Proxy to use in front of this function.
        retries: Optional[Union[int, Retries]] = None,  # Number of times to retry each input in case of failure.
        timeout: int = 300,  # Maximum execution time for inputs and startup time in seconds.
        startup_timeout: Optional[int] = None,  # Maximum startup time in seconds with higher precedence than `timeout`.
        cloud: Optional[str] = None,  # Cloud provider to run the function on. Possible values are aws, gcp, oci, auto.
        region: Optional[Union[str, Sequence[str]]] = None,  # Region or regions to run the function on.
        nonpreemptible: bool = False,  # Whether to run the function on a non-preemptible instance.
        enable_memory_snapshot: bool = False,  # Enable memory checkpointing for faster cold starts.
        block_network: bool = False,  # Whether to block network access
        restrict_modal_access: bool = False,  # Whether to allow this class access to other Modal resources
        # Limits the number of inputs a container handles before shutting down.
        # Use `max_inputs = 1` for single-use containers.
        max_inputs: Optional[int] = None,
        i6pn: Optional[bool] = None,  # Whether to enable IPv6 container networking within the region.
        include_source: Optional[bool] = None,  # When `False`, don't automatically add the App source to the container.
        experimental_options: Optional[dict[str, Any]] = None,
        # Parameters below here are experimental. Use with caution!
        _experimental_proxy_ip: Optional[str] = None,  # IP address of proxy
        _experimental_custom_scaling_factor: Optional[float] = None,  # Custom scaling factor
        _experimental_restrict_output: bool = False,  # Don't use pickle for return values
        # Parameters below here are deprecated. Please update your code as suggested
        keep_warm: Optional[int] = None,  # Replaced with `min_containers`
        concurrency_limit: Optional[int] = None,  # Replaced with `max_containers`
        container_idle_timeout: Optional[int] = None,  # Replaced with `scaledown_window`
        allow_concurrent_inputs: Optional[int] = None,  # Replaced with the `@modal.concurrent` decorator
        _experimental_buffer_containers: Optional[int] = None,  # Now stable API with `buffer_containers`
        _experimental_scheduler_placement: Optional[SchedulerPlacement] = None,  # Replaced in favor of
        # using `region` and `nonpreemptible`
    ) -> Callable[[Union[CLS_T, _PartialFunction]], CLS_T]:
        """
        Decorator to register a new Modal [Cls](https://modal.com/docs/reference/modal.Cls) with this App.
        """
        if _warn_parentheses_missing:
            raise InvalidError("Did you forget parentheses? Suggestion: `@app.cls()`.")

        if allow_concurrent_inputs is not None:
            deprecation_warning(
                (2025, 4, 9),
                "The `allow_concurrent_inputs` parameter is deprecated."
                " Please use the `@modal.concurrent` decorator instead."
                "\n\nSee https://modal.com/docs/guide/modal-1-0-migration for more information.",
            )

        if _experimental_scheduler_placement is not None:
            deprecation_warning(
                (2025, 11, 17),
                "The `_experimental_scheduler_placement` parameter is deprecated."
                " Please use the `region` and `nonpreemptible` parameters instead.",
            )
            if region is not None or nonpreemptible:
                raise InvalidError(
                    "Cannot use `_experimental_scheduler_placement` together with "
                    "`region` or `nonpreemptible` parameters."
                )
            # Extract regions and lifecycle from scheduler placement
            if _experimental_scheduler_placement.proto.regions:
                region = list(_experimental_scheduler_placement.proto.regions)
            if _experimental_scheduler_placement.proto._lifecycle:
                # Convert lifecycle to nonpreemptible: "on-demand" -> True, "spot" -> False
                nonpreemptible = _experimental_scheduler_placement.proto._lifecycle == "on-demand"

        secrets = secrets or []
        if env:
            secrets = [*secrets, _Secret.from_dict(env)]

        def wrapper(wrapped_cls: Union[CLS_T, _PartialFunction]) -> CLS_T:
            local_state = self._local_state
            http_config_ = None
            # Check if the decorated object is a class
            if isinstance(wrapped_cls, _PartialFunction):
                wrapped_cls.registered = True
                user_cls = wrapped_cls.user_cls
                if wrapped_cls.flags & _PartialFunctionFlags.HTTP_WEB_INTERFACE:
                    http_config = wrapped_cls.params.http_config
                    if http_config:
                        http_config_ = http_config._to_proto()

                if wrapped_cls.flags & _PartialFunctionFlags.CONCURRENT:
                    verify_concurrent_params(
                        params=wrapped_cls.params,
                        is_flash=is_flash_object(experimental_options or {}, http_config=http_config_
                    ))
                    max_concurrent_inputs = wrapped_cls.params.max_concurrent_inputs
                    target_concurrent_inputs = wrapped_cls.params.target_concurrent_inputs
                else:
                    max_concurrent_inputs = allow_concurrent_inputs
                    target_concurrent_inputs = None

                if wrapped_cls.flags & _PartialFunctionFlags.CLUSTERED:
                    cluster_size = wrapped_cls.params.cluster_size
                    rdma = wrapped_cls.params.rdma

                else:
                    cluster_size = None
                    rdma = None
            else:
                user_cls = wrapped_cls
                max_concurrent_inputs = allow_concurrent_inputs
                target_concurrent_inputs = None
                cluster_size = None
                rdma = None
            if not inspect.isclass(user_cls):
                raise TypeError("The @app.cls decorator must be used on a class.")

            interface_methods = _find_partial_methods_for_user_cls(user_cls, _PartialFunctionFlags.interface_flags())
            if cluster_size:
                if len(interface_methods) > 1:
                    raise InvalidError(f"Modal class {user_cls.__name__} cannot have multiple methods when clustered.")

            batch_functions = _find_partial_methods_for_user_cls(user_cls, _PartialFunctionFlags.BATCHED)
            if batch_functions:
                if len(batch_functions) > 1:
                    raise InvalidError(f"Modal class {user_cls.__name__} can only have one batched function.")
                if len(_find_partial_methods_for_user_cls(user_cls, _PartialFunctionFlags.interface_flags())) > 1:
                    raise InvalidError(
                        f"Modal class {user_cls.__name__} with a modal batched function cannot have other modal methods."  # noqa
                    )
                batch_function = next(iter(batch_functions.values()))
                batch_max_size = batch_function.params.batch_max_size
                batch_wait_ms = batch_function.params.batch_wait_ms
            else:
                batch_max_size = None
                batch_wait_ms = None

            if (
                _find_partial_methods_for_user_cls(user_cls, _PartialFunctionFlags.ENTER_PRE_SNAPSHOT)
                and not enable_memory_snapshot
            ):
                raise InvalidError("A class must have `enable_memory_snapshot=True` to use `snap=True` on its methods.")

            for method in _find_partial_methods_for_user_cls(user_cls, _PartialFunctionFlags.CONCURRENT).values():
                method.registered = True  # Avoid warning about not registering the method (hacky!)
                raise InvalidError(
                    "The `@modal.concurrent` decorator cannot be used on methods; decorate the class instead."
                )

            for method in _find_partial_methods_for_user_cls(
                user_cls, _PartialFunctionFlags.HTTP_WEB_INTERFACE
            ).values():
                method.registered = True  # Avoid warning about not registering the method (hacky!)
                raise InvalidError(
                    "The `@modal.http_server` decorator cannot be used on methods; decorate the class instead."
                )

            info = FunctionInfo(None, serialized=serialized, user_cls=user_cls)

            i6pn_enabled = i6pn or cluster_size is not None
            cls_func = _Function.from_local(
                info,
                app=self,
                image=image or self._get_default_image(),
                secrets=[*local_state.secrets_default, *secrets],
                gpu=gpu,
                network_file_systems=network_file_systems,
                volumes={**local_state.volumes_default, **volumes},
                cpu=cpu,
                memory=memory,
                ephemeral_disk=ephemeral_disk,
                min_containers=min_containers,
                max_containers=max_containers,
                buffer_containers=buffer_containers,
                scaledown_window=scaledown_window,
                proxy=proxy,
                retries=retries,
                max_concurrent_inputs=max_concurrent_inputs,
                target_concurrent_inputs=target_concurrent_inputs,
                batch_max_size=batch_max_size,
                batch_wait_ms=batch_wait_ms,
                timeout=timeout,
                startup_timeout=startup_timeout or timeout,
                cloud=cloud,
                region=region,
                nonpreemptible=nonpreemptible,
                enable_memory_snapshot=enable_memory_snapshot,
                block_network=block_network,
                restrict_modal_access=restrict_modal_access,
                max_inputs=max_inputs,
<<<<<<< HEAD
                http_config=http_config_,
                scheduler_placement=scheduler_placement,
=======
>>>>>>> 74708f99
                i6pn_enabled=i6pn_enabled,
                cluster_size=cluster_size,
                rdma=rdma,
                include_source=include_source if include_source is not None else local_state.include_source_default,
                experimental_options={k: str(v) for k, v in (experimental_options or {}).items()},
                _experimental_proxy_ip=_experimental_proxy_ip,
                _experimental_custom_scaling_factor=_experimental_custom_scaling_factor,
                restrict_output=_experimental_restrict_output,
            )

            self._add_function(cls_func, is_web_endpoint=False)

            cls: _Cls = _Cls.from_local(user_cls, self, cls_func)

            for method_name, partial_function in cls._method_partials.items():
                if partial_function.params.webhook_config is not None:
                    full_name = f"{user_cls.__name__}.{method_name}"
                    local_state.web_endpoints.append(full_name)
                partial_function.registered = True

            tag: str = user_cls.__name__
            self._add_class(tag, cls)
            return cls  # type: ignore  # a _Cls instance "simulates" being the user provided class

        return wrapper

    def include(self, /, other_app: "_App", inherit_tags: bool = True) -> typing_extensions.Self:
        """Include another App's objects in this one.

        Useful for splitting up Modal Apps across different self-contained files.

        ```python
        app_a = modal.App("a")
        @app.function()
        def foo():
            ...

        app_b = modal.App("b")
        @app.function()
        def bar():
            ...

        app_a.include(app_b)

        @app_a.local_entrypoint()
        def main():
            # use function declared on the included app
            bar.remote()
        ```

        When `inherit_tags=True` any tags set on the other App will be inherited by this App
        (with this App's tags taking precedence in the case of conflicts).

        """
        other_app_local_state = other_app._local_state
        this_local_state = self._local_state

        for tag, function in other_app_local_state.functions.items():
            self._add_function(function, False)  # TODO(erikbern): webhook config?

        for tag, cls in other_app_local_state.classes.items():
            existing_cls = this_local_state.classes.get(tag)
            if existing_cls and existing_cls != cls:
                logger.warning(
                    f"Named app class {tag} with existing value {existing_cls} is being "
                    f"overwritten by a different class {cls}"
                )

            self._add_class(tag, cls)

        if inherit_tags:
            this_local_state.tags = {**other_app_local_state.tags, **this_local_state.tags}

        return self

    async def set_tags(self, tags: Mapping[str, str], *, client: Optional[_Client] = None) -> None:
        """Attach key-value metadata to the App.

        Tag metadata can be used to add organization-specific context to the App and can be
        included in billing reports and other informational APIs. Tags can also be set in
        the App constructor.

        Any tags set on the App before calling this method will be removed if they are not
        included in the argument (i.e., this method does not have `.update()` semantics).

        """
        # Note that we are requiring the App to be "running" before we set the tags.
        # Alternatively, we could hold onto the tags (i.e. in `self._local_state.tags`) and then pass
        # then up when AppPublish gets called. I'm not certain we want to support it, though.
        # It might not be obvious to users that `.set_tags()` is eager and has immediate effect
        # when the App is running, but lazy (and potentially ignored) otherwise. There would be
        # other complications, like what do you do with any tags set in the constructor, and
        # what should  `.get_tags()` do when it's called before the App is running?
        if self._app_id is None:
            raise InvalidError("`App.set_tags` cannot be called before the App is running.")
        check_tag_dict(tags)
        req = api_pb2.AppSetTagsRequest(app_id=self._app_id, tags=tags)

        client = client or self._client or await _Client.from_env()
        await client.stub.AppSetTags(req)

    async def get_tags(self, *, client: Optional[_Client] = None) -> dict[str, str]:
        """Get the tags that are currently attached to the App."""
        if self._app_id is None:
            raise InvalidError("`App.get_tags` cannot be called before the App is running.")
        req = api_pb2.AppGetTagsRequest(app_id=self._app_id)
        client = client or self._client or await _Client.from_env()
        resp = await client.stub.AppGetTags(req)
        return dict(resp.tags)

    async def _logs(self, client: Optional[_Client] = None) -> AsyncGenerator[str, None]:
        """Stream logs from the app.

        This method is considered private and its interface may change - use at your own risk!
        """
        if not self._app_id:
            raise InvalidError("`app._logs` requires a running/stopped app.")

        client = client or self._client or await _Client.from_env()

        last_log_batch_entry_id: Optional[str] = None
        while True:
            request = api_pb2.AppGetLogsRequest(
                app_id=self._app_id,
                timeout=55,
                last_entry_id=last_log_batch_entry_id,
            )
            async for log_batch in client.stub.AppGetLogs.unary_stream(request):
                if log_batch.entry_id:
                    # log_batch entry_id is empty for fd="server" messages from AppGetLogs
                    last_log_batch_entry_id = log_batch.entry_id
                if log_batch.app_done:
                    return
                for log in log_batch.items:
                    if log.data:
                        yield log.data

    @classmethod
    def _get_container_app(cls) -> Optional["_App"]:
        """Returns the `App` running inside a container.

        This will return `None` outside of a Modal container."""
        return cls._container_app

    @classmethod
    def _reset_container_app(cls):
        """Only used for tests."""
        cls._container_app = None


App = synchronize_api(_App)<|MERGE_RESOLUTION|>--- conflicted
+++ resolved
@@ -1134,11 +1134,7 @@
                 block_network=block_network,
                 restrict_modal_access=restrict_modal_access,
                 max_inputs=max_inputs,
-<<<<<<< HEAD
                 http_config=http_config_,
-                scheduler_placement=scheduler_placement,
-=======
->>>>>>> 74708f99
                 i6pn_enabled=i6pn_enabled,
                 cluster_size=cluster_size,
                 rdma=rdma,
