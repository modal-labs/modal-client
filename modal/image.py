# Copyright Modal Labs 2022
import contextlib
import fnmatch
import json
import os
import re
import shlex
import sys
import typing
import warnings
from collections.abc import Sequence
from dataclasses import dataclass
from inspect import isfunction
from pathlib import Path, PurePosixPath
from typing import (
    Any,
    Callable,
    Literal,
    Optional,
    Union,
    cast,
    get_args,
)

from google.protobuf.message import Message
from grpclib.exceptions import GRPCError, StreamTerminatedError

from modal_proto import api_pb2

from ._resolver import Resolver
from ._serialization import serialize
from ._utils.async_utils import synchronize_api
from ._utils.blob_utils import MAX_OBJECT_SIZE_BYTES
from ._utils.function_utils import FunctionInfo
from ._utils.grpc_utils import RETRYABLE_GRPC_STATUS_CODES, retry_transient_errors
from .client import _Client
from .cloud_bucket_mount import _CloudBucketMount
from .config import config, logger, user_config_path
from .environments import _get_environment_cached
from .exception import InvalidError, NotFoundError, RemoteError, VersionError, deprecation_error, deprecation_warning
from .file_pattern_matcher import FilePatternMatcher
from .gpu import GPU_T, parse_gpu_config
from .mount import _Mount, python_standalone_mount_name
from .network_file_system import _NetworkFileSystem
from .object import _Object, live_method_gen
from .output import _get_output_manager
from .scheduler_placement import SchedulerPlacement
from .secret import _Secret
from .volume import _Volume

if typing.TYPE_CHECKING:
    import modal.functions

# This is used for both type checking and runtime validation
ImageBuilderVersion = Literal["2023.12", "2024.04", "2024.10"]

# Note: we also define supported Python versions via logic at the top of the package __init__.py
# so that we fail fast / clearly in unsupported containers. Additionally, we enumerate the supported
# Python versions in mount.py where we specify the "standalone Python versions" we create mounts for.
# Consider consolidating these multiple sources of truth?
SUPPORTED_PYTHON_SERIES: dict[ImageBuilderVersion, list[str]] = {
    "2024.10": ["3.9", "3.10", "3.11", "3.12", "3.13"],
    "2024.04": ["3.9", "3.10", "3.11", "3.12"],
    "2023.12": ["3.9", "3.10", "3.11", "3.12"],
}

LOCAL_REQUIREMENTS_DIR = Path(__file__).parent / "requirements"
CONTAINER_REQUIREMENTS_PATH = "/modal_requirements.txt"


def _validate_python_version(
    python_version: Optional[str], builder_version: ImageBuilderVersion, allow_micro_granularity: bool = True
) -> str:
    if python_version is None:
        # If Python version is unspecified, match the local version, up to the minor component
        python_version = series_version = "{}.{}".format(*sys.version_info)
    elif not isinstance(python_version, str):
        raise InvalidError(f"Python version must be specified as a string, not {type(python_version).__name__}")
    elif not re.match(r"^3(?:\.\d{1,2}){1,2}(rc\d*)?$", python_version):
        raise InvalidError(f"Invalid Python version: {python_version!r}")
    else:
        components = python_version.split(".")
        if len(components) == 3 and not allow_micro_granularity:
            raise InvalidError(
                "Python version must be specified as 'major.minor' for this interface;"
                f" micro-level specification ({python_version!r}) is not valid."
            )
        series_version = "{}.{}".format(*components)

    supported_series = SUPPORTED_PYTHON_SERIES[builder_version]
    if series_version not in supported_series:
        raise InvalidError(
            f"Unsupported Python version: {python_version!r}."
            f" When using the {builder_version!r} Image builder, Modal supports the following series:"
            f" {supported_series!r}."
        )
    return python_version


def _dockerhub_python_version(builder_version: ImageBuilderVersion, python_version: Optional[str] = None) -> str:
    python_version = _validate_python_version(python_version, builder_version)
    version_components = python_version.split(".")

    # When user specifies a full Python version, use that
    if len(version_components) > 2:
        return python_version

    # Otherwise, use the same series, but a specific micro version, corresponding to the latest
    # available from https://hub.docker.com/_/python at the time of each image builder release.
    # This allows us to publish one pre-built debian-slim image per Python series.
    python_versions = _base_image_config("python", builder_version)
    series_to_micro_version = dict(tuple(v.rsplit(".", 1)) for v in python_versions)
    python_series_requested = "{}.{}".format(*version_components)
    micro_version = series_to_micro_version[python_series_requested]
    return f"{python_series_requested}.{micro_version}"


def _base_image_config(group: str, builder_version: ImageBuilderVersion) -> Any:
    with open(LOCAL_REQUIREMENTS_DIR / "base-images.json") as f:
        data = json.load(f)
    return data[group][builder_version]


def _get_modal_requirements_path(builder_version: ImageBuilderVersion, python_version: Optional[str] = None) -> str:
    # When we added Python 3.12 support, we needed to update a few dependencies but did not yet
    # support versioned builds, so we put them in a separate 3.12-specific requirements file.
    # When the python_version is not specified in the Image API, we fall back to the local version.
    # Note that this is buggy if you're using a registry or dockerfile Image that (implicitly) contains 3.12
    # and have a different local version. We can't really fix that; but users can update their image builder.
    # We can get rid of this complexity entirely when we drop support for 2023.12.
    python_version = python_version or sys.version
    suffix = ".312" if builder_version == "2023.12" and python_version.startswith("3.12") else ""

    return str(LOCAL_REQUIREMENTS_DIR / f"{builder_version}{suffix}.txt")


def _get_modal_requirements_command(version: ImageBuilderVersion) -> str:
    if version == "2023.12":
        prefix = "pip install"
    elif version == "2024.04":
        prefix = "pip install --no-cache --no-deps"
    else:  # Currently, 2024.10+
        prefix = "uv pip install --system --compile-bytecode --no-cache --no-deps"

    return f"{prefix} -r {CONTAINER_REQUIREMENTS_PATH}"


def _flatten_str_args(function_name: str, arg_name: str, args: Sequence[Union[str, list[str]]]) -> list[str]:
    """Takes a sequence of strings, or string lists, and flattens it.

    Raises an error if any of the elements are not strings or string lists.
    """

    def is_str_list(x):
        return isinstance(x, list) and all(isinstance(y, str) for y in x)

    ret: list[str] = []
    for x in args:
        if isinstance(x, str):
            ret.append(x)
        elif is_str_list(x):
            ret.extend(x)
        else:
            raise InvalidError(f"{function_name}: {arg_name} must only contain strings")
    return ret


def _validate_packages(packages: list[str]) -> bool:
    """Validates that a list of packages does not contain any command-line options."""
    return not any(pkg.startswith("-") for pkg in packages)


def _warn_invalid_packages(old_command: str) -> None:
    deprecation_warning(
        (2024, 7, 3),
        "Passing flags to `pip` via the `packages` argument of `pip_install` is deprecated."
        " Please pass flags via the `extra_options` argument instead."
        "\nNote that this will cause a rebuild of this image layer."
        " To avoid rebuilding, you can pass the following to `run_commands` instead:"
        f'\n`image.run_commands("{old_command}")`',
        show_source=False,
    )


def _make_pip_install_args(
    find_links: Optional[str] = None,  # Passes -f (--find-links) pip install
    index_url: Optional[str] = None,  # Passes -i (--index-url) to pip install
    extra_index_url: Optional[str] = None,  # Passes --extra-index-url to pip install
    pre: bool = False,  # Passes --pre (allow pre-releases) to pip install
    extra_options: str = "",  # Additional options to pass to pip install, e.g. "--no-build-isolation --no-clean"
) -> str:
    flags = [
        ("--find-links", find_links),  # TODO(erikbern): allow multiple?
        ("--index-url", index_url),
        ("--extra-index-url", extra_index_url),  # TODO(erikbern): allow multiple?
    ]

    args = " ".join(f"{flag} {shlex.quote(value)}" for flag, value in flags if value is not None)
    if pre:
        args += " --pre"  # TODO: remove extra whitespace in future image builder version

    if extra_options:
        if args:
            args += " "
        args += f"{extra_options}"

    return args


def _get_image_builder_version(server_version: ImageBuilderVersion) -> ImageBuilderVersion:
    if local_config_version := config.get("image_builder_version"):
        version = local_config_version
        if (env_var := "MODAL_IMAGE_BUILDER_VERSION") in os.environ:
            version_source = f" (based on your `{env_var}` environment variable)"
        else:
            version_source = f" (based on your local config file at `{user_config_path}`)"
    else:
        version_source = ""
        version = server_version

    supported_versions: set[ImageBuilderVersion] = set(get_args(ImageBuilderVersion))
    if version not in supported_versions:
        if local_config_version is not None:
            update_suggestion = "or remove your local configuration"
        elif version < min(supported_versions):
            update_suggestion = "your image builder version using the Modal dashboard"
        else:
            update_suggestion = "your client library (pip install --upgrade modal)"
        raise VersionError(
            "This version of the modal client supports the following image builder versions:"
            f" {supported_versions!r}."
            f"\n\nYou are using {version!r}{version_source}."
            f" Please update {update_suggestion}."
        )

    return version


def _extract_copy_command_patterns(dockerfile_lines: list[str]) -> list[str]:
    """
    Extract all COPY command sources from a Dockerfile.
    Combines multiline COPY commands into a single line.
    """
    mount_sources = set()
    current_command = ""
    copy_pattern = re.compile(r"^\s*COPY\s+(.+)$", re.IGNORECASE)

    # First pass: handle line continuations and collect full commands
    for line in dockerfile_lines:
        line = line.strip()
        if not line or line.startswith("#"):
            # ignore comments and empty lines
            continue

        if current_command:
            # Continue previous line
            current_command += " " + line.rstrip("\\").strip()
        else:
            # Start new command
            current_command = line.rstrip("\\").strip()

        if not line.endswith("\\"):
            # Command is complete

            match = copy_pattern.match(current_command)
            if match:
                args = match.group(1)
                parts = shlex.split(args)

                if len(parts) >= 2:
                    # Last part is destination, everything else is a mount source
                    sources = parts[:-1]

                    for source in sources:
                        special_pattern = re.compile(r"^\s*--|\$\s*")
                        if special_pattern.match(source):
                            raise InvalidError(
                                f"COPY command: {source} using special flags/arguments/variables are not supported"
                            )

                        mount_sources.add(source)

            current_command = ""

    return list(mount_sources)


def _filter_fp_docker_pattern(filepath: str, pattern: str) -> bool:
    """
    Validates that a filepath matches a docker copy pattern.
    https://docs.docker.com/reference/dockerfile/#pattern-matching-1
    https://pkg.go.dev/path/filepath#Match
    """
    filepath = os.path.abspath(filepath)
    pattern = os.path.abspath(pattern)

    if "**" in pattern:
        # Match any file that ends with the pattern after '**/'
        base_dir = pattern.split("/**/")[0]
        file_pattern = pattern.split("/**/")[1]

        # Ensure the file is within the base directory
        if not filepath.startswith(base_dir + "/"):
            return False

        # Get the relative path after base_dir
        rel_path = filepath[len(base_dir) + 1 :]

        # Match against the filename part only
        filename = os.path.basename(filepath)
        if fnmatch.fnmatch(filename, file_pattern):
            # Ensure the file is exactly one level deep
            return rel_path.count("/") == 1
        return False

    # if pattern is a directory, make sure it ends with a separator
    if os.path.isdir(pattern) and not pattern.endswith("/"):
        pattern += "/*"

    filepath_dir = os.path.dirname(filepath)
    pattern_dir = os.path.dirname(pattern)

    if filepath_dir != pattern_dir:
        return False

    return fnmatch.fnmatch(filepath, pattern)


def _create_context_mount(docker_commands: list[str]) -> _Mount:
    """
    Creates a context mount from a list of docker commands.
    """
    mount_sources = _extract_copy_command_patterns(docker_commands)

    def mount_filter(source: str):
        return any(_filter_fp_docker_pattern(source, mount_source) for mount_source in mount_sources)

    return _Mount.from_local_dir("./", remote_path="/", condition=mount_filter)


class _ImageRegistryConfig:
    """mdmd:hidden"""

    def __init__(
        self,
        # TODO: change to _PUBLIC after worker starts handling it.
        registry_auth_type: "api_pb2.RegistryAuthType.ValueType" = api_pb2.REGISTRY_AUTH_TYPE_UNSPECIFIED,
        secret: Optional[_Secret] = None,
    ):
        self.registry_auth_type = registry_auth_type
        self.secret = secret

    def get_proto(self) -> api_pb2.ImageRegistryConfig:
        return api_pb2.ImageRegistryConfig(
            registry_auth_type=self.registry_auth_type,
            secret_id=(self.secret.object_id if self.secret else ""),
        )


@dataclass
class DockerfileSpec:
    # Ideally we would use field() with default_factory=, but doesn't work with synchronicity type-stub gen
    commands: list[str]
    context_files: dict[str, str]


async def _image_await_build_result(image_id: str, client: _Client) -> api_pb2.ImageJoinStreamingResponse:
    last_entry_id: str = ""
    result_response: Optional[api_pb2.ImageJoinStreamingResponse] = None

    async def join():
        nonlocal last_entry_id, result_response

        request = api_pb2.ImageJoinStreamingRequest(image_id=image_id, timeout=55, last_entry_id=last_entry_id)
        async for response in client.stub.ImageJoinStreaming.unary_stream(request):
            if response.entry_id:
                last_entry_id = response.entry_id
            if response.result.status:
                result_response = response
                # can't return yet, since there may still be logs streaming back in subsequent responses
            for task_log in response.task_logs:
                if task_log.task_progress.pos or task_log.task_progress.len:
                    assert task_log.task_progress.progress_type == api_pb2.IMAGE_SNAPSHOT_UPLOAD
                    if output_mgr := _get_output_manager():
                        output_mgr.update_snapshot_progress(image_id, task_log.task_progress)
                elif task_log.data:
                    if output_mgr := _get_output_manager():
                        await output_mgr.put_log_content(task_log)
        if output_mgr := _get_output_manager():
            output_mgr.flush_lines()

    # Handle up to n exceptions while fetching logs
    retry_count = 0
    while result_response is None:
        try:
            await join()
        except (StreamTerminatedError, GRPCError) as exc:
            if isinstance(exc, GRPCError) and exc.status not in RETRYABLE_GRPC_STATUS_CODES:
                raise exc
            retry_count += 1
            if retry_count >= 3:
                raise exc
    return result_response


class _Image(_Object, type_prefix="im"):
    """Base class for container images to run functions in.

    Do not construct this class directly; instead use one of its static factory methods,
    such as `modal.Image.debian_slim`, `modal.Image.from_registry`, or `modal.Image.micromamba`.
    """

    force_build: bool
    inside_exceptions: list[Exception]
    _serve_mounts: frozenset[_Mount]  # used for mounts watching in `modal serve`
    _deferred_mounts: Sequence[
        _Mount
    ]  # added as mounts on any container referencing the Image, see `def _mount_layers`
    _metadata: Optional[api_pb2.ImageMetadata] = None  # set on hydration, private for now

    def _initialize_from_empty(self):
        self.inside_exceptions = []
        self._serve_mounts = frozenset()
        self._deferred_mounts = ()
        self.force_build = False

    def _initialize_from_other(self, other: "_Image"):
        # used by .clone()
        self.inside_exceptions = other.inside_exceptions
        self.force_build = other.force_build
        self._serve_mounts = other._serve_mounts
        self._deferred_mounts = other._deferred_mounts

    def _hydrate_metadata(self, metadata: Optional[Message]):
        env_image_id = config.get("image_id")  # set as an env var in containers
        if env_image_id == self.object_id:
            for exc in self.inside_exceptions:
                # This raises exceptions from `with image.imports()` blocks
                # if the hydrated image is the one used by the container
                raise exc

        if metadata:
            assert isinstance(metadata, api_pb2.ImageMetadata)
            self._metadata = metadata

    def _add_mount_layer_or_copy(self, mount: _Mount, copy: bool = False):
        if copy:
            return self.copy_mount(mount, remote_path="/")

        base_image = self

        async def _load(self2: "_Image", resolver: Resolver, existing_object_id: Optional[str]):
            self2._hydrate_from_other(base_image)  # same image id as base image as long as it's lazy
            self2._deferred_mounts = tuple(base_image._deferred_mounts) + (mount,)
            self2._serve_mounts = base_image._serve_mounts | ({mount} if mount.is_local() else set())

        return _Image._from_loader(_load, "Image(local files)", deps=lambda: [base_image, mount])

    @property
    def _mount_layers(self) -> typing.Sequence[_Mount]:
        """Non-evaluated mount layers on the image

        When the image is used by a Modal container, these mounts need to be attached as well to
        represent the full image content, as they haven't yet been represented as a layer in the
        image.

        When the image is used as a base image for a new layer (that is not itself a mount layer)
        these mounts need to first be inserted as a copy operation (.copy_mount) into the image.
        """
        return self._deferred_mounts

    def _assert_no_mount_layers(self):
        if self._mount_layers:
            raise InvalidError(
                "An image tried to run a build step after using `image.add_local_*` to include local files.\n"
                "\n"
                "Run `image.add_local_*` commands last in your image build to avoid rebuilding images with every local "
                "file change. Modal will then add these files to containers on startup instead, saving build time.\n"
                "If you need to run other build steps after adding local files, set `copy=True` to copy the files "
                "directly into the image, at the expense of some added build time.\n"
                "\n"
                "Example:\n"
                "\n"
                "my_image = (\n"
                "    Image.debian_slim()\n"
                '    .add_local_file("data.json", copy=True)\n'
                '    .run_commands("python -m mypak")  # this now works!\n'
                ")\n"
            )

    @staticmethod
    def _from_args(
        *,
        base_images: Optional[dict[str, "_Image"]] = None,
        dockerfile_function: Optional[Callable[[ImageBuilderVersion], DockerfileSpec]] = None,
        secrets: Optional[Sequence[_Secret]] = None,
        gpu_config: Optional[api_pb2.GPUConfig] = None,
        build_function: Optional["modal.functions._Function"] = None,
        build_function_input: Optional[api_pb2.FunctionInput] = None,
        image_registry_config: Optional[_ImageRegistryConfig] = None,
        context_mount_function: Optional[Callable[[], Optional[_Mount]]] = None,
        force_build: bool = False,
        # For internal use only.
        _namespace: "api_pb2.DeploymentNamespace.ValueType" = api_pb2.DEPLOYMENT_NAMESPACE_WORKSPACE,
        _do_assert_no_mount_layers: bool = True,
    ):
        if base_images is None:
            base_images = {}

        if secrets is None:
            secrets = []
        if gpu_config is None:
            gpu_config = api_pb2.GPUConfig()
        if image_registry_config is None:
            image_registry_config = _ImageRegistryConfig()

        for secret in secrets:
            if not isinstance(secret, _Secret):
                raise InvalidError("All secrets of an image needs to be modal.Secret/AioSecret instances")

        if build_function and len(base_images) != 1:
            raise InvalidError("Cannot run a build function with multiple base images!")

        def _deps() -> Sequence[_Object]:
            deps = tuple(base_images.values()) + tuple(secrets)
            if build_function:
                deps += (build_function,)
            if image_registry_config and image_registry_config.secret:
                deps += (image_registry_config.secret,)
            return deps

        async def _load(self: _Image, resolver: Resolver, existing_object_id: Optional[str]):
            context_mount = context_mount_function() if context_mount_function else None
            if context_mount:
                await resolver.load(context_mount)

            if _do_assert_no_mount_layers:
                for image in base_images.values():
                    # base images can't have
                    image._assert_no_mount_layers()

            assert resolver.app_id  # type narrowing
            environment = await _get_environment_cached(resolver.environment_name or "", resolver.client)
            # A bit hacky,but assume that the environment provides a valid builder version
            image_builder_version = cast(ImageBuilderVersion, environment._settings.image_builder_version)
            builder_version = _get_image_builder_version(image_builder_version)

            if dockerfile_function is None:
                dockerfile = DockerfileSpec(commands=[], context_files={})
            else:
                dockerfile = dockerfile_function(builder_version)

            if not dockerfile.commands and not build_function:
                raise InvalidError(
                    "No commands were provided for the image — have you tried using modal.Image.debian_slim()?"
                )
            if dockerfile.commands and build_function:
                raise InvalidError(
                    "Cannot provide both build function and Dockerfile commands in the same image layer!"
                )

            base_images_pb2s = [
                api_pb2.BaseImage(
                    docker_tag=docker_tag,
                    image_id=image.object_id,
                )
                for docker_tag, image in base_images.items()
            ]

            context_file_pb2s = []
            for filename, path in dockerfile.context_files.items():
                with open(path, "rb") as f:
                    context_file_pb2s.append(api_pb2.ImageContextFile(filename=filename, data=f.read()))

            if build_function:
                build_function_id = build_function.object_id
                globals = build_function._get_info().get_globals()
                attrs = build_function._get_info().get_cls_var_attrs()
                globals = {**globals, **attrs}
                filtered_globals = {}
                for k, v in globals.items():
                    if isfunction(v):
                        continue
                    try:
                        serialize(v)
                    except Exception:
                        # Skip unserializable values for now.
                        logger.warning(
                            f"Skipping unserializable global variable {k} for "
                            f"{build_function._get_info().function_name}. "
                            "Changes to this variable won't invalidate the image."
                        )
                        continue
                    filtered_globals[k] = v

                # Cloudpickle function serialization produces unstable values.
                # TODO: better way to filter out types that don't have a stable hash?
                build_function_globals = serialize(filtered_globals) if filtered_globals else b""
                _build_function = api_pb2.BuildFunction(
                    definition=build_function.get_build_def(),
                    globals=build_function_globals,
                    input=build_function_input,
                )
            else:
                build_function_id = ""
                _build_function = None

            image_definition = api_pb2.Image(
                base_images=base_images_pb2s,
                dockerfile_commands=dockerfile.commands,
                context_files=context_file_pb2s,
                secret_ids=[secret.object_id for secret in secrets],
                gpu=bool(gpu_config.type),  # Note: as of 2023-01-27, server still uses this
                context_mount_id=(context_mount.object_id if context_mount else ""),
                gpu_config=gpu_config,  # Note: as of 2023-01-27, server ignores this
                image_registry_config=image_registry_config.get_proto(),
                runtime=config.get("function_runtime"),
                runtime_debug=config.get("function_runtime_debug"),
                build_function=_build_function,
            )

            req = api_pb2.ImageGetOrCreateRequest(
                app_id=resolver.app_id,
                image=image_definition,
                existing_image_id=existing_object_id or "",  # TODO: ignored
                build_function_id=build_function_id,
                force_build=config.get("force_build") or force_build,
                namespace=_namespace,
                builder_version=builder_version,
                # Failsafe mechanism to prevent inadvertant updates to the global images.
                # Only admins can publish to the global namespace, but they have to additionally request it.
                allow_global_deployment=os.environ.get("MODAL_IMAGE_ALLOW_GLOBAL_DEPLOYMENT", "0") == "1",
            )
            resp = await retry_transient_errors(resolver.client.stub.ImageGetOrCreate, req)
            image_id = resp.image_id
            result: api_pb2.GenericResult
            metadata: Optional[api_pb2.ImageMetadata] = None

            if resp.result.status:
                # image already built
                result = resp.result
                if resp.HasField("metadata"):
                    metadata = resp.metadata
            else:
                # not built or in the process of building - wait for build
                logger.debug("Waiting for image %s" % image_id)
                resp = await _image_await_build_result(image_id, resolver.client)
                result = resp.result
                if resp.HasField("metadata"):
                    metadata = resp.metadata

            if result.status == api_pb2.GenericResult.GENERIC_STATUS_FAILURE:
                raise RemoteError(f"Image build for {image_id} failed with the exception:\n{result.exception}")
            elif result.status == api_pb2.GenericResult.GENERIC_STATUS_TERMINATED:
                raise RemoteError(f"Image build for {image_id} terminated due to external shut-down. Please try again.")
            elif result.status == api_pb2.GenericResult.GENERIC_STATUS_TIMEOUT:
                raise RemoteError(
                    f"Image build for {image_id} timed out. Please try again with a larger `timeout` parameter."
                )
            elif result.status == api_pb2.GenericResult.GENERIC_STATUS_SUCCESS:
                pass
            else:
                raise RemoteError("Unknown status %s!" % result.status)

            self._hydrate(image_id, resolver.client, metadata)
            local_mounts = set()
            for base in base_images.values():
                local_mounts |= base._serve_mounts
            if context_mount and context_mount.is_local():
                local_mounts.add(context_mount)
            self._serve_mounts = frozenset(local_mounts)

        rep = f"Image({dockerfile_function})"
        obj = _Image._from_loader(_load, rep, deps=_deps)
        obj.force_build = force_build
        return obj

    def extend(self, **kwargs) -> "_Image":
        """mdmd:hidden"""
        deprecation_error(
            (2024, 3, 7),
            "`Image.extend` is deprecated; please use a higher-level method, such as `Image.dockerfile_commands`.",
        )

        def build_dockerfile(version: ImageBuilderVersion) -> DockerfileSpec:
            return DockerfileSpec(
                commands=kwargs.pop("dockerfile_commands", []),
                context_files=kwargs.pop("context_files", {}),
            )

        return _Image._from_args(base_images={"base": self}, dockerfile_function=build_dockerfile, **kwargs)

    def copy_mount(self, mount: _Mount, remote_path: Union[str, Path] = ".") -> "_Image":
        """Copy the entire contents of a `modal.Mount` into an image.
        Useful when files only available locally are required during the image
        build process.

        **Example**

        ```python
        static_images_dir = "./static"
        # place all static images in root of mount
        mount = modal.Mount.from_local_dir(static_images_dir, remote_path="/")
        # place mount's contents into /static directory of image.
        image = modal.Image.debian_slim().copy_mount(mount, remote_path="/static")
        ```
        """
        if not isinstance(mount, _Mount):
            raise InvalidError("The mount argument to copy has to be a Modal Mount object")

        def build_dockerfile(version: ImageBuilderVersion) -> DockerfileSpec:
            commands = ["FROM base", f"COPY . {remote_path}"]  # copy everything from the supplied mount
            return DockerfileSpec(commands=commands, context_files={})

        return _Image._from_args(
            base_images={"base": self},
            dockerfile_function=build_dockerfile,
            context_mount_function=lambda: mount,
        )

    def add_local_file(self, local_path: Union[str, Path], remote_path: str, *, copy: bool = False) -> "_Image":
        """Adds a local file to the image at `remote_path` within the container

        By default (`copy=False`), the files are added to containers on startup and are not built into the actual Image,
        which speeds up deployment.

        Set `copy=True` to copy the files into an Image layer at build time instead, similar to how
        [`COPY`](https://docs.docker.com/engine/reference/builder/#copy) works in a `Dockerfile`.

        copy=True can slow down iteration since it requires a rebuild of the Image and any subsequent
        build steps whenever the included files change, but it is required if you want to run additional
        build steps after this one.
        """
        if not PurePosixPath(remote_path).is_absolute():
            # TODO(elias): implement relative to absolute resolution using image workdir metadata
            #  + make default remote_path="./"
            #  This requires deferring the Mount creation until after "self" (the base image) has been resolved
            #  so we know the workdir of the operation.
            raise InvalidError("image.add_local_file() currently only supports absolute remote_path values")

        if remote_path.endswith("/"):
            remote_path = remote_path + Path(local_path).name

        mount = _Mount.from_local_file(local_path, remote_path)
        return self._add_mount_layer_or_copy(mount, copy=copy)

    def add_local_dir(
        self,
        local_path: Union[str, Path],
        remote_path: str,
        *,
        copy: bool = False,
        # Predicate filter function for file exclusion, which should accept a filepath and return `True` for exclusion.
        # Defaults to excluding no files. If a Sequence is provided, it will be converted to a FilePatternMatcher.
        # Which follows dockerignore syntax.
        ignore: Union[Sequence[str], Callable[[Path], bool]] = [],
    ) -> "_Image":
        """Adds a local directory's content to the image at `remote_path` within the container

        By default (`copy=False`), the files are added to containers on startup and are not built into the actual Image,
        which speeds up deployment.

        Set `copy=True` to copy the files into an Image layer at build time instead, similar to how
        [`COPY`](https://docs.docker.com/engine/reference/builder/#copy) works in a `Dockerfile`.

        copy=True can slow down iteration since it requires a rebuild of the Image and any subsequent
        build steps whenever the included files change, but it is required if you want to run additional
        build steps after this one.

        **Usage:**

        ```python
        from modal import FilePatternMatcher

        image = modal.Image.debian_slim().add_local_dir(
            "~/assets",
            remote_path="/assets",
            ignore=["*.venv"],
        )

        image = modal.Image.debian_slim().add_local_dir(
            "~/assets",
            remote_path="/assets",
            ignore=lambda p: p.is_relative_to(".venv"),
        )

        image = modal.Image.debian_slim().copy_local_dir(
            "~/assets",
            remote_path="/assets",
            ignore=FilePatternMatcher("**/*.txt"),
        )

        # When including files is simpler than excluding them, you can use the `~` operator to invert the matcher.
        image = modal.Image.debian_slim().copy_local_dir(
            "~/assets",
            remote_path="/assets",
            ignore=~FilePatternMatcher("**/*.py"),
        )
        ```
        """
        if not PurePosixPath(remote_path).is_absolute():
            # TODO(elias): implement relative to absolute resolution using image workdir metadata
            #  + make default remote_path="./"
            raise InvalidError("image.add_local_dir() currently only supports absolute remote_path values")

        mount = _Mount._add_local_dir(Path(local_path), Path(remote_path), ignore)
        return self._add_mount_layer_or_copy(mount, copy=copy)

    def copy_local_file(self, local_path: Union[str, Path], remote_path: Union[str, Path] = "./") -> "_Image":
        """Copy a file into the image as a part of building it.

        This works in a similar way to [`COPY`](https://docs.docker.com/engine/reference/builder/#copy)
        works in a `Dockerfile`.
        """
        # TODO(elias): add pending deprecation with suggestion to use add_* instead
        basename = str(Path(local_path).name)

        def build_dockerfile(version: ImageBuilderVersion) -> DockerfileSpec:
            return DockerfileSpec(commands=["FROM base", f"COPY {basename} {remote_path}"], context_files={})

        return _Image._from_args(
            base_images={"base": self},
            dockerfile_function=build_dockerfile,
            context_mount_function=lambda: _Mount.from_local_file(local_path, remote_path=f"/{basename}"),
        )

    def add_local_python_source(self, *modules: str, copy: bool = False) -> "_Image":
        """Adds locally available Python packages/modules to containers

        Adds all files from the specified Python package or module to containers running the Image.

        Packages are added to the `/root` directory of containers, which is on the `PYTHONPATH`
        of any executed Modal Functions, enabling import of the module by that name.

        By default (`copy=False`), the files are added to containers on startup and are not built into the actual Image,
        which speeds up deployment.

        Set `copy=True` to copy the files into an Image layer at build time instead. This can slow down iteration since
        it requires a rebuild of the Image and any subsequent build steps whenever the included files change, but it is
        required if you want to run additional build steps after this one.

        **Note:** This excludes all dot-prefixed subdirectories or files and all `.pyc`/`__pycache__` files.
        To add full directories with finer control, use `.add_local_dir()` instead and specify `/root` as
        the destination directory.
        """

        mount = _Mount.from_local_python_packages(*modules, ignore=~FilePatternMatcher("**/*.py"))
        return self._add_mount_layer_or_copy(mount, copy=copy)

    def copy_local_dir(
        self,
        local_path: Union[str, Path],
        remote_path: Union[str, Path] = ".",
        # Predicate filter function for file exclusion, which should accept a filepath and return `True` for exclusion.
        # Defaults to excluding no files. If a Sequence is provided, it will be converted to a FilePatternMatcher.
        # Which follows dockerignore syntax.
        ignore: Union[Sequence[str], Callable[[Path], bool]] = [],
    ) -> "_Image":
        """Copy a directory into the image as a part of building the image.

        This works in a similar way to [`COPY`](https://docs.docker.com/engine/reference/builder/#copy)
        works in a `Dockerfile`.

        **Usage:**

        ```python
        from modal import FilePatternMatcher

        image = modal.Image.debian_slim().copy_local_dir(
            "~/assets",
            remote_path="/assets",
            ignore=["**/*.venv"],
        )

        image = modal.Image.debian_slim().copy_local_dir(
            "~/assets",
            remote_path="/assets",
            ignore=lambda p: p.is_relative_to(".venv"),
        )

        image = modal.Image.debian_slim().copy_local_dir(
            "~/assets",
            remote_path="/assets",
            ignore=FilePatternMatcher("**/*.txt"),
        )

        # When including files is simpler than excluding them, you can use the `~` operator to invert the matcher.
        image = modal.Image.debian_slim().copy_local_dir(
            "~/assets",
            remote_path="/assets",
            ignore=~FilePatternMatcher("**/*.py"),
        )
        ```
        """
<<<<<<< HEAD
=======

        mount = _Mount._add_local_dir(Path(local_path), Path("/"), ignore)
>>>>>>> 0981f54e

        def build_dockerfile(version: ImageBuilderVersion) -> DockerfileSpec:
            return DockerfileSpec(commands=["FROM base", f"COPY . {remote_path}"], context_files={})

        return _Image._from_args(
            base_images={"base": self},
            dockerfile_function=build_dockerfile,
            context_mount_function=lambda: _Mount.from_local_dir(local_path, remote_path="/"),
        )

    def pip_install(
        self,
        *packages: Union[str, list[str]],  # A list of Python packages, eg. ["numpy", "matplotlib>=3.5.0"]
        find_links: Optional[str] = None,  # Passes -f (--find-links) pip install
        index_url: Optional[str] = None,  # Passes -i (--index-url) to pip install
        extra_index_url: Optional[str] = None,  # Passes --extra-index-url to pip install
        pre: bool = False,  # Passes --pre (allow pre-releases) to pip install
        extra_options: str = "",  # Additional options to pass to pip install, e.g. "--no-build-isolation --no-clean"
        force_build: bool = False,  # Ignore cached builds, similar to 'docker build --no-cache'
        secrets: Sequence[_Secret] = [],
        gpu: GPU_T = None,
    ) -> "_Image":
        """Install a list of Python packages using pip.

        **Examples**

        Simple installation:
        ```python
        image = modal.Image.debian_slim().pip_install("click", "httpx~=0.23.3")
        ```

        More complex installation:
        ```python
        image = (
            modal.Image.from_registry(
                "nvidia/cuda:12.2.0-devel-ubuntu22.04", add_python="3.11"
            )
            .pip_install(
                "ninja",
                "packaging",
                "wheel",
                "transformers==4.40.2",
            )
            .pip_install(
                "flash-attn==2.5.8", extra_options="--no-build-isolation"
            )
        )
        ```
        """
        pkgs = _flatten_str_args("pip_install", "packages", packages)
        if not pkgs:
            return self

        def build_dockerfile(version: ImageBuilderVersion) -> DockerfileSpec:
            package_args = shlex.join(sorted(pkgs))
            extra_args = _make_pip_install_args(find_links, index_url, extra_index_url, pre, extra_options)
            commands = ["FROM base", f"RUN python -m pip install {package_args} {extra_args}"]
            if not _validate_packages(pkgs):
                _warn_invalid_packages(commands[-1].split("RUN ")[-1])
            if version > "2023.12":  # Back-compat for legacy trailing space with empty extra_args
                commands = [cmd.strip() for cmd in commands]
            return DockerfileSpec(commands=commands, context_files={})

        gpu_config = parse_gpu_config(gpu)
        return _Image._from_args(
            base_images={"base": self},
            dockerfile_function=build_dockerfile,
            force_build=self.force_build or force_build,
            gpu_config=gpu_config,
            secrets=secrets,
        )

    def pip_install_private_repos(
        self,
        *repositories: str,
        git_user: str,
        find_links: Optional[str] = None,  # Passes -f (--find-links) pip install
        index_url: Optional[str] = None,  # Passes -i (--index-url) to pip install
        extra_index_url: Optional[str] = None,  # Passes --extra-index-url to pip install
        pre: bool = False,  # Passes --pre (allow pre-releases) to pip install
        extra_options: str = "",  # Additional options to pass to pip install, e.g. "--no-build-isolation --no-clean"
        gpu: GPU_T = None,
        secrets: Sequence[_Secret] = [],
        force_build: bool = False,  # Ignore cached builds, similar to 'docker build --no-cache'
    ) -> "_Image":
        """
        Install a list of Python packages from private git repositories using pip.

        This method currently supports Github and Gitlab only.

        - **Github:** Provide a `modal.Secret` that contains a `GITHUB_TOKEN` key-value pair
        - **Gitlab:** Provide a `modal.Secret` that contains a `GITLAB_TOKEN` key-value pair

        These API tokens should have permissions to read the list of private repositories provided as arguments.

        We recommend using Github's ['fine-grained' access tokens](https://github.blog/2022-10-18-introducing-fine-grained-personal-access-tokens-for-github/).
        These tokens are repo-scoped, and avoid granting read permission across all of a user's private repos.

        **Example**

        ```python
        image = (
            modal.Image
            .debian_slim()
            .pip_install_private_repos(
                "github.com/ecorp/private-one@1.0.0",
                "github.com/ecorp/private-two@main"
                "github.com/ecorp/private-three@d4776502"
                # install from 'inner' directory on default branch.
                "github.com/ecorp/private-four#subdirectory=inner",
                git_user="erikbern",
                secrets=[modal.Secret.from_name("github-read-private")],
            )
        )
        ```
        """
        if not secrets:
            raise InvalidError(
                "No secrets provided to function. "
                "Installing private packages requires tokens to be passed via modal.Secret objects."
            )

        invalid_repos = []
        install_urls = []
        for repo_ref in repositories:
            if not isinstance(repo_ref, str):
                invalid_repos.append(repo_ref)
            parts = repo_ref.split("/")
            if parts[0] == "github.com":
                install_urls.append(f"git+https://{git_user}:$GITHUB_TOKEN@{repo_ref}")
            elif parts[0] == "gitlab.com":
                install_urls.append(f"git+https://{git_user}:$GITLAB_TOKEN@{repo_ref}")
            else:
                invalid_repos.append(repo_ref)

        if invalid_repos:
            raise InvalidError(
                f"{len(invalid_repos)} out of {len(repositories)} given repository refs are invalid. "
                f"Invalid refs: {invalid_repos}. "
            )

        secret_names = ",".join([s.app_name if hasattr(s, "app_name") else str(s) for s in secrets])  # type: ignore

        def build_dockerfile(version: ImageBuilderVersion) -> DockerfileSpec:
            commands = ["FROM base"]
            if any(r.startswith("github") for r in repositories):
                commands.append(
                    'RUN bash -c "[[ -v GITHUB_TOKEN ]] || '
                    f"(echo 'GITHUB_TOKEN env var not set by provided modal.Secret(s): {secret_names}' && exit 1)\"",
                )
            if any(r.startswith("gitlab") for r in repositories):
                commands.append(
                    'RUN bash -c "[[ -v GITLAB_TOKEN ]] || '
                    f"(echo 'GITLAB_TOKEN env var not set by provided modal.Secret(s): {secret_names}' && exit 1)\"",
                )

            extra_args = _make_pip_install_args(find_links, index_url, extra_index_url, pre, extra_options)
            commands.extend(["RUN apt-get update && apt-get install -y git"])
            commands.extend([f'RUN python3 -m pip install "{url}" {extra_args}' for url in install_urls])
            if version > "2023.12":  # Back-compat for legacy trailing space with empty extra_args
                commands = [cmd.strip() for cmd in commands]
            return DockerfileSpec(commands=commands, context_files={})

        gpu_config = parse_gpu_config(gpu)

        return _Image._from_args(
            base_images={"base": self},
            dockerfile_function=build_dockerfile,
            secrets=secrets,
            gpu_config=gpu_config,
            force_build=self.force_build or force_build,
        )

    def pip_install_from_requirements(
        self,
        requirements_txt: str,  # Path to a requirements.txt file.
        find_links: Optional[str] = None,  # Passes -f (--find-links) pip install
        *,
        index_url: Optional[str] = None,  # Passes -i (--index-url) to pip install
        extra_index_url: Optional[str] = None,  # Passes --extra-index-url to pip install
        pre: bool = False,  # Passes --pre (allow pre-releases) to pip install
        extra_options: str = "",  # Additional options to pass to pip install, e.g. "--no-build-isolation --no-clean"
        force_build: bool = False,  # Ignore cached builds, similar to 'docker build --no-cache'
        secrets: Sequence[_Secret] = [],
        gpu: GPU_T = None,
    ) -> "_Image":
        """Install a list of Python packages from a local `requirements.txt` file."""

        def build_dockerfile(version: ImageBuilderVersion) -> DockerfileSpec:
            requirements_txt_path = os.path.expanduser(requirements_txt)
            context_files = {"/.requirements.txt": requirements_txt_path}

            null_find_links_arg = " " if version == "2023.12" else ""
            find_links_arg = f" -f {find_links}" if find_links else null_find_links_arg
            extra_args = _make_pip_install_args(find_links, index_url, extra_index_url, pre, extra_options)

            commands = [
                "FROM base",
                "COPY /.requirements.txt /.requirements.txt",
                f"RUN python -m pip install -r /.requirements.txt{find_links_arg} {extra_args}",
            ]
            if version > "2023.12":  # Back-compat for legacy whitespace with empty find_link / extra args
                commands = [cmd.strip() for cmd in commands]
            return DockerfileSpec(commands=commands, context_files=context_files)

        return _Image._from_args(
            base_images={"base": self},
            dockerfile_function=build_dockerfile,
            force_build=self.force_build or force_build,
            gpu_config=parse_gpu_config(gpu),
            secrets=secrets,
        )

    def pip_install_from_pyproject(
        self,
        pyproject_toml: str,
        optional_dependencies: list[str] = [],
        *,
        find_links: Optional[str] = None,  # Passes -f (--find-links) pip install
        index_url: Optional[str] = None,  # Passes -i (--index-url) to pip install
        extra_index_url: Optional[str] = None,  # Passes --extra-index-url to pip install
        pre: bool = False,  # Passes --pre (allow pre-releases) to pip install
        extra_options: str = "",  # Additional options to pass to pip install, e.g. "--no-build-isolation --no-clean"
        force_build: bool = False,  # Ignore cached builds, similar to 'docker build --no-cache'
        secrets: Sequence[_Secret] = [],
        gpu: GPU_T = None,
    ) -> "_Image":
        """Install dependencies specified by a local `pyproject.toml` file.

        `optional_dependencies` is a list of the keys of the
        optional-dependencies section(s) of the `pyproject.toml` file
        (e.g. test, doc, experiment, etc). When provided,
        all of the packages in each listed section are installed as well.
        """

        def build_dockerfile(version: ImageBuilderVersion) -> DockerfileSpec:
            # Defer toml import so we don't need it in the container runtime environment
            import toml

            config = toml.load(os.path.expanduser(pyproject_toml))

            dependencies = []
            if "project" not in config or "dependencies" not in config["project"]:
                msg = (
                    "No [project.dependencies] section in pyproject.toml file. "
                    "If your pyproject.toml instead declares [tool.poetry.dependencies], "
                    "use `Image.poetry_install_from_file()`. "
                    "See https://packaging.python.org/en/latest/guides/writing-pyproject-toml "
                    "for further file format guidelines."
                )
                raise ValueError(msg)
            else:
                dependencies.extend(config["project"]["dependencies"])
            if optional_dependencies:
                optionals = config["project"]["optional-dependencies"]
                for dep_group_name in optional_dependencies:
                    if dep_group_name in optionals:
                        dependencies.extend(optionals[dep_group_name])

            extra_args = _make_pip_install_args(find_links, index_url, extra_index_url, pre, extra_options)
            package_args = shlex.join(sorted(dependencies))
            commands = ["FROM base", f"RUN python -m pip install {package_args} {extra_args}"]
            if version > "2023.12":  # Back-compat for legacy trailing space
                commands = [cmd.strip() for cmd in commands]

            return DockerfileSpec(commands=commands, context_files={})

        return _Image._from_args(
            base_images={"base": self},
            dockerfile_function=build_dockerfile,
            force_build=self.force_build or force_build,
            secrets=secrets,
            gpu_config=parse_gpu_config(gpu),
        )

    def poetry_install_from_file(
        self,
        poetry_pyproject_toml: str,
        # Path to the lockfile. If not provided, uses poetry.lock in the same directory.
        poetry_lockfile: Optional[str] = None,
        # If set to True, it will not use poetry.lock
        ignore_lockfile: bool = False,
        # If set to True, use old installer. See https://github.com/python-poetry/poetry/issues/3336
        old_installer: bool = False,
        force_build: bool = False,  # Ignore cached builds, similar to 'docker build --no-cache'
        # Selected optional dependency groups to install (See https://python-poetry.org/docs/cli/#install)
        with_: list[str] = [],
        # Selected optional dependency groups to exclude (See https://python-poetry.org/docs/cli/#install)
        without: list[str] = [],
        # Only install dependency groups specifed in this list.
        only: list[str] = [],
        *,
        secrets: Sequence[_Secret] = [],
        gpu: GPU_T = None,
    ) -> "_Image":
        """Install poetry *dependencies* specified by a local `pyproject.toml` file.

        If not provided as argument the path to the lockfile is inferred. However, the
        file has to exist, unless `ignore_lockfile` is set to `True`.

        Note that the root project of the poetry project is not installed, only the dependencies.
        For including local python source files see `add_local_python_source`
        """

        def build_dockerfile(version: ImageBuilderVersion) -> DockerfileSpec:
            context_files = {"/.pyproject.toml": os.path.expanduser(poetry_pyproject_toml)}

            commands = ["FROM base", "RUN python -m pip install poetry~=1.7"]

            if old_installer:
                commands += ["RUN poetry config experimental.new-installer false"]

            if not ignore_lockfile:
                nonlocal poetry_lockfile
                if poetry_lockfile is None:
                    p = Path(poetry_pyproject_toml).parent / "poetry.lock"
                    if not p.exists():
                        raise NotFoundError(
                            f"poetry.lock not found at inferred location: {p.absolute()}. "
                            "If a lockfile is not needed, `ignore_lockfile=True` can be used."
                        )
                    poetry_lockfile = p.as_posix()
                context_files["/.poetry.lock"] = poetry_lockfile
                commands += ["COPY /.poetry.lock /tmp/poetry/poetry.lock"]

            install_cmd = "poetry install --no-root"
            if version == "2023.12":
                # Backwards compatability for previous string, which started with whitespace
                install_cmd = "  " + install_cmd

            if with_:
                install_cmd += f" --with {','.join(with_)}"

            if without:
                install_cmd += f" --without {','.join(without)}"

            if only:
                install_cmd += f" --only {','.join(only)}"
            install_cmd += " --compile"  # no .pyc compilation slows down cold-start.

            commands += [
                "COPY /.pyproject.toml /tmp/poetry/pyproject.toml",
                "RUN cd /tmp/poetry && \\ ",
                "  poetry config virtualenvs.create false && \\ ",
                install_cmd,
            ]
            return DockerfileSpec(commands=commands, context_files=context_files)

        return _Image._from_args(
            base_images={"base": self},
            dockerfile_function=build_dockerfile,
            force_build=self.force_build or force_build,
            secrets=secrets,
            gpu_config=parse_gpu_config(gpu),
        )

    def dockerfile_commands(
        self,
        *dockerfile_commands: Union[str, list[str]],
        context_files: dict[str, str] = {},
        secrets: Sequence[_Secret] = [],
        gpu: GPU_T = None,
        force_build: bool = False,  # Ignore cached builds, similar to 'docker build --no-cache'
    ) -> "_Image":
        """Extend an image with arbitrary Dockerfile-like commands."""
        cmds = _flatten_str_args("dockerfile_commands", "dockerfile_commands", dockerfile_commands)
        if not cmds:
            return self

        def build_dockerfile(version: ImageBuilderVersion) -> DockerfileSpec:
            return DockerfileSpec(commands=["FROM base", *cmds], context_files=context_files)

        return _Image._from_args(
            base_images={"base": self},
            dockerfile_function=build_dockerfile,
            secrets=secrets,
            gpu_config=parse_gpu_config(gpu),
            context_mount_function=lambda: _create_context_mount(cmds),
            force_build=self.force_build or force_build,
        )

    def entrypoint(
        self,
        entrypoint_commands: list[str],
    ) -> "_Image":
        """Set the entrypoint for the image."""
        args_str = _flatten_str_args("entrypoint", "entrypoint_files", entrypoint_commands)
        args_str = '"' + '", "'.join(args_str) + '"' if args_str else ""
        dockerfile_cmd = f"ENTRYPOINT [{args_str}]"

        return self.dockerfile_commands(dockerfile_cmd)

    def shell(
        self,
        shell_commands: list[str],
    ) -> "_Image":
        """Overwrite default shell for the image."""
        args_str = _flatten_str_args("shell", "shell_commands", shell_commands)
        args_str = '"' + '", "'.join(args_str) + '"' if args_str else ""
        dockerfile_cmd = f"SHELL [{args_str}]"

        return self.dockerfile_commands(dockerfile_cmd)

    def run_commands(
        self,
        *commands: Union[str, list[str]],
        secrets: Sequence[_Secret] = [],
        gpu: GPU_T = None,
        force_build: bool = False,  # Ignore cached builds, similar to 'docker build --no-cache'
    ) -> "_Image":
        """Extend an image with a list of shell commands to run."""
        cmds = _flatten_str_args("run_commands", "commands", commands)
        if not cmds:
            return self

        def build_dockerfile(version: ImageBuilderVersion) -> DockerfileSpec:
            return DockerfileSpec(commands=["FROM base"] + [f"RUN {cmd}" for cmd in cmds], context_files={})

        return _Image._from_args(
            base_images={"base": self},
            dockerfile_function=build_dockerfile,
            secrets=secrets,
            gpu_config=parse_gpu_config(gpu),
            force_build=self.force_build or force_build,
        )

    @staticmethod
    def conda(python_version: Optional[str] = None, force_build: bool = False):
        """mdmd:hidden"""
        message = (
            "`Image.conda` is deprecated."
            " Please use the faster and more reliable `Image.micromamba` constructor instead."
        )
        deprecation_error((2024, 5, 2), message)

    def conda_install(
        self,
        *packages: Union[str, list[str]],  # A list of Python packages, eg. ["numpy", "matplotlib>=3.5.0"]
        channels: list[str] = [],  # A list of Conda channels, eg. ["conda-forge", "nvidia"]
        force_build: bool = False,  # Ignore cached builds, similar to 'docker build --no-cache'
        secrets: Sequence[_Secret] = [],
        gpu: GPU_T = None,
    ):
        """mdmd:hidden"""
        message = (
            "`Image.conda_install` is deprecated."
            " Please use the faster and more reliable `Image.micromamba_install` instead."
        )
        deprecation_error((2024, 5, 2), message)

    def conda_update_from_environment(
        self,
        environment_yml: str,
        force_build: bool = False,  # Ignore cached builds, similar to 'docker build --no-cache'
        *,
        secrets: Sequence[_Secret] = [],
        gpu: GPU_T = None,
    ):
        """mdmd:hidden"""
        message = (
            "Image.conda_update_from_environment` is deprecated."
            " Please use the `Image.micromamba_install` method (with the `spec_file` parameter) instead."
        )
        deprecation_error((2024, 5, 2), message)

    @staticmethod
    def micromamba(
        python_version: Optional[str] = None,
        force_build: bool = False,  # Ignore cached builds, similar to 'docker build --no-cache'
    ) -> "_Image":
        """A Micromamba base image. Micromamba allows for fast building of small Conda-based containers."""

        def build_dockerfile(version: ImageBuilderVersion) -> DockerfileSpec:
            nonlocal python_version
            if version == "2023.12" and python_version is None:
                python_version = "3.9"  # Backcompat for old hardcoded default param
            validated_python_version = _validate_python_version(python_version, version)
            micromamba_version = _base_image_config("micromamba", version)
            debian_codename = _base_image_config("debian", version)
            tag = f"mambaorg/micromamba:{micromamba_version}-{debian_codename}-slim"
            setup_commands = [
                'SHELL ["/usr/local/bin/_dockerfile_shell.sh"]',
                "ENV MAMBA_DOCKERFILE_ACTIVATE=1",
                f"RUN micromamba install -n base -y python={validated_python_version} pip -c conda-forge",
            ]
            commands = _Image._registry_setup_commands(tag, version, setup_commands)
            context_files = {CONTAINER_REQUIREMENTS_PATH: _get_modal_requirements_path(version, python_version)}
            return DockerfileSpec(commands=commands, context_files=context_files)

        return _Image._from_args(
            dockerfile_function=build_dockerfile,
            force_build=force_build,
            _namespace=api_pb2.DEPLOYMENT_NAMESPACE_GLOBAL,
        )

    def micromamba_install(
        self,
        # A list of Python packages, eg. ["numpy", "matplotlib>=3.5.0"]
        *packages: Union[str, list[str]],
        # A local path to a file containing package specifications
        spec_file: Optional[str] = None,
        # A list of Conda channels, eg. ["conda-forge", "nvidia"].
        channels: list[str] = [],
        force_build: bool = False,  # Ignore cached builds, similar to 'docker build --no-cache'
        secrets: Sequence[_Secret] = [],
        gpu: GPU_T = None,
    ) -> "_Image":
        """Install a list of additional packages using micromamba."""
        pkgs = _flatten_str_args("micromamba_install", "packages", packages)
        if not pkgs and spec_file is None:
            return self

        def build_dockerfile(version: ImageBuilderVersion) -> DockerfileSpec:
            package_args = shlex.join(pkgs)
            channel_args = "".join(f" -c {channel}" for channel in channels)

            space = " " if package_args else ""
            remote_spec_file = "" if spec_file is None else f"/{os.path.basename(spec_file)}"
            file_arg = "" if spec_file is None else f"{space}-f {remote_spec_file} -n base"
            copy_commands = [] if spec_file is None else [f"COPY {remote_spec_file} {remote_spec_file}"]

            commands = [
                "FROM base",
                *copy_commands,
                f"RUN micromamba install {package_args}{file_arg}{channel_args} --yes",
            ]
            context_files = {} if spec_file is None else {remote_spec_file: os.path.expanduser(spec_file)}
            return DockerfileSpec(commands=commands, context_files=context_files)

        return _Image._from_args(
            base_images={"base": self},
            dockerfile_function=build_dockerfile,
            force_build=self.force_build or force_build,
            secrets=secrets,
            gpu_config=parse_gpu_config(gpu),
        )

    @staticmethod
    def _registry_setup_commands(
        tag: str,
        builder_version: ImageBuilderVersion,
        setup_commands: list[str],
        add_python: Optional[str] = None,
    ) -> list[str]:
        add_python_commands: list[str] = []
        if add_python:
            _validate_python_version(add_python, builder_version, allow_micro_granularity=False)
            add_python_commands = [
                "COPY /python/. /usr/local",
                "RUN ln -s /usr/local/bin/python3 /usr/local/bin/python",
                "ENV TERMINFO_DIRS=/etc/terminfo:/lib/terminfo:/usr/share/terminfo:/usr/lib/terminfo",
            ]

        # Note: this change is because we install dependencies with uv in 2024.10+
        requirements_prefix = "python -m " if builder_version < "2024.10" else ""
        modal_requirements_commands = [
            f"COPY {CONTAINER_REQUIREMENTS_PATH} {CONTAINER_REQUIREMENTS_PATH}",
            f"RUN python -m pip install --upgrade {_base_image_config('package_tools', builder_version)}",
            f"RUN {requirements_prefix}{_get_modal_requirements_command(builder_version)}",
        ]
        if builder_version > "2023.12":
            modal_requirements_commands.append(f"RUN rm {CONTAINER_REQUIREMENTS_PATH}")

        return [
            f"FROM {tag}",
            *add_python_commands,
            *setup_commands,
            *modal_requirements_commands,
        ]

    @staticmethod
    def from_registry(
        tag: str,
        *,
        secret: Optional[_Secret] = None,
        setup_dockerfile_commands: list[str] = [],
        force_build: bool = False,  # Ignore cached builds, similar to 'docker build --no-cache'
        add_python: Optional[str] = None,
        **kwargs,
    ) -> "_Image":
        """Build a Modal image from a public or private image registry, such as Docker Hub.

        The image must be built for the `linux/amd64` platform.

        If your image does not come with Python installed, you can use the `add_python` parameter
        to specify a version of Python to add to the image. Otherwise, the image is expected to
        have Python on PATH as `python`, along with `pip`.

        You may also use `setup_dockerfile_commands` to run Dockerfile commands before the
        remaining commands run. This might be useful if you want a custom Python installation or to
        set a `SHELL`. Prefer `run_commands()` when possible though.

        To authenticate against a private registry with static credentials, you must set the `secret` parameter to
        a `modal.Secret` containing a username (`REGISTRY_USERNAME`) and
        an access token or password (`REGISTRY_PASSWORD`).

        To authenticate against private registries with credentials from a cloud provider,
        use `Image.from_gcp_artifact_registry()` or `Image.from_aws_ecr()`.

        **Examples**

        ```python
        modal.Image.from_registry("python:3.11-slim-bookworm")
        modal.Image.from_registry("ubuntu:22.04", add_python="3.11")
        modal.Image.from_registry("nvcr.io/nvidia/pytorch:22.12-py3")
        ```
        """

        def context_mount_function() -> Optional[_Mount]:
            return (
                _Mount.from_name(
                    python_standalone_mount_name(add_python),
                    namespace=api_pb2.DEPLOYMENT_NAMESPACE_GLOBAL,
                )
                if add_python
                else None
            )

        if "image_registry_config" not in kwargs and secret is not None:
            kwargs["image_registry_config"] = _ImageRegistryConfig(api_pb2.REGISTRY_AUTH_TYPE_STATIC_CREDS, secret)

        def build_dockerfile(version: ImageBuilderVersion) -> DockerfileSpec:
            commands = _Image._registry_setup_commands(tag, version, setup_dockerfile_commands, add_python)
            context_files = {CONTAINER_REQUIREMENTS_PATH: _get_modal_requirements_path(version, add_python)}
            return DockerfileSpec(commands=commands, context_files=context_files)

        return _Image._from_args(
            dockerfile_function=build_dockerfile,
            context_mount_function=context_mount_function,
            force_build=force_build,
            **kwargs,
        )

    @staticmethod
    def from_gcp_artifact_registry(
        tag: str,
        secret: Optional[_Secret] = None,
        *,
        setup_dockerfile_commands: list[str] = [],
        force_build: bool = False,  # Ignore cached builds, similar to 'docker build --no-cache'
        add_python: Optional[str] = None,
        **kwargs,
    ) -> "_Image":
        """Build a Modal image from a private image in Google Cloud Platform (GCP) Artifact Registry.

        You will need to pass a `modal.Secret` containing [your GCP service account key data](https://cloud.google.com/iam/docs/keys-create-delete#creating)
        as `SERVICE_ACCOUNT_JSON`. This can be done from the [Secrets](/secrets) page.
        Your service account should be granted a specific role depending on the GCP registry used:

        - For Artifact Registry images (`pkg.dev` domains) use
          the ["Artifact Registry Reader"](https://cloud.google.com/artifact-registry/docs/access-control#roles) role
        - For Container Registry images (`gcr.io` domains) use
          the ["Storage Object Viewer"](https://cloud.google.com/artifact-registry/docs/transition/setup-gcr-repo) role

        **Note:** This method does not use `GOOGLE_APPLICATION_CREDENTIALS` as that
        variable accepts a path to a JSON file, not the actual JSON string.

        See `Image.from_registry()` for information about the other parameters.

        **Example**

        ```python
        modal.Image.from_gcp_artifact_registry(
            "us-east1-docker.pkg.dev/my-project-1234/my-repo/my-image:my-version",
            secret=modal.Secret.from_name(
                "my-gcp-secret",
                required_keys=["SERVICE_ACCOUNT_JSON"],
            ),
            add_python="3.11",
        )
        ```
        """
        if "secrets" in kwargs:
            raise TypeError("Passing a list of 'secrets' is not supported; use the singular 'secret' argument.")
        image_registry_config = _ImageRegistryConfig(api_pb2.REGISTRY_AUTH_TYPE_GCP, secret)
        return _Image.from_registry(
            tag,
            setup_dockerfile_commands=setup_dockerfile_commands,
            force_build=force_build,
            add_python=add_python,
            image_registry_config=image_registry_config,
            **kwargs,
        )

    @staticmethod
    def from_aws_ecr(
        tag: str,
        secret: Optional[_Secret] = None,
        *,
        setup_dockerfile_commands: list[str] = [],
        force_build: bool = False,  # Ignore cached builds, similar to 'docker build --no-cache'
        add_python: Optional[str] = None,
        **kwargs,
    ) -> "_Image":
        """Build a Modal image from a private image in AWS Elastic Container Registry (ECR).

        You will need to pass a `modal.Secret` containing `AWS_ACCESS_KEY_ID`,
        `AWS_SECRET_ACCESS_KEY`, and `AWS_REGION` to access the target ECR registry.

        IAM configuration details can be found in the AWS documentation for
        ["Private repository policies"](https://docs.aws.amazon.com/AmazonECR/latest/userguide/repository-policies.html).

        See `Image.from_registry()` for information about the other parameters.

        **Example**

        ```python
        modal.Image.from_aws_ecr(
            "000000000000.dkr.ecr.us-east-1.amazonaws.com/my-private-registry:my-version",
            secret=modal.Secret.from_name(
                "aws",
                required_keys=["AWS_ACCESS_KEY_ID", "AWS_SECRET_ACCESS_KEY", "AWS_REGION"],
            ),
            add_python="3.11",
        )
        ```
        """
        if "secrets" in kwargs:
            raise TypeError("Passing a list of 'secrets' is not supported; use the singular 'secret' argument.")
        image_registry_config = _ImageRegistryConfig(api_pb2.REGISTRY_AUTH_TYPE_AWS, secret)
        return _Image.from_registry(
            tag,
            setup_dockerfile_commands=setup_dockerfile_commands,
            force_build=force_build,
            add_python=add_python,
            image_registry_config=image_registry_config,
            **kwargs,
        )

    @staticmethod
    def from_dockerfile(
        # Filepath to Dockerfile.
        path: Union[str, Path],
        # Ignore cached builds, similar to 'docker build --no-cache'
        force_build: bool = False,
        *,
        secrets: Sequence[_Secret] = [],
        gpu: GPU_T = None,
        add_python: Optional[str] = None,
    ) -> "_Image":
        """Build a Modal image from a local Dockerfile.

        If your Dockerfile does not have Python installed, you can use the `add_python` parameter
        to specify a version of Python to add to the image.

        **Example**

        ```python
        image = modal.Image.from_dockerfile("./Dockerfile", add_python="3.12")
        ```
        """

        # --- Build the base dockerfile

        def build_dockerfile_base(version: ImageBuilderVersion) -> DockerfileSpec:
            with open(os.path.expanduser(path)) as f:
                commands = f.read().split("\n")
            return DockerfileSpec(commands=commands, context_files={})

        def base_image_context_mount_function() -> _Mount:
            with open(os.path.expanduser(path)) as f:
                lines = f.readlines()
            return _create_context_mount(lines)

        gpu_config = parse_gpu_config(gpu)
        base_image = _Image._from_args(
            dockerfile_function=build_dockerfile_base,
            context_mount_function=base_image_context_mount_function,
            gpu_config=gpu_config,
            secrets=secrets,
        )

        # --- Now add in the modal dependencies, and, optionally a Python distribution
        # This happening in two steps is probably a vestigial consequence of previous limitations,
        # but it will be difficult to merge them without forcing rebuilds of images.

        def context_mount_function():
            return (
                _Mount.from_name(
                    python_standalone_mount_name(add_python),
                    namespace=api_pb2.DEPLOYMENT_NAMESPACE_GLOBAL,
                )
                if add_python
                else None
            )

        def build_dockerfile_python(version: ImageBuilderVersion) -> DockerfileSpec:
            commands = _Image._registry_setup_commands("base", version, [], add_python)
            requirements_path = _get_modal_requirements_path(version, add_python)
            context_files = {CONTAINER_REQUIREMENTS_PATH: requirements_path}
            return DockerfileSpec(commands=commands, context_files=context_files)

        return _Image._from_args(
            base_images={"base": base_image},
            dockerfile_function=build_dockerfile_python,
            context_mount_function=context_mount_function,
            force_build=force_build,
        )

    @staticmethod
    def debian_slim(python_version: Optional[str] = None, force_build: bool = False) -> "_Image":
        """Default image, based on the official `python` Docker images."""
        if isinstance(python_version, float):
            raise TypeError("The `python_version` argument should be a string, not a float.")

        def build_dockerfile(version: ImageBuilderVersion) -> DockerfileSpec:
            requirements_path = _get_modal_requirements_path(version, python_version)
            context_files = {CONTAINER_REQUIREMENTS_PATH: requirements_path}
            full_python_version = _dockerhub_python_version(version, python_version)
            debian_codename = _base_image_config("debian", version)

            commands = [
                f"FROM python:{full_python_version}-slim-{debian_codename}",
                f"COPY {CONTAINER_REQUIREMENTS_PATH} {CONTAINER_REQUIREMENTS_PATH}",
                "RUN apt-get update",
                "RUN apt-get install -y gcc gfortran build-essential",
                f"RUN pip install --upgrade {_base_image_config('package_tools', version)}",
                f"RUN {_get_modal_requirements_command(version)}",
                # Set debian front-end to non-interactive to avoid users getting stuck with input prompts.
                "RUN echo 'debconf debconf/frontend select Noninteractive' | debconf-set-selections",
            ]
            if version > "2023.12":
                commands.append(f"RUN rm {CONTAINER_REQUIREMENTS_PATH}")
            return DockerfileSpec(commands=commands, context_files=context_files)

        return _Image._from_args(
            dockerfile_function=build_dockerfile,
            force_build=force_build,
            _namespace=api_pb2.DEPLOYMENT_NAMESPACE_GLOBAL,
        )

    def apt_install(
        self,
        *packages: Union[str, list[str]],  # A list of packages, e.g. ["ssh", "libpq-dev"]
        force_build: bool = False,  # Ignore cached builds, similar to 'docker build --no-cache'
        secrets: Sequence[_Secret] = [],
        gpu: GPU_T = None,
    ) -> "_Image":
        """Install a list of Debian packages using `apt`.

        **Example**

        ```python
        image = modal.Image.debian_slim().apt_install("git")
        ```
        """
        pkgs = _flatten_str_args("apt_install", "packages", packages)
        if not pkgs:
            return self

        package_args = shlex.join(pkgs)

        def build_dockerfile(version: ImageBuilderVersion) -> DockerfileSpec:
            commands = [
                "FROM base",
                "RUN apt-get update",
                f"RUN apt-get install -y {package_args}",
            ]
            return DockerfileSpec(commands=commands, context_files={})

        return _Image._from_args(
            base_images={"base": self},
            dockerfile_function=build_dockerfile,
            force_build=self.force_build or force_build,
            gpu_config=parse_gpu_config(gpu),
            secrets=secrets,
        )

    def run_function(
        self,
        raw_f: Callable[..., Any],
        secrets: Sequence[_Secret] = (),  # Optional Modal Secret objects with environment variables for the container
        gpu: Union[
            GPU_T, list[GPU_T]
        ] = None,  # GPU request as string ("any", "T4", ...), object (`modal.GPU.A100()`, ...), or a list of either
        mounts: Sequence[_Mount] = (),  # Mounts attached to the function
        volumes: dict[Union[str, PurePosixPath], Union[_Volume, _CloudBucketMount]] = {},  # Volume mount paths
        network_file_systems: dict[Union[str, PurePosixPath], _NetworkFileSystem] = {},  # NFS mount paths
        cpu: Optional[float] = None,  # How many CPU cores to request. This is a soft limit.
        memory: Optional[int] = None,  # How much memory to request, in MiB. This is a soft limit.
        timeout: Optional[int] = 60 * 60,  # Maximum execution time of the function in seconds.
        force_build: bool = False,  # Ignore cached builds, similar to 'docker build --no-cache'
        cloud: Optional[str] = None,  # Cloud provider to run the function on. Possible values are aws, gcp, oci, auto.
        region: Optional[Union[str, Sequence[str]]] = None,  # Region or regions to run the function on.
        args: Sequence[Any] = (),  # Positional arguments to the function.
        kwargs: dict[str, Any] = {},  # Keyword arguments to the function.
    ) -> "_Image":
        """Run user-defined function `raw_f` as an image build step. The function runs just like an ordinary Modal
        function, and any kwargs accepted by `@app.function` (such as `Mount`s, `NetworkFileSystem`s,
        and resource requests) can be supplied to it.
        After it finishes execution, a snapshot of the resulting container file system is saved as an image.

        **Note**

        Only the source code of `raw_f`, the contents of `**kwargs`, and any referenced *global* variables
        are used to determine whether the image has changed and needs to be rebuilt.
        If this function references other functions or variables, the image will not be rebuilt if you
        make changes to them. You can force a rebuild by changing the function's source code itself.

        **Example**

        ```python notest

        def my_build_function():
            open("model.pt", "w").write("parameters!")

        image = (
            modal.Image
                .debian_slim()
                .pip_install("torch")
                .run_function(my_build_function, secrets=[...], mounts=[...])
        )
        ```
        """
        from .functions import _Function

        if not callable(raw_f):
            raise InvalidError(f"Argument to Image.run_function must be a function, not {type(raw_f).__name__}.")
        elif raw_f.__name__ == "<lambda>":
            # It may be possible to support lambdas eventually, but for now we don't handle them well, so reject quickly
            raise InvalidError("Image.run_function does not support lambda functions.")

        scheduler_placement = SchedulerPlacement(region=region) if region else None

        info = FunctionInfo(raw_f)

        function = _Function.from_args(
            info,
            app=None,
            image=self,  # type: ignore[reportArgumentType]  # TODO: probably conflict with type stub?
            secrets=secrets,
            gpu=gpu,
            mounts=mounts,
            volumes=volumes,
            network_file_systems=network_file_systems,
            cloud=cloud,
            scheduler_placement=scheduler_placement,
            memory=memory,
            timeout=timeout,
            cpu=cpu,
            is_builder_function=True,
        )
        if len(args) + len(kwargs) > 0:
            args_serialized = serialize((args, kwargs))
            if len(args_serialized) > MAX_OBJECT_SIZE_BYTES:
                raise InvalidError(
                    f"Arguments to `run_function` are too large ({len(args_serialized)} bytes). "
                    f"Maximum size is {MAX_OBJECT_SIZE_BYTES} bytes."
                )
            build_function_input = api_pb2.FunctionInput(args=args_serialized, data_format=api_pb2.DATA_FORMAT_PICKLE)
        else:
            build_function_input = None
        return _Image._from_args(
            base_images={"base": self},
            build_function=function,
            build_function_input=build_function_input,
            force_build=self.force_build or force_build,
        )

    def env(self, vars: dict[str, str]) -> "_Image":
        """Sets the environment variables in an Image.

        **Example**

        ```python
        image = (
            modal.Image.debian_slim()
            .env({"HF_HUB_ENABLE_HF_TRANSFER": "1"})
        )
        ```
        """

        def build_dockerfile(version: ImageBuilderVersion) -> DockerfileSpec:
            commands = ["FROM base"] + [f"ENV {key}={shlex.quote(val)}" for (key, val) in vars.items()]
            return DockerfileSpec(commands=commands, context_files={})

        return _Image._from_args(
            base_images={"base": self},
            dockerfile_function=build_dockerfile,
        )

    def workdir(self, path: Union[str, PurePosixPath]) -> "_Image":
        """Set the working directory for subsequent image build steps and function execution.

        **Example**

        ```python
        image = (
            modal.Image.debian_slim()
            .run_commands("git clone https://xyz app")
            .workdir("/app")
            .run_commands("yarn install")
        )
        ```
        """

        def build_dockerfile(version: ImageBuilderVersion) -> DockerfileSpec:
            commands = ["FROM base", f"WORKDIR {shlex.quote(str(path))}"]
            return DockerfileSpec(commands=commands, context_files={})

        return _Image._from_args(
            base_images={"base": self},
            dockerfile_function=build_dockerfile,
        )

    # Live handle methods

    @contextlib.contextmanager
    def imports(self):
        """
        Used to import packages in global scope that are only available when running remotely.
        By using this context manager you can avoid an `ImportError` due to not having certain
        packages installed locally.

        **Usage:**

        ```python notest
        with image.imports():
            import torch
        ```
        """
        env_image_id = config.get("image_id")
        try:
            yield
        except Exception as exc:
            if self.object_id is None:
                # Might be initialized later
                self.inside_exceptions.append(exc)
            elif env_image_id == self.object_id:
                # Image is already initialized (we can remove this case later
                # when we don't hydrate objects so early)
                raise
            if not isinstance(exc, ImportError):
                warnings.warn(f"Warning: caught a non-ImportError exception in an `imports()` block: {repr(exc)}")

    @live_method_gen
    async def _logs(self) -> typing.AsyncGenerator[str, None]:
        """Streams logs from an image, or returns logs from an already completed image.

        This method is considered private since its interface may change - use it at your own risk!
        """
        last_entry_id: str = ""

        request = api_pb2.ImageJoinStreamingRequest(
            image_id=self._object_id, timeout=55, last_entry_id=last_entry_id, include_logs_for_finished=True
        )
        async for response in self._client.stub.ImageJoinStreaming.unary_stream(request):
            if response.result.status:
                return
            if response.entry_id:
                last_entry_id = response.entry_id
            for task_log in response.task_logs:
                if task_log.data:
                    yield task_log.data


Image = synchronize_api(_Image)<|MERGE_RESOLUTION|>--- conflicted
+++ resolved
@@ -892,11 +892,6 @@
         )
         ```
         """
-<<<<<<< HEAD
-=======
-
-        mount = _Mount._add_local_dir(Path(local_path), Path("/"), ignore)
->>>>>>> 0981f54e
 
         def build_dockerfile(version: ImageBuilderVersion) -> DockerfileSpec:
             return DockerfileSpec(commands=["FROM base", f"COPY . {remote_path}"], context_files={})
@@ -904,7 +899,7 @@
         return _Image._from_args(
             base_images={"base": self},
             dockerfile_function=build_dockerfile,
-            context_mount_function=lambda: _Mount.from_local_dir(local_path, remote_path="/"),
+            context_mount_function=lambda: _Mount._add_local_dir(Path(local_path), Path("/"), ignore),
         )
 
     def pip_install(
