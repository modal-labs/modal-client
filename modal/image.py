--- conflicted
+++ resolved
@@ -606,18 +606,6 @@
         img.force_build = force_build
         return img
 
-<<<<<<< HEAD
-    def _extend(self, **kwargs) -> "_Image":
-        """Internal use only - helper method to create a new layer with self as base
-
-        Transfer required static attributes to the new layer as expected.
-        """
-        img = _Image._from_args(base_images={"base": self}, **kwargs)
-        img._added_python_source_set = self._added_python_source_set
-        return img
-
-=======
->>>>>>> d8245cc3
     def copy_mount(self, mount: _Mount, remote_path: Union[str, Path] = ".") -> "_Image":
         """Copy the entire contents of a `modal.Mount` into an image.
         Useful when files only available locally are required during the image
@@ -786,12 +774,6 @@
         # includes everything except data.json
         modal.Image.debian_slim().add_local_python_source("mymodule", ignore=["data.json"])
 
-<<<<<<< HEAD
-        mount = _Mount.from_local_python_packages(*modules, condition=only_py_files)
-        img = self._add_mount_layer_or_copy(mount, copy=copy)
-        img._added_python_source_set = self._added_python_source_set | set(modules)
-        return img
-=======
         # exclude large files
         modal.Image.debian_slim().add_local_python_source(
             "mymodule",
@@ -801,7 +783,6 @@
         """
         mount = _Mount.from_local_python_packages(*modules, ignore=ignore)
         return self._add_mount_layer_or_copy(mount, copy=copy)
->>>>>>> d8245cc3
 
     def copy_local_dir(
         self,
