--- conflicted
+++ resolved
@@ -333,28 +333,6 @@
     def _assert_no_mount_layers(self):
         if self._mount_layers:
             raise InvalidError(
-<<<<<<< HEAD
-                textwrap.dedent(
-                    """
-            An image tried to run a build step after using `image.add_local_*` to include local files.
-
-            Run `image.add_local_*` commands last in your image build to avoid rebuilding images with every local
-            filechange. Modal will then mount these files as a thin layer when starting your container, saving build
-            time.
-
-            If you need these files earlier in the build, set `copy=True` to copy the files directly into the image,
-            though this will increase build time.
-
-            Example:
-
-            my_image = (
-                Image.debian_slim()
-                .add_local_python_packages("mypak", copy=True)
-                .run_commands("python -m mypak")  # this now works!
-            )
-            """
-                )
-=======
                 "An image tried to run a build step after using `image.add_local_*` to include local files.\n"
                 "\n"
                 "Run `image.add_local_*` commands last in your image build to avoid rebuilding images with every local "
@@ -366,10 +344,9 @@
                 "\n"
                 "my_image = (\n"
                 "    Image.debian_slim()\n"
-                '   .add_local_python_packages("mypak", copy=True)\n'
+                '    .add_local_file("data.json", copy=True)\n'
                 '    .run_commands("python -m mypak")  # this now works!\n'
                 ")\n"
->>>>>>> f83f4a85
             )
 
     @staticmethod
