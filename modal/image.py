--- conflicted
+++ resolved
@@ -275,28 +275,22 @@
 
     force_build: bool
     inside_exceptions: List[Exception]
-<<<<<<< HEAD
+    _used_local_mounts: typing.FrozenSet[_Mount]  # used for mounts watching
     _used_local_mounts: Set[_Mount]  # used for mounts watching
     _mounts: Sequence[_Mount]
 
     def _initialize_from_empty(self):
         self.inside_exceptions = []
-        self._used_local_mounts = set()
+        self._used_local_mounts = frozenset()
         self._mounts = ()
         self.force_build = False
 
-    def _initialize_from_other(self, other):
+    def _initialize_from_other(self, other: "_Image"):
         # used by .clone()
         self.inside_exceptions = other.inside_exceptions
         self.force_build = other.force_build
+        self._used_local_mounts = other._used_local_mounts
         self._mounts = other._mounts
-=======
-    _used_local_mounts: typing.FrozenSet[_Mount]  # used for mounts watching
-
-    def _initialize_from_empty(self):
-        self.inside_exceptions = []
-        self._used_local_mounts = frozenset()
->>>>>>> 908b329d
 
     def _hydrate_metadata(self, message: Optional[Message]):
         env_image_id = config.get("image_id")
