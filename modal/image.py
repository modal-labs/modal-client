--- conflicted
+++ resolved
@@ -643,11 +643,7 @@
                 allow_global_deployment=os.environ.get("MODAL_IMAGE_ALLOW_GLOBAL_DEPLOYMENT") == "1",
                 ignore_cache=config.get("ignore_cache"),
             )
-<<<<<<< HEAD
-            resp = await retry_transient_errors(load_context.client.stub.ImageGetOrCreate, req)
-=======
-            resp = await resolver.client.stub.ImageGetOrCreate(req)
->>>>>>> 8feb3f03
+            resp = await load_context.client.stub.ImageGetOrCreate(req)
             image_id = resp.image_id
             result: api_pb2.GenericResult
             metadata: Optional[api_pb2.ImageMetadata] = None
@@ -873,17 +869,9 @@
         The ID of an Image object can be accessed using `.object_id`.
         """
 
-<<<<<<< HEAD
         async def _load(self: _Image, resolver: Resolver, load_context: LoadContext, existing_object_id: Optional[str]):
-            resp = await retry_transient_errors(
-                load_context.client.stub.ImageFromId, api_pb2.ImageFromIdRequest(image_id=image_id)
-            )
+            resp = await load_context.client.stub.ImageFromId(api_pb2.ImageFromIdRequest(image_id=image_id))
             self._hydrate(resp.image_id, load_context.client, resp.metadata)
-=======
-        async def _load(self: _Image, resolver: Resolver, existing_object_id: Optional[str]):
-            resp = await client.stub.ImageFromId(api_pb2.ImageFromIdRequest(image_id=image_id))
-            self._hydrate(resp.image_id, resolver.client, resp.metadata)
->>>>>>> 8feb3f03
 
         rep = f"Image.from_id({image_id!r})"
         obj = _Image._from_loader(_load, rep, load_context_overrides=LoadContext(client=client))
