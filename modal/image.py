# Copyright Modal Labs 2022
import contextlib
import json
import os
import re
import shlex
import sys
import typing
import warnings
from collections.abc import Sequence
from dataclasses import dataclass
from inspect import isfunction
from pathlib import Path, PurePosixPath
from typing import (
    Any,
    Callable,
    Literal,
    Optional,
    Union,
    cast,
    get_args,
)

from google.protobuf.message import Message
from grpclib.exceptions import GRPCError, StreamTerminatedError

from modal_proto import api_pb2

from ._resolver import Resolver
from ._serialization import serialize
from ._utils.async_utils import synchronize_api
from ._utils.blob_utils import MAX_OBJECT_SIZE_BYTES
from ._utils.deprecation import deprecation_error, deprecation_warning
from ._utils.docker_utils import (
    extract_copy_command_patterns,
    find_dockerignore_file,
)
from ._utils.function_utils import FunctionInfo
from ._utils.grpc_utils import RETRYABLE_GRPC_STATUS_CODES, retry_transient_errors
from .client import _Client
from .cloud_bucket_mount import _CloudBucketMount
from .config import config, logger, user_config_path
from .environments import _get_environment_cached
from .exception import InvalidError, NotFoundError, RemoteError, VersionError
from .file_pattern_matcher import NON_PYTHON_FILES, FilePatternMatcher, _ignore_fn
from .gpu import GPU_T, parse_gpu_config
from .mount import _Mount, python_standalone_mount_name
from .network_file_system import _NetworkFileSystem
from .object import _Object, live_method_gen
from .output import _get_output_manager
from .scheduler_placement import SchedulerPlacement
from .secret import _Secret
from .volume import _Volume

if typing.TYPE_CHECKING:
    import modal.functions

# This is used for both type checking and runtime validation
ImageBuilderVersion = Literal["2023.12", "2024.04", "2024.10"]

# Note: we also define supported Python versions via logic at the top of the package __init__.py
# so that we fail fast / clearly in unsupported containers. Additionally, we enumerate the supported
# Python versions in mount.py where we specify the "standalone Python versions" we create mounts for.
# Consider consolidating these multiple sources of truth?
SUPPORTED_PYTHON_SERIES: dict[ImageBuilderVersion, list[str]] = {
    "2024.10": ["3.9", "3.10", "3.11", "3.12", "3.13"],
    "2024.04": ["3.9", "3.10", "3.11", "3.12"],
    "2023.12": ["3.9", "3.10", "3.11", "3.12"],
}

LOCAL_REQUIREMENTS_DIR = Path(__file__).parent / "requirements"
CONTAINER_REQUIREMENTS_PATH = "/modal_requirements.txt"


class _AutoDockerIgnoreSentinel:
    def __repr__(self) -> str:
        return f"{__name__}.AUTO_DOCKERIGNORE"

    def __call__(self, _: Path) -> bool:
        raise NotImplementedError("This is only a placeholder. Do not call")


AUTO_DOCKERIGNORE = _AutoDockerIgnoreSentinel()


def _validate_python_version(
    python_version: Optional[str], builder_version: ImageBuilderVersion, allow_micro_granularity: bool = True
) -> str:
    if python_version is None:
        # If Python version is unspecified, match the local version, up to the minor component
        python_version = series_version = "{}.{}".format(*sys.version_info)
    elif not isinstance(python_version, str):
        raise InvalidError(f"Python version must be specified as a string, not {type(python_version).__name__}")
    elif not re.match(r"^3(?:\.\d{1,2}){1,2}(rc\d*)?$", python_version):
        raise InvalidError(f"Invalid Python version: {python_version!r}")
    else:
        components = python_version.split(".")
        if len(components) == 3 and not allow_micro_granularity:
            raise InvalidError(
                "Python version must be specified as 'major.minor' for this interface;"
                f" micro-level specification ({python_version!r}) is not valid."
            )
        series_version = "{}.{}".format(*components)

    supported_series = SUPPORTED_PYTHON_SERIES[builder_version]
    if series_version not in supported_series:
        raise InvalidError(
            f"Unsupported Python version: {python_version!r}."
            f" When using the {builder_version!r} Image builder, Modal supports the following series:"
            f" {supported_series!r}."
        )
    return python_version


def _dockerhub_python_version(builder_version: ImageBuilderVersion, python_version: Optional[str] = None) -> str:
    python_version = _validate_python_version(python_version, builder_version)
    version_components = python_version.split(".")

    # When user specifies a full Python version, use that
    if len(version_components) > 2:
        return python_version

    # Otherwise, use the same series, but a specific micro version, corresponding to the latest
    # available from https://hub.docker.com/_/python at the time of each image builder release.
    # This allows us to publish one pre-built debian-slim image per Python series.
    python_versions = _base_image_config("python", builder_version)
    series_to_micro_version = dict(tuple(v.rsplit(".", 1)) for v in python_versions)
    python_series_requested = "{}.{}".format(*version_components)
    micro_version = series_to_micro_version[python_series_requested]
    return f"{python_series_requested}.{micro_version}"


def _base_image_config(group: str, builder_version: ImageBuilderVersion) -> Any:
    with open(LOCAL_REQUIREMENTS_DIR / "base-images.json") as f:
        data = json.load(f)
    return data[group][builder_version]


def _get_modal_requirements_path(builder_version: ImageBuilderVersion, python_version: Optional[str] = None) -> str:
    # When we added Python 3.12 support, we needed to update a few dependencies but did not yet
    # support versioned builds, so we put them in a separate 3.12-specific requirements file.
    # When the python_version is not specified in the Image API, we fall back to the local version.
    # Note that this is buggy if you're using a registry or dockerfile Image that (implicitly) contains 3.12
    # and have a different local version. We can't really fix that; but users can update their image builder.
    # We can get rid of this complexity entirely when we drop support for 2023.12.
    python_version = python_version or sys.version
    suffix = ".312" if builder_version == "2023.12" and python_version.startswith("3.12") else ""

    return str(LOCAL_REQUIREMENTS_DIR / f"{builder_version}{suffix}.txt")


def _get_modal_requirements_command(version: ImageBuilderVersion) -> str:
    if version == "2023.12":
        prefix = "pip install"
    elif version == "2024.04":
        prefix = "pip install --no-cache --no-deps"
    else:  # Currently, 2024.10+
        prefix = "uv pip install --system --compile-bytecode --no-cache --no-deps"

    return f"{prefix} -r {CONTAINER_REQUIREMENTS_PATH}"


def _flatten_str_args(function_name: str, arg_name: str, args: Sequence[Union[str, list[str]]]) -> list[str]:
    """Takes a sequence of strings, or string lists, and flattens it.

    Raises an error if any of the elements are not strings or string lists.
    """

    def is_str_list(x):
        return isinstance(x, list) and all(isinstance(y, str) for y in x)

    ret: list[str] = []
    for x in args:
        if isinstance(x, str):
            ret.append(x)
        elif is_str_list(x):
            ret.extend(x)
        else:
            raise InvalidError(f"{function_name}: {arg_name} must only contain strings")
    return ret


def _validate_packages(packages: list[str]) -> bool:
    """Validates that a list of packages does not contain any command-line options."""
    return not any(pkg.startswith("-") for pkg in packages)


def _warn_invalid_packages(old_command: str) -> None:
    deprecation_warning(
        (2024, 7, 3),
        "Passing flags to `pip` via the `packages` argument of `pip_install` is deprecated."
        " Please pass flags via the `extra_options` argument instead."
        "\nNote that this will cause a rebuild of this image layer."
        " To avoid rebuilding, you can pass the following to `run_commands` instead:"
        f'\n`image.run_commands("{old_command}")`',
        show_source=False,
    )


def _make_pip_install_args(
    find_links: Optional[str] = None,  # Passes -f (--find-links) pip install
    index_url: Optional[str] = None,  # Passes -i (--index-url) to pip install
    extra_index_url: Optional[str] = None,  # Passes --extra-index-url to pip install
    pre: bool = False,  # Passes --pre (allow pre-releases) to pip install
    extra_options: str = "",  # Additional options to pass to pip install, e.g. "--no-build-isolation --no-clean"
) -> str:
    flags = [
        ("--find-links", find_links),  # TODO(erikbern): allow multiple?
        ("--index-url", index_url),
        ("--extra-index-url", extra_index_url),  # TODO(erikbern): allow multiple?
    ]

    args = " ".join(f"{flag} {shlex.quote(value)}" for flag, value in flags if value is not None)
    if pre:
        args += " --pre"  # TODO: remove extra whitespace in future image builder version

    if extra_options:
        if args:
            args += " "
        args += f"{extra_options}"

    return args


def _get_image_builder_version(server_version: ImageBuilderVersion) -> ImageBuilderVersion:
    if local_config_version := config.get("image_builder_version"):
        version = local_config_version
        if (env_var := "MODAL_IMAGE_BUILDER_VERSION") in os.environ:
            version_source = f" (based on your `{env_var}` environment variable)"
        else:
            version_source = f" (based on your local config file at `{user_config_path}`)"
    else:
        version_source = ""
        version = server_version

    supported_versions: set[ImageBuilderVersion] = set(get_args(ImageBuilderVersion))
    if version not in supported_versions:
        if local_config_version is not None:
            update_suggestion = "or remove your local configuration"
        elif version < min(supported_versions):
            update_suggestion = "your image builder version using the Modal dashboard"
        else:
            update_suggestion = "your client library (pip install --upgrade modal)"
        raise VersionError(
            "This version of the modal client supports the following image builder versions:"
            f" {supported_versions!r}."
            f"\n\nYou are using {version!r}{version_source}."
            f" Please update {update_suggestion}."
        )

    return version


def _create_context_mount(
    docker_commands: Sequence[str],
    ignore_fn: Callable[[Path], bool],
    context_dir: Path,
) -> Optional[_Mount]:
    """
    Creates a context mount from a list of docker commands.

    1. Paths are evaluated relative to context_dir.
    2. First selects inclusions based on COPY commands in the list of commands.
    3. Then ignore any files as per the ignore predicate.
    """
    copy_patterns = extract_copy_command_patterns(docker_commands)
    if not copy_patterns:
        return None  # no mount needed
    include_fn = FilePatternMatcher(*copy_patterns)

    def ignore_with_include(source: Path) -> bool:
        relative_source = source.relative_to(context_dir)
        if not include_fn(relative_source) or ignore_fn(relative_source):
            return True

        return False

    return _Mount._add_local_dir(Path("./"), PurePosixPath("/"), ignore=ignore_with_include)


def _create_context_mount_function(
    ignore: Union[Sequence[str], Callable[[Path], bool]],
    dockerfile_cmds: list[str] = [],
    dockerfile_path: Optional[Path] = None,
    context_mount: Optional[_Mount] = None,
):
    if dockerfile_path and dockerfile_cmds:
        raise InvalidError("Cannot provide both dockerfile and docker commands")

    if context_mount:
        if ignore is not AUTO_DOCKERIGNORE:
            raise InvalidError("Cannot set both `context_mount` and `ignore`")

        def identity_context_mount_fn() -> Optional[_Mount]:
            return context_mount

        return identity_context_mount_fn
    elif ignore is AUTO_DOCKERIGNORE:

        def auto_created_context_mount_fn() -> Optional[_Mount]:
            context_dir = Path.cwd()
            dockerignore_file = find_dockerignore_file(context_dir, dockerfile_path)
            ignore_fn = (
                FilePatternMatcher(*dockerignore_file.read_text("utf8").splitlines())
                if dockerignore_file
                else _ignore_fn(())
            )

            cmds = dockerfile_path.read_text("utf8").splitlines() if dockerfile_path else dockerfile_cmds
            return _create_context_mount(cmds, ignore_fn=ignore_fn, context_dir=context_dir)

        return auto_created_context_mount_fn

    def auto_created_context_mount_fn() -> Optional[_Mount]:
        # use COPY commands and ignore patterns to construct implicit context mount
        cmds = dockerfile_path.read_text("utf8").splitlines() if dockerfile_path else dockerfile_cmds
        return _create_context_mount(cmds, ignore_fn=_ignore_fn(ignore), context_dir=Path.cwd())

    return auto_created_context_mount_fn


class _ImageRegistryConfig:
    """mdmd:hidden"""

    def __init__(
        self,
        # TODO: change to _PUBLIC after worker starts handling it.
        registry_auth_type: "api_pb2.RegistryAuthType.ValueType" = api_pb2.REGISTRY_AUTH_TYPE_UNSPECIFIED,
        secret: Optional[_Secret] = None,
    ):
        self.registry_auth_type = registry_auth_type
        self.secret = secret

    def get_proto(self) -> api_pb2.ImageRegistryConfig:
        return api_pb2.ImageRegistryConfig(
            registry_auth_type=self.registry_auth_type,
            secret_id=(self.secret.object_id if self.secret else ""),
        )


@dataclass
class DockerfileSpec:
    # Ideally we would use field() with default_factory=, but doesn't work with synchronicity type-stub gen
    commands: list[str]
    context_files: dict[str, str]


async def _image_await_build_result(image_id: str, client: _Client) -> api_pb2.ImageJoinStreamingResponse:
    last_entry_id: str = ""
    result_response: Optional[api_pb2.ImageJoinStreamingResponse] = None

    async def join():
        nonlocal last_entry_id, result_response

        request = api_pb2.ImageJoinStreamingRequest(image_id=image_id, timeout=55, last_entry_id=last_entry_id)
        async for response in client.stub.ImageJoinStreaming.unary_stream(request):
            if response.entry_id:
                last_entry_id = response.entry_id
            if response.result.status:
                result_response = response
                # can't return yet, since there may still be logs streaming back in subsequent responses
            for task_log in response.task_logs:
                if task_log.task_progress.pos or task_log.task_progress.len:
                    assert task_log.task_progress.progress_type == api_pb2.IMAGE_SNAPSHOT_UPLOAD
                    if output_mgr := _get_output_manager():
                        output_mgr.update_snapshot_progress(image_id, task_log.task_progress)
                elif task_log.data:
                    if output_mgr := _get_output_manager():
                        await output_mgr.put_log_content(task_log)
        if output_mgr := _get_output_manager():
            output_mgr.flush_lines()

    # Handle up to n exceptions while fetching logs
    retry_count = 0
    while result_response is None:
        try:
            await join()
        except (StreamTerminatedError, GRPCError) as exc:
            if isinstance(exc, GRPCError) and exc.status not in RETRYABLE_GRPC_STATUS_CODES:
                raise exc
            retry_count += 1
            if retry_count >= 3:
                raise exc
    return result_response


class _Image(_Object, type_prefix="im"):
    """Base class for container images to run functions in.

    Do not construct this class directly; instead use one of its static factory methods,
    such as `modal.Image.debian_slim`, `modal.Image.from_registry`, or `modal.Image.micromamba`.
    """

    force_build: bool
    inside_exceptions: list[Exception]
    _serve_mounts: frozenset[_Mount]  # used for mounts watching in `modal serve`
    _deferred_mounts: Sequence[
        _Mount
    ]  # added as mounts on any container referencing the Image, see `def _mount_layers`
    _added_python_source_set: frozenset[str]  # used to warn about missing mounts during auto-mount deprecation
    _metadata: Optional[api_pb2.ImageMetadata] = None  # set on hydration, private for now

    def _initialize_from_empty(self):
        self.inside_exceptions = []
        self._serve_mounts = frozenset()
        self._deferred_mounts = ()
        self._added_python_source_set = frozenset()
        self.force_build = False

    def _initialize_from_other(self, other: "_Image"):
        # used by .clone()
        self.inside_exceptions = other.inside_exceptions
        self.force_build = other.force_build
        self._serve_mounts = other._serve_mounts
        self._deferred_mounts = other._deferred_mounts
        self._added_python_source_set = other._added_python_source_set

    def _hydrate_metadata(self, metadata: Optional[Message]):
        env_image_id = config.get("image_id")  # set as an env var in containers
        if env_image_id == self.object_id:
            for exc in self.inside_exceptions:
                # This raises exceptions from `with image.imports()` blocks
                # if the hydrated image is the one used by the container
                raise exc

        if metadata:
            assert isinstance(metadata, api_pb2.ImageMetadata)
            self._metadata = metadata

    def _add_mount_layer_or_copy(self, mount: _Mount, copy: bool = False):
        if copy:
            return self.copy_mount(mount, remote_path="/")

        base_image = self

        async def _load(self2: "_Image", resolver: Resolver, existing_object_id: Optional[str]):
            self2._hydrate_from_other(base_image)  # same image id as base image as long as it's lazy
            self2._deferred_mounts = tuple(base_image._deferred_mounts) + (mount,)
            self2._serve_mounts = base_image._serve_mounts | ({mount} if mount.is_local() else set())

        return _Image._from_loader(_load, "Image(local files)", deps=lambda: [base_image, mount])

    @property
    def _mount_layers(self) -> typing.Sequence[_Mount]:
        """Non-evaluated mount layers on the image

        When the image is used by a Modal container, these mounts need to be attached as well to
        represent the full image content, as they haven't yet been represented as a layer in the
        image.

        When the image is used as a base image for a new layer (that is not itself a mount layer)
        these mounts need to first be inserted as a copy operation (.copy_mount) into the image.
        """
        return self._deferred_mounts

    def _assert_no_mount_layers(self):
        if self._mount_layers:
            raise InvalidError(
                "An image tried to run a build step after using `image.add_local_*` to include local files.\n"
                "\n"
                "Run `image.add_local_*` commands last in your image build to avoid rebuilding images with every local "
                "file change. Modal will then add these files to containers on startup instead, saving build time.\n"
                "If you need to run other build steps after adding local files, set `copy=True` to copy the files "
                "directly into the image, at the expense of some added build time.\n"
                "\n"
                "Example:\n"
                "\n"
                "my_image = (\n"
                "    Image.debian_slim()\n"
                '    .add_local_file("data.json", copy=True)\n'
                '    .run_commands("python -m mypak")  # this now works!\n'
                ")\n"
            )

    @staticmethod
    def _from_args(
        *,
        base_images: Optional[dict[str, "_Image"]] = None,
        dockerfile_function: Optional[Callable[[ImageBuilderVersion], DockerfileSpec]] = None,
        secrets: Optional[Sequence[_Secret]] = None,
        gpu_config: Optional[api_pb2.GPUConfig] = None,
        build_function: Optional["modal.functions._Function"] = None,
        build_function_input: Optional[api_pb2.FunctionInput] = None,
        image_registry_config: Optional[_ImageRegistryConfig] = None,
        context_mount_function: Optional[Callable[[], Optional[_Mount]]] = None,
        force_build: bool = False,
        # For internal use only.
        _namespace: "api_pb2.DeploymentNamespace.ValueType" = api_pb2.DEPLOYMENT_NAMESPACE_WORKSPACE,
        _do_assert_no_mount_layers: bool = True,
    ):
        if base_images is None:
            base_images = {}

        if secrets is None:
            secrets = []
        if gpu_config is None:
            gpu_config = api_pb2.GPUConfig()
        if image_registry_config is None:
            image_registry_config = _ImageRegistryConfig()

        for secret in secrets:
            if not isinstance(secret, _Secret):
                raise InvalidError("All secrets of an image needs to be modal.Secret/AioSecret instances")

        if build_function and len(base_images) != 1:
            raise InvalidError("Cannot run a build function with multiple base images!")

        def _deps() -> Sequence[_Object]:
            deps = tuple(base_images.values()) + tuple(secrets)
            if build_function:
                deps += (build_function,)
            if image_registry_config and image_registry_config.secret:
                deps += (image_registry_config.secret,)
            return deps

        async def _load(self: _Image, resolver: Resolver, existing_object_id: Optional[str]):
            context_mount = context_mount_function() if context_mount_function else None
            if context_mount:
                await resolver.load(context_mount)

            if _do_assert_no_mount_layers:
                for image in base_images.values():
                    # base images can't have
                    image._assert_no_mount_layers()

            assert resolver.app_id  # type narrowing
            environment = await _get_environment_cached(resolver.environment_name or "", resolver.client)
            # A bit hacky,but assume that the environment provides a valid builder version
            image_builder_version = cast(ImageBuilderVersion, environment._settings.image_builder_version)
            builder_version = _get_image_builder_version(image_builder_version)

            if dockerfile_function is None:
                dockerfile = DockerfileSpec(commands=[], context_files={})
            else:
                dockerfile = dockerfile_function(builder_version)

            if not dockerfile.commands and not build_function:
                raise InvalidError(
                    "No commands were provided for the image — have you tried using modal.Image.debian_slim()?"
                )
            if dockerfile.commands and build_function:
                raise InvalidError(
                    "Cannot provide both build function and Dockerfile commands in the same image layer!"
                )

            base_images_pb2s = [
                api_pb2.BaseImage(
                    docker_tag=docker_tag,
                    image_id=image.object_id,
                )
                for docker_tag, image in base_images.items()
            ]

            context_file_pb2s = []
            for filename, path in dockerfile.context_files.items():
                with open(path, "rb") as f:
                    context_file_pb2s.append(api_pb2.ImageContextFile(filename=filename, data=f.read()))

            if build_function:
                build_function_id = build_function.object_id
                globals = build_function._get_info().get_globals()
                attrs = build_function._get_info().get_cls_var_attrs()
                globals = {**globals, **attrs}
                filtered_globals = {}
                for k, v in globals.items():
                    if isfunction(v):
                        continue
                    try:
                        serialize(v)
                    except Exception:
                        # Skip unserializable values for now.
                        logger.warning(
                            f"Skipping unserializable global variable {k} for "
                            f"{build_function._get_info().function_name}. "
                            "Changes to this variable won't invalidate the image."
                        )
                        continue
                    filtered_globals[k] = v

                # Cloudpickle function serialization produces unstable values.
                # TODO: better way to filter out types that don't have a stable hash?
                build_function_globals = serialize(filtered_globals) if filtered_globals else b""
                _build_function = api_pb2.BuildFunction(
                    definition=build_function.get_build_def(),
                    globals=build_function_globals,
                    input=build_function_input,
                )
            else:
                build_function_id = ""
                _build_function = None

            image_definition = api_pb2.Image(
                base_images=base_images_pb2s,
                dockerfile_commands=dockerfile.commands,
                context_files=context_file_pb2s,
                secret_ids=[secret.object_id for secret in secrets],
                gpu=bool(gpu_config.type),  # Note: as of 2023-01-27, server still uses this
                context_mount_id=(context_mount.object_id if context_mount else ""),
                gpu_config=gpu_config,  # Note: as of 2023-01-27, server ignores this
                image_registry_config=image_registry_config.get_proto(),
                runtime=config.get("function_runtime"),
                runtime_debug=config.get("function_runtime_debug"),
                build_function=_build_function,
            )

            req = api_pb2.ImageGetOrCreateRequest(
                app_id=resolver.app_id,
                image=image_definition,
                existing_image_id=existing_object_id or "",  # TODO: ignored
                build_function_id=build_function_id,
                force_build=config.get("force_build") or force_build,
                namespace=_namespace,
                builder_version=builder_version,
                # Failsafe mechanism to prevent inadvertant updates to the global images.
                # Only admins can publish to the global namespace, but they have to additionally request it.
                allow_global_deployment=os.environ.get("MODAL_IMAGE_ALLOW_GLOBAL_DEPLOYMENT", "0") == "1",
            )
            resp = await retry_transient_errors(resolver.client.stub.ImageGetOrCreate, req)
            image_id = resp.image_id
            result: api_pb2.GenericResult
            metadata: Optional[api_pb2.ImageMetadata] = None

            if resp.result.status:
                # image already built
                result = resp.result
                if resp.HasField("metadata"):
                    metadata = resp.metadata
            else:
                # not built or in the process of building - wait for build
                logger.debug("Waiting for image %s" % image_id)
                resp = await _image_await_build_result(image_id, resolver.client)
                result = resp.result
                if resp.HasField("metadata"):
                    metadata = resp.metadata

            if result.status == api_pb2.GenericResult.GENERIC_STATUS_FAILURE:
                raise RemoteError(f"Image build for {image_id} failed with the exception:\n{result.exception}")
            elif result.status == api_pb2.GenericResult.GENERIC_STATUS_TERMINATED:
                raise RemoteError(f"Image build for {image_id} terminated due to external shut-down. Please try again.")
            elif result.status == api_pb2.GenericResult.GENERIC_STATUS_TIMEOUT:
                raise RemoteError(
                    f"Image build for {image_id} timed out. Please try again with a larger `timeout` parameter."
                )
            elif result.status == api_pb2.GenericResult.GENERIC_STATUS_SUCCESS:
                pass
            else:
                raise RemoteError("Unknown status %s!" % result.status)

            self._hydrate(image_id, resolver.client, metadata)
            local_mounts = set()
            for base in base_images.values():
                local_mounts |= base._serve_mounts
            if context_mount and context_mount.is_local():
                local_mounts.add(context_mount)
            self._serve_mounts = frozenset(local_mounts)

        rep = f"Image({dockerfile_function})"
        img = _Image._from_loader(_load, rep, deps=_deps)
        img.force_build = force_build
        return img

    def _extend(self, **kwargs) -> "_Image":
        """Internal use only - helper method to create a new Image with self as base

        Transfers required static attributes to the new layer as expected.
        """
        img = _Image._from_args(base_images={"base": self}, **kwargs)
        img._added_python_source_set = self._added_python_source_set
        return img

    def copy_mount(self, mount: _Mount, remote_path: Union[str, Path] = ".") -> "_Image":
        """Copy the entire contents of a `modal.Mount` into an image.
        Useful when files only available locally are required during the image
        build process.

        **Example**

        ```python
        static_images_dir = "./static"
        # place all static images in root of mount
        mount = modal.Mount.from_local_dir(static_images_dir, remote_path="/")
        # place mount's contents into /static directory of image.
        image = modal.Image.debian_slim().copy_mount(mount, remote_path="/static")
        ```
        """
        if not isinstance(mount, _Mount):
            raise InvalidError("The mount argument to copy has to be a Modal Mount object")

        def build_dockerfile(version: ImageBuilderVersion) -> DockerfileSpec:
            commands = ["FROM base", f"COPY . {remote_path}"]  # copy everything from the supplied mount
            return DockerfileSpec(commands=commands, context_files={})

        return self._extend(
            dockerfile_function=build_dockerfile,
            context_mount_function=lambda: mount,
        )

    def add_local_file(self, local_path: Union[str, Path], remote_path: str, *, copy: bool = False) -> "_Image":
        """Adds a local file to the image at `remote_path` within the container

        By default (`copy=False`), the files are added to containers on startup and are not built into the actual Image,
        which speeds up deployment.

        Set `copy=True` to copy the files into an Image layer at build time instead, similar to how
        [`COPY`](https://docs.docker.com/engine/reference/builder/#copy) works in a `Dockerfile`.

        copy=True can slow down iteration since it requires a rebuild of the Image and any subsequent
        build steps whenever the included files change, but it is required if you want to run additional
        build steps after this one.
        """
        if not PurePosixPath(remote_path).is_absolute():
            # TODO(elias): implement relative to absolute resolution using image workdir metadata
            #  + make default remote_path="./"
            #  This requires deferring the Mount creation until after "self" (the base image) has been resolved
            #  so we know the workdir of the operation.
            raise InvalidError("image.add_local_file() currently only supports absolute remote_path values")

        if remote_path.endswith("/"):
            remote_path = remote_path + Path(local_path).name

        mount = _Mount._from_local_file(local_path, remote_path)
        return self._add_mount_layer_or_copy(mount, copy=copy)

    def add_local_dir(
        self,
        local_path: Union[str, Path],
        remote_path: str,
        *,
        copy: bool = False,
        # Predicate filter function for file exclusion, which should accept a filepath and return `True` for exclusion.
        # Defaults to excluding no files. If a Sequence is provided, it will be converted to a FilePatternMatcher.
        # Which follows dockerignore syntax.
        ignore: Union[Sequence[str], Callable[[Path], bool]] = [],
    ) -> "_Image":
        """Adds a local directory's content to the image at `remote_path` within the container

        By default (`copy=False`), the files are added to containers on startup and are not built into the actual Image,
        which speeds up deployment.

        Set `copy=True` to copy the files into an Image layer at build time instead, similar to how
        [`COPY`](https://docs.docker.com/engine/reference/builder/#copy) works in a `Dockerfile`.

        copy=True can slow down iteration since it requires a rebuild of the Image and any subsequent
        build steps whenever the included files change, but it is required if you want to run additional
        build steps after this one.

        **Usage:**

        ```python
        from pathlib import Path
        from modal import FilePatternMatcher

        image = modal.Image.debian_slim().add_local_dir(
            "~/assets",
            remote_path="/assets",
            ignore=["*.venv"],
        )

        image = modal.Image.debian_slim().add_local_dir(
            "~/assets",
            remote_path="/assets",
            ignore=lambda p: p.is_relative_to(".venv"),
        )

        image = modal.Image.debian_slim().add_local_dir(
            "~/assets",
            remote_path="/assets",
            ignore=FilePatternMatcher("**/*.txt"),
        )

        # When including files is simpler than excluding them, you can use the `~` operator to invert the matcher.
        image = modal.Image.debian_slim().add_local_dir(
            "~/assets",
            remote_path="/assets",
            ignore=~FilePatternMatcher("**/*.py"),
        )

        # You can also read ignore patterns from a file.
        image = modal.Image.debian_slim().add_local_dir(
            "~/assets",
            remote_path="/assets",
            ignore=FilePatternMatcher.from_file(Path("/path/to/ignorefile")),
        )
        ```
        """
        if not PurePosixPath(remote_path).is_absolute():
            # TODO(elias): implement relative to absolute resolution using image workdir metadata
            #  + make default remote_path="./"
            raise InvalidError("image.add_local_dir() currently only supports absolute remote_path values")

        mount = _Mount._add_local_dir(Path(local_path), PurePosixPath(remote_path), ignore=_ignore_fn(ignore))
        return self._add_mount_layer_or_copy(mount, copy=copy)

    def copy_local_file(self, local_path: Union[str, Path], remote_path: Union[str, Path] = "./") -> "_Image":
        """Copy a file into the image as a part of building it.

        This works in a similar way to [`COPY`](https://docs.docker.com/engine/reference/builder/#copy)
        works in a `Dockerfile`.
        """
        # TODO(elias): add pending deprecation with suggestion to use add_* instead
        basename = str(Path(local_path).name)

        def build_dockerfile(version: ImageBuilderVersion) -> DockerfileSpec:
            return DockerfileSpec(commands=["FROM base", f"COPY {basename} {remote_path}"], context_files={})

        return self._extend(
            dockerfile_function=build_dockerfile,
            context_mount_function=lambda: _Mount._from_local_file(local_path, remote_path=f"/{basename}"),
        )

    def add_local_python_source(
        self, *modules: str, copy: bool = False, ignore: Union[Sequence[str], Callable[[Path], bool]] = NON_PYTHON_FILES
    ) -> "_Image":
        """Adds locally available Python packages/modules to containers

        Adds all files from the specified Python package or module to containers running the Image.

        Packages are added to the `/root` directory of containers, which is on the `PYTHONPATH`
        of any executed Modal Functions, enabling import of the module by that name.

        By default (`copy=False`), the files are added to containers on startup and are not built into the actual Image,
        which speeds up deployment.

        Set `copy=True` to copy the files into an Image layer at build time instead. This can slow down iteration since
        it requires a rebuild of the Image and any subsequent build steps whenever the included files change, but it is
        required if you want to run additional build steps after this one.

        **Note:** This excludes all dot-prefixed subdirectories or files and all `.pyc`/`__pycache__` files.
        To add full directories with finer control, use `.add_local_dir()` instead and specify `/root` as
        the destination directory.

        By default only includes `.py`-files in the source modules. Set the `ignore` argument to a list of patterns
        or a callable to override this behavior, e.g.:

        ```py
        # includes everything except data.json
        modal.Image.debian_slim().add_local_python_source("mymodule", ignore=["data.json"])

        # exclude large files
        modal.Image.debian_slim().add_local_python_source(
            "mymodule",
            ignore=lambda p: p.stat().st_size > 1e9
        )
        ```
        """
<<<<<<< HEAD
        mount = _Mount.from_local_python_packages(*modules, ignore=ignore)
        img = self._add_mount_layer_or_copy(mount, copy=copy)
        img._added_python_source_set |= set(modules)
        return img
=======
        mount = _Mount._from_local_python_packages(*modules, ignore=ignore)
        return self._add_mount_layer_or_copy(mount, copy=copy)
>>>>>>> 2519323d

    def copy_local_dir(
        self,
        local_path: Union[str, Path],
        remote_path: Union[str, Path] = ".",
        # Predicate filter function for file exclusion, which should accept a filepath and return `True` for exclusion.
        # Defaults to excluding no files. If a Sequence is provided, it will be converted to a FilePatternMatcher.
        # Which follows dockerignore syntax.
        ignore: Union[Sequence[str], Callable[[Path], bool]] = [],
    ) -> "_Image":
        """Copy a directory into the image as a part of building the image.

        This works in a similar way to [`COPY`](https://docs.docker.com/engine/reference/builder/#copy)
        works in a `Dockerfile`.

        **Usage:**

        ```python
        from pathlib import Path
        from modal import FilePatternMatcher

        image = modal.Image.debian_slim().copy_local_dir(
            "~/assets",
            remote_path="/assets",
            ignore=["**/*.venv"],
        )

        image = modal.Image.debian_slim().copy_local_dir(
            "~/assets",
            remote_path="/assets",
            ignore=lambda p: p.is_relative_to(".venv"),
        )

        image = modal.Image.debian_slim().copy_local_dir(
            "~/assets",
            remote_path="/assets",
            ignore=FilePatternMatcher("**/*.txt"),
        )

        # When including files is simpler than excluding them, you can use the `~` operator to invert the matcher.
        image = modal.Image.debian_slim().copy_local_dir(
            "~/assets",
            remote_path="/assets",
            ignore=~FilePatternMatcher("**/*.py"),
        )

        # You can also read ignore patterns from a file.
        image = modal.Image.debian_slim().copy_local_dir(
            "~/assets",
            remote_path="/assets",
            ignore=FilePatternMatcher.from_file(Path("/path/to/ignorefile")),
        )
        ```
        """

        def build_dockerfile(version: ImageBuilderVersion) -> DockerfileSpec:
            return DockerfileSpec(commands=["FROM base", f"COPY . {remote_path}"], context_files={})

        return self._extend(
            dockerfile_function=build_dockerfile,
            context_mount_function=lambda: _Mount._add_local_dir(
                Path(local_path), PurePosixPath("/"), ignore=_ignore_fn(ignore)
            ),
        )

    @staticmethod
    async def from_id(image_id: str, client: Optional[_Client] = None) -> "_Image":
        """Construct an Image from an id and look up the Image result.

        The ID of an Image object can be accessed using `.object_id`.
        """
        if client is None:
            client = await _Client.from_env()

        async def _load(self: _Image, resolver: Resolver, existing_object_id: Optional[str]):
            resp = await retry_transient_errors(client.stub.ImageFromId, api_pb2.ImageFromIdRequest(image_id=image_id))
            self._hydrate(resp.image_id, resolver.client, resp.metadata)

        rep = "Image()"
        obj = _Image._from_loader(_load, rep)

        return obj

    def pip_install(
        self,
        *packages: Union[str, list[str]],  # A list of Python packages, eg. ["numpy", "matplotlib>=3.5.0"]
        find_links: Optional[str] = None,  # Passes -f (--find-links) pip install
        index_url: Optional[str] = None,  # Passes -i (--index-url) to pip install
        extra_index_url: Optional[str] = None,  # Passes --extra-index-url to pip install
        pre: bool = False,  # Passes --pre (allow pre-releases) to pip install
        extra_options: str = "",  # Additional options to pass to pip install, e.g. "--no-build-isolation --no-clean"
        force_build: bool = False,  # Ignore cached builds, similar to 'docker build --no-cache'
        secrets: Sequence[_Secret] = [],
        gpu: GPU_T = None,
    ) -> "_Image":
        """Install a list of Python packages using pip.

        **Examples**

        Simple installation:
        ```python
        image = modal.Image.debian_slim().pip_install("click", "httpx~=0.23.3")
        ```

        More complex installation:
        ```python
        image = (
            modal.Image.from_registry(
                "nvidia/cuda:12.2.0-devel-ubuntu22.04", add_python="3.11"
            )
            .pip_install(
                "ninja",
                "packaging",
                "wheel",
                "transformers==4.40.2",
            )
            .pip_install(
                "flash-attn==2.5.8", extra_options="--no-build-isolation"
            )
        )
        ```
        """
        pkgs = _flatten_str_args("pip_install", "packages", packages)
        if not pkgs:
            return self

        def build_dockerfile(version: ImageBuilderVersion) -> DockerfileSpec:
            package_args = shlex.join(sorted(pkgs))
            extra_args = _make_pip_install_args(find_links, index_url, extra_index_url, pre, extra_options)
            commands = ["FROM base", f"RUN python -m pip install {package_args} {extra_args}"]
            if not _validate_packages(pkgs):
                _warn_invalid_packages(commands[-1].split("RUN ")[-1])
            if version > "2023.12":  # Back-compat for legacy trailing space with empty extra_args
                commands = [cmd.strip() for cmd in commands]
            return DockerfileSpec(commands=commands, context_files={})

        gpu_config = parse_gpu_config(gpu)
        return self._extend(
            dockerfile_function=build_dockerfile,
            force_build=self.force_build or force_build,
            gpu_config=gpu_config,
            secrets=secrets,
        )

    def pip_install_private_repos(
        self,
        *repositories: str,
        git_user: str,
        find_links: Optional[str] = None,  # Passes -f (--find-links) pip install
        index_url: Optional[str] = None,  # Passes -i (--index-url) to pip install
        extra_index_url: Optional[str] = None,  # Passes --extra-index-url to pip install
        pre: bool = False,  # Passes --pre (allow pre-releases) to pip install
        extra_options: str = "",  # Additional options to pass to pip install, e.g. "--no-build-isolation --no-clean"
        gpu: GPU_T = None,
        secrets: Sequence[_Secret] = [],
        force_build: bool = False,  # Ignore cached builds, similar to 'docker build --no-cache'
    ) -> "_Image":
        """
        Install a list of Python packages from private git repositories using pip.

        This method currently supports Github and Gitlab only.

        - **Github:** Provide a `modal.Secret` that contains a `GITHUB_TOKEN` key-value pair
        - **Gitlab:** Provide a `modal.Secret` that contains a `GITLAB_TOKEN` key-value pair

        These API tokens should have permissions to read the list of private repositories provided as arguments.

        We recommend using Github's ['fine-grained' access tokens](https://github.blog/2022-10-18-introducing-fine-grained-personal-access-tokens-for-github/).
        These tokens are repo-scoped, and avoid granting read permission across all of a user's private repos.

        **Example**

        ```python
        image = (
            modal.Image
            .debian_slim()
            .pip_install_private_repos(
                "github.com/ecorp/private-one@1.0.0",
                "github.com/ecorp/private-two@main"
                "github.com/ecorp/private-three@d4776502"
                # install from 'inner' directory on default branch.
                "github.com/ecorp/private-four#subdirectory=inner",
                git_user="erikbern",
                secrets=[modal.Secret.from_name("github-read-private")],
            )
        )
        ```
        """
        if not secrets:
            raise InvalidError(
                "No secrets provided to function. "
                "Installing private packages requires tokens to be passed via modal.Secret objects."
            )

        invalid_repos = []
        install_urls = []
        for repo_ref in repositories:
            if not isinstance(repo_ref, str):
                invalid_repos.append(repo_ref)
            parts = repo_ref.split("/")
            if parts[0] == "github.com":
                install_urls.append(f"git+https://{git_user}:$GITHUB_TOKEN@{repo_ref}")
            elif parts[0] == "gitlab.com":
                install_urls.append(f"git+https://{git_user}:$GITLAB_TOKEN@{repo_ref}")
            else:
                invalid_repos.append(repo_ref)

        if invalid_repos:
            raise InvalidError(
                f"{len(invalid_repos)} out of {len(repositories)} given repository refs are invalid. "
                f"Invalid refs: {invalid_repos}. "
            )

        secret_names = ",".join([s.app_name if hasattr(s, "app_name") else str(s) for s in secrets])  # type: ignore

        def build_dockerfile(version: ImageBuilderVersion) -> DockerfileSpec:
            commands = ["FROM base"]
            if any(r.startswith("github") for r in repositories):
                commands.append(
                    'RUN bash -c "[[ -v GITHUB_TOKEN ]] || '
                    f"(echo 'GITHUB_TOKEN env var not set by provided modal.Secret(s): {secret_names}' && exit 1)\"",
                )
            if any(r.startswith("gitlab") for r in repositories):
                commands.append(
                    'RUN bash -c "[[ -v GITLAB_TOKEN ]] || '
                    f"(echo 'GITLAB_TOKEN env var not set by provided modal.Secret(s): {secret_names}' && exit 1)\"",
                )

            extra_args = _make_pip_install_args(find_links, index_url, extra_index_url, pre, extra_options)
            commands.extend(["RUN apt-get update && apt-get install -y git"])
            commands.extend([f'RUN python3 -m pip install "{url}" {extra_args}' for url in install_urls])
            if version > "2023.12":  # Back-compat for legacy trailing space with empty extra_args
                commands = [cmd.strip() for cmd in commands]
            return DockerfileSpec(commands=commands, context_files={})

        gpu_config = parse_gpu_config(gpu)

        return self._extend(
            dockerfile_function=build_dockerfile,
            secrets=secrets,
            gpu_config=gpu_config,
            force_build=self.force_build or force_build,
        )

    def pip_install_from_requirements(
        self,
        requirements_txt: str,  # Path to a requirements.txt file.
        find_links: Optional[str] = None,  # Passes -f (--find-links) pip install
        *,
        index_url: Optional[str] = None,  # Passes -i (--index-url) to pip install
        extra_index_url: Optional[str] = None,  # Passes --extra-index-url to pip install
        pre: bool = False,  # Passes --pre (allow pre-releases) to pip install
        extra_options: str = "",  # Additional options to pass to pip install, e.g. "--no-build-isolation --no-clean"
        force_build: bool = False,  # Ignore cached builds, similar to 'docker build --no-cache'
        secrets: Sequence[_Secret] = [],
        gpu: GPU_T = None,
    ) -> "_Image":
        """Install a list of Python packages from a local `requirements.txt` file."""

        def build_dockerfile(version: ImageBuilderVersion) -> DockerfileSpec:
            requirements_txt_path = os.path.expanduser(requirements_txt)
            context_files = {"/.requirements.txt": requirements_txt_path}

            null_find_links_arg = " " if version == "2023.12" else ""
            find_links_arg = f" -f {find_links}" if find_links else null_find_links_arg
            extra_args = _make_pip_install_args(find_links, index_url, extra_index_url, pre, extra_options)

            commands = [
                "FROM base",
                "COPY /.requirements.txt /.requirements.txt",
                f"RUN python -m pip install -r /.requirements.txt{find_links_arg} {extra_args}",
            ]
            if version > "2023.12":  # Back-compat for legacy whitespace with empty find_link / extra args
                commands = [cmd.strip() for cmd in commands]
            return DockerfileSpec(commands=commands, context_files=context_files)

        return self._extend(
            dockerfile_function=build_dockerfile,
            force_build=self.force_build or force_build,
            gpu_config=parse_gpu_config(gpu),
            secrets=secrets,
        )

    def pip_install_from_pyproject(
        self,
        pyproject_toml: str,
        optional_dependencies: list[str] = [],
        *,
        find_links: Optional[str] = None,  # Passes -f (--find-links) pip install
        index_url: Optional[str] = None,  # Passes -i (--index-url) to pip install
        extra_index_url: Optional[str] = None,  # Passes --extra-index-url to pip install
        pre: bool = False,  # Passes --pre (allow pre-releases) to pip install
        extra_options: str = "",  # Additional options to pass to pip install, e.g. "--no-build-isolation --no-clean"
        force_build: bool = False,  # Ignore cached builds, similar to 'docker build --no-cache'
        secrets: Sequence[_Secret] = [],
        gpu: GPU_T = None,
    ) -> "_Image":
        """Install dependencies specified by a local `pyproject.toml` file.

        `optional_dependencies` is a list of the keys of the
        optional-dependencies section(s) of the `pyproject.toml` file
        (e.g. test, doc, experiment, etc). When provided,
        all of the packages in each listed section are installed as well.
        """

        def build_dockerfile(version: ImageBuilderVersion) -> DockerfileSpec:
            # Defer toml import so we don't need it in the container runtime environment
            import toml

            config = toml.load(os.path.expanduser(pyproject_toml))

            dependencies = []
            if "project" not in config or "dependencies" not in config["project"]:
                msg = (
                    "No [project.dependencies] section in pyproject.toml file. "
                    "If your pyproject.toml instead declares [tool.poetry.dependencies], "
                    "use `Image.poetry_install_from_file()`. "
                    "See https://packaging.python.org/en/latest/guides/writing-pyproject-toml "
                    "for further file format guidelines."
                )
                raise ValueError(msg)
            else:
                dependencies.extend(config["project"]["dependencies"])
            if optional_dependencies:
                optionals = config["project"]["optional-dependencies"]
                for dep_group_name in optional_dependencies:
                    if dep_group_name in optionals:
                        dependencies.extend(optionals[dep_group_name])

            extra_args = _make_pip_install_args(find_links, index_url, extra_index_url, pre, extra_options)
            package_args = shlex.join(sorted(dependencies))
            commands = ["FROM base", f"RUN python -m pip install {package_args} {extra_args}"]
            if version > "2023.12":  # Back-compat for legacy trailing space
                commands = [cmd.strip() for cmd in commands]

            return DockerfileSpec(commands=commands, context_files={})

        return self._extend(
            dockerfile_function=build_dockerfile,
            force_build=self.force_build or force_build,
            secrets=secrets,
            gpu_config=parse_gpu_config(gpu),
        )

    def poetry_install_from_file(
        self,
        poetry_pyproject_toml: str,
        # Path to the lockfile. If not provided, uses poetry.lock in the same directory.
        poetry_lockfile: Optional[str] = None,
        # If set to True, it will not use poetry.lock
        ignore_lockfile: bool = False,
        # If set to True, use old installer. See https://github.com/python-poetry/poetry/issues/3336
        old_installer: bool = False,
        force_build: bool = False,  # Ignore cached builds, similar to 'docker build --no-cache'
        # Selected optional dependency groups to install (See https://python-poetry.org/docs/cli/#install)
        with_: list[str] = [],
        # Selected optional dependency groups to exclude (See https://python-poetry.org/docs/cli/#install)
        without: list[str] = [],
        # Only install dependency groups specifed in this list.
        only: list[str] = [],
        *,
        secrets: Sequence[_Secret] = [],
        gpu: GPU_T = None,
    ) -> "_Image":
        """Install poetry *dependencies* specified by a local `pyproject.toml` file.

        If not provided as argument the path to the lockfile is inferred. However, the
        file has to exist, unless `ignore_lockfile` is set to `True`.

        Note that the root project of the poetry project is not installed, only the dependencies.
        For including local python source files see `add_local_python_source`
        """

        def build_dockerfile(version: ImageBuilderVersion) -> DockerfileSpec:
            context_files = {"/.pyproject.toml": os.path.expanduser(poetry_pyproject_toml)}

            commands = ["FROM base", "RUN python -m pip install poetry~=1.7"]

            if old_installer:
                commands += ["RUN poetry config experimental.new-installer false"]

            if not ignore_lockfile:
                nonlocal poetry_lockfile
                if poetry_lockfile is None:
                    p = Path(poetry_pyproject_toml).parent / "poetry.lock"
                    if not p.exists():
                        raise NotFoundError(
                            f"poetry.lock not found at inferred location: {p.absolute()}. "
                            "If a lockfile is not needed, `ignore_lockfile=True` can be used."
                        )
                    poetry_lockfile = p.as_posix()
                context_files["/.poetry.lock"] = poetry_lockfile
                commands += ["COPY /.poetry.lock /tmp/poetry/poetry.lock"]

            install_cmd = "poetry install --no-root"
            if version == "2023.12":
                # Backwards compatability for previous string, which started with whitespace
                install_cmd = "  " + install_cmd

            if with_:
                install_cmd += f" --with {','.join(with_)}"

            if without:
                install_cmd += f" --without {','.join(without)}"

            if only:
                install_cmd += f" --only {','.join(only)}"
            install_cmd += " --compile"  # no .pyc compilation slows down cold-start.

            commands += [
                "COPY /.pyproject.toml /tmp/poetry/pyproject.toml",
                "RUN cd /tmp/poetry && \\ ",
                "  poetry config virtualenvs.create false && \\ ",
                install_cmd,
            ]
            return DockerfileSpec(commands=commands, context_files=context_files)

        return self._extend(
            dockerfile_function=build_dockerfile,
            force_build=self.force_build or force_build,
            secrets=secrets,
            gpu_config=parse_gpu_config(gpu),
        )

    def dockerfile_commands(
        self,
        *dockerfile_commands: Union[str, list[str]],
        context_files: dict[str, str] = {},
        secrets: Sequence[_Secret] = [],
        gpu: GPU_T = None,
        # modal.Mount with local files to supply as build context for COPY commands
        context_mount: Optional[_Mount] = None,
        force_build: bool = False,  # Ignore cached builds, similar to 'docker build --no-cache'
        ignore: Union[Sequence[str], Callable[[Path], bool]] = AUTO_DOCKERIGNORE,
    ) -> "_Image":
        """
        Extend an image with arbitrary Dockerfile-like commands.

        **Usage:**

        ```python
        from pathlib import Path
        from modal import FilePatternMatcher

        # By default a .dockerignore file is used if present in the current working directory
        image = modal.Image.debian_slim().dockerfile_commands(
            ["COPY data /data"],
        )

        image = modal.Image.debian_slim().dockerfile_commands(
            ["COPY data /data"],
            ignore=["*.venv"],
        )

        image = modal.Image.debian_slim().dockerfile_commands(
            ["COPY data /data"],
            ignore=lambda p: p.is_relative_to(".venv"),
        )

        image = modal.Image.debian_slim().dockerfile_commands(
            ["COPY data /data"],
            ignore=FilePatternMatcher("**/*.txt"),
        )

        # When including files is simpler than excluding them, you can use the `~` operator to invert the matcher.
        image = modal.Image.debian_slim().dockerfile_commands(
            ["COPY data /data"],
            ignore=~FilePatternMatcher("**/*.py"),
        )

        # You can also read ignore patterns from a file.
        image = modal.Image.debian_slim().dockerfile_commands(
            ["COPY data /data"],
            ignore=FilePatternMatcher.from_file(Path("/path/to/dockerignore")),
        )
        ```
        """
        cmds = _flatten_str_args("dockerfile_commands", "dockerfile_commands", dockerfile_commands)
        if not cmds:
            return self

        def build_dockerfile(version: ImageBuilderVersion) -> DockerfileSpec:
            return DockerfileSpec(commands=["FROM base", *cmds], context_files=context_files)

        return self._extend(
            dockerfile_function=build_dockerfile,
            secrets=secrets,
            gpu_config=parse_gpu_config(gpu),
            context_mount_function=_create_context_mount_function(
                ignore=ignore, dockerfile_cmds=cmds, context_mount=context_mount
            ),
            force_build=self.force_build or force_build,
        )

    def entrypoint(
        self,
        entrypoint_commands: list[str],
    ) -> "_Image":
        """Set the entrypoint for the image."""
        args_str = _flatten_str_args("entrypoint", "entrypoint_files", entrypoint_commands)
        args_str = '"' + '", "'.join(args_str) + '"' if args_str else ""
        dockerfile_cmd = f"ENTRYPOINT [{args_str}]"

        return self.dockerfile_commands(dockerfile_cmd)

    def shell(
        self,
        shell_commands: list[str],
    ) -> "_Image":
        """Overwrite default shell for the image."""
        args_str = _flatten_str_args("shell", "shell_commands", shell_commands)
        args_str = '"' + '", "'.join(args_str) + '"' if args_str else ""
        dockerfile_cmd = f"SHELL [{args_str}]"

        return self.dockerfile_commands(dockerfile_cmd)

    def run_commands(
        self,
        *commands: Union[str, list[str]],
        secrets: Sequence[_Secret] = [],
        gpu: GPU_T = None,
        force_build: bool = False,  # Ignore cached builds, similar to 'docker build --no-cache'
    ) -> "_Image":
        """Extend an image with a list of shell commands to run."""
        cmds = _flatten_str_args("run_commands", "commands", commands)
        if not cmds:
            return self

        def build_dockerfile(version: ImageBuilderVersion) -> DockerfileSpec:
            return DockerfileSpec(commands=["FROM base"] + [f"RUN {cmd}" for cmd in cmds], context_files={})

        return self._extend(
            dockerfile_function=build_dockerfile,
            secrets=secrets,
            gpu_config=parse_gpu_config(gpu),
            force_build=self.force_build or force_build,
        )

    @staticmethod
    def conda(python_version: Optional[str] = None, force_build: bool = False):
        """mdmd:hidden"""
        message = (
            "`Image.conda` is deprecated."
            " Please use the faster and more reliable `Image.micromamba` constructor instead."
        )
        deprecation_error((2024, 5, 2), message)

    def conda_install(
        self,
        *packages: Union[str, list[str]],  # A list of Python packages, eg. ["numpy", "matplotlib>=3.5.0"]
        channels: list[str] = [],  # A list of Conda channels, eg. ["conda-forge", "nvidia"]
        force_build: bool = False,  # Ignore cached builds, similar to 'docker build --no-cache'
        secrets: Sequence[_Secret] = [],
        gpu: GPU_T = None,
    ):
        """mdmd:hidden"""
        message = (
            "`Image.conda_install` is deprecated."
            " Please use the faster and more reliable `Image.micromamba_install` instead."
        )
        deprecation_error((2024, 5, 2), message)

    def conda_update_from_environment(
        self,
        environment_yml: str,
        force_build: bool = False,  # Ignore cached builds, similar to 'docker build --no-cache'
        *,
        secrets: Sequence[_Secret] = [],
        gpu: GPU_T = None,
    ):
        """mdmd:hidden"""
        message = (
            "Image.conda_update_from_environment` is deprecated."
            " Please use the `Image.micromamba_install` method (with the `spec_file` parameter) instead."
        )
        deprecation_error((2024, 5, 2), message)

    @staticmethod
    def micromamba(
        python_version: Optional[str] = None,
        force_build: bool = False,  # Ignore cached builds, similar to 'docker build --no-cache'
    ) -> "_Image":
        """A Micromamba base image. Micromamba allows for fast building of small Conda-based containers."""

        def build_dockerfile(version: ImageBuilderVersion) -> DockerfileSpec:
            nonlocal python_version
            if version == "2023.12" and python_version is None:
                python_version = "3.9"  # Backcompat for old hardcoded default param
            validated_python_version = _validate_python_version(python_version, version)
            micromamba_version = _base_image_config("micromamba", version)
            debian_codename = _base_image_config("debian", version)
            tag = f"mambaorg/micromamba:{micromamba_version}-{debian_codename}-slim"
            setup_commands = [
                'SHELL ["/usr/local/bin/_dockerfile_shell.sh"]',
                "ENV MAMBA_DOCKERFILE_ACTIVATE=1",
                f"RUN micromamba install -n base -y python={validated_python_version} pip -c conda-forge",
            ]
            commands = _Image._registry_setup_commands(tag, version, setup_commands)
            context_files = {CONTAINER_REQUIREMENTS_PATH: _get_modal_requirements_path(version, python_version)}
            return DockerfileSpec(commands=commands, context_files=context_files)

        return _Image._from_args(
            dockerfile_function=build_dockerfile,
            force_build=force_build,
            _namespace=api_pb2.DEPLOYMENT_NAMESPACE_GLOBAL,
        )

    def micromamba_install(
        self,
        # A list of Python packages, eg. ["numpy", "matplotlib>=3.5.0"]
        *packages: Union[str, list[str]],
        # A local path to a file containing package specifications
        spec_file: Optional[str] = None,
        # A list of Conda channels, eg. ["conda-forge", "nvidia"].
        channels: list[str] = [],
        force_build: bool = False,  # Ignore cached builds, similar to 'docker build --no-cache'
        secrets: Sequence[_Secret] = [],
        gpu: GPU_T = None,
    ) -> "_Image":
        """Install a list of additional packages using micromamba."""
        pkgs = _flatten_str_args("micromamba_install", "packages", packages)
        if not pkgs and spec_file is None:
            return self

        def build_dockerfile(version: ImageBuilderVersion) -> DockerfileSpec:
            package_args = shlex.join(pkgs)
            channel_args = "".join(f" -c {channel}" for channel in channels)

            space = " " if package_args else ""
            remote_spec_file = "" if spec_file is None else f"/{os.path.basename(spec_file)}"
            file_arg = "" if spec_file is None else f"{space}-f {remote_spec_file} -n base"
            copy_commands = [] if spec_file is None else [f"COPY {remote_spec_file} {remote_spec_file}"]

            commands = [
                "FROM base",
                *copy_commands,
                f"RUN micromamba install {package_args}{file_arg}{channel_args} --yes",
            ]
            context_files = {} if spec_file is None else {remote_spec_file: os.path.expanduser(spec_file)}
            return DockerfileSpec(commands=commands, context_files=context_files)

        return self._extend(
            dockerfile_function=build_dockerfile,
            force_build=self.force_build or force_build,
            secrets=secrets,
            gpu_config=parse_gpu_config(gpu),
        )

    @staticmethod
    def _registry_setup_commands(
        tag: str,
        builder_version: ImageBuilderVersion,
        setup_commands: list[str],
        add_python: Optional[str] = None,
    ) -> list[str]:
        add_python_commands: list[str] = []
        if add_python:
            _validate_python_version(add_python, builder_version, allow_micro_granularity=False)
            add_python_commands = [
                "COPY /python/. /usr/local",
                "ENV TERMINFO_DIRS=/etc/terminfo:/lib/terminfo:/usr/share/terminfo:/usr/lib/terminfo",
            ]
            if add_python < "3.13":
                # Previous versions did not include the `python` binary, but later ones do.
                # (The important factor is not the Python version itself, but the standalone dist version.)
                # We insert the command in the list at the position it was previously always added
                # for backwards compatibility with existing images.
                add_python_commands.insert(1, "RUN ln -s /usr/local/bin/python3 /usr/local/bin/python")

        # Note: this change is because we install dependencies with uv in 2024.10+
        requirements_prefix = "python -m " if builder_version < "2024.10" else ""
        modal_requirements_commands = [
            f"COPY {CONTAINER_REQUIREMENTS_PATH} {CONTAINER_REQUIREMENTS_PATH}",
            f"RUN python -m pip install --upgrade {_base_image_config('package_tools', builder_version)}",
            f"RUN {requirements_prefix}{_get_modal_requirements_command(builder_version)}",
        ]
        if builder_version > "2023.12":
            modal_requirements_commands.append(f"RUN rm {CONTAINER_REQUIREMENTS_PATH}")

        return [
            f"FROM {tag}",
            *add_python_commands,
            *setup_commands,
            *modal_requirements_commands,
        ]

    @staticmethod
    def from_registry(
        tag: str,
        *,
        secret: Optional[_Secret] = None,
        setup_dockerfile_commands: list[str] = [],
        force_build: bool = False,  # Ignore cached builds, similar to 'docker build --no-cache'
        add_python: Optional[str] = None,
        **kwargs,
    ) -> "_Image":
        """Build a Modal image from a public or private image registry, such as Docker Hub.

        The image must be built for the `linux/amd64` platform.

        If your image does not come with Python installed, you can use the `add_python` parameter
        to specify a version of Python to add to the image. Otherwise, the image is expected to
        have Python on PATH as `python`, along with `pip`.

        You may also use `setup_dockerfile_commands` to run Dockerfile commands before the
        remaining commands run. This might be useful if you want a custom Python installation or to
        set a `SHELL`. Prefer `run_commands()` when possible though.

        To authenticate against a private registry with static credentials, you must set the `secret` parameter to
        a `modal.Secret` containing a username (`REGISTRY_USERNAME`) and
        an access token or password (`REGISTRY_PASSWORD`).

        To authenticate against private registries with credentials from a cloud provider,
        use `Image.from_gcp_artifact_registry()` or `Image.from_aws_ecr()`.

        **Examples**

        ```python
        modal.Image.from_registry("python:3.11-slim-bookworm")
        modal.Image.from_registry("ubuntu:22.04", add_python="3.11")
        modal.Image.from_registry("nvcr.io/nvidia/pytorch:22.12-py3")
        ```
        """

        def context_mount_function() -> Optional[_Mount]:
            return (
                _Mount.from_name(
                    python_standalone_mount_name(add_python),
                    namespace=api_pb2.DEPLOYMENT_NAMESPACE_GLOBAL,
                )
                if add_python
                else None
            )

        if "image_registry_config" not in kwargs and secret is not None:
            kwargs["image_registry_config"] = _ImageRegistryConfig(api_pb2.REGISTRY_AUTH_TYPE_STATIC_CREDS, secret)

        def build_dockerfile(version: ImageBuilderVersion) -> DockerfileSpec:
            commands = _Image._registry_setup_commands(tag, version, setup_dockerfile_commands, add_python)
            context_files = {CONTAINER_REQUIREMENTS_PATH: _get_modal_requirements_path(version, add_python)}
            return DockerfileSpec(commands=commands, context_files=context_files)

        return _Image._from_args(
            dockerfile_function=build_dockerfile,
            context_mount_function=context_mount_function,
            force_build=force_build,
            **kwargs,
        )

    @staticmethod
    def from_gcp_artifact_registry(
        tag: str,
        secret: Optional[_Secret] = None,
        *,
        setup_dockerfile_commands: list[str] = [],
        force_build: bool = False,  # Ignore cached builds, similar to 'docker build --no-cache'
        add_python: Optional[str] = None,
        **kwargs,
    ) -> "_Image":
        """Build a Modal image from a private image in Google Cloud Platform (GCP) Artifact Registry.

        You will need to pass a `modal.Secret` containing [your GCP service account key data](https://cloud.google.com/iam/docs/keys-create-delete#creating)
        as `SERVICE_ACCOUNT_JSON`. This can be done from the [Secrets](/secrets) page.
        Your service account should be granted a specific role depending on the GCP registry used:

        - For Artifact Registry images (`pkg.dev` domains) use
          the ["Artifact Registry Reader"](https://cloud.google.com/artifact-registry/docs/access-control#roles) role
        - For Container Registry images (`gcr.io` domains) use
          the ["Storage Object Viewer"](https://cloud.google.com/artifact-registry/docs/transition/setup-gcr-repo) role

        **Note:** This method does not use `GOOGLE_APPLICATION_CREDENTIALS` as that
        variable accepts a path to a JSON file, not the actual JSON string.

        See `Image.from_registry()` for information about the other parameters.

        **Example**

        ```python
        modal.Image.from_gcp_artifact_registry(
            "us-east1-docker.pkg.dev/my-project-1234/my-repo/my-image:my-version",
            secret=modal.Secret.from_name(
                "my-gcp-secret",
                required_keys=["SERVICE_ACCOUNT_JSON"],
            ),
            add_python="3.11",
        )
        ```
        """
        if "secrets" in kwargs:
            raise TypeError("Passing a list of 'secrets' is not supported; use the singular 'secret' argument.")
        image_registry_config = _ImageRegistryConfig(api_pb2.REGISTRY_AUTH_TYPE_GCP, secret)
        return _Image.from_registry(
            tag,
            setup_dockerfile_commands=setup_dockerfile_commands,
            force_build=force_build,
            add_python=add_python,
            image_registry_config=image_registry_config,
            **kwargs,
        )

    @staticmethod
    def from_aws_ecr(
        tag: str,
        secret: Optional[_Secret] = None,
        *,
        setup_dockerfile_commands: list[str] = [],
        force_build: bool = False,  # Ignore cached builds, similar to 'docker build --no-cache'
        add_python: Optional[str] = None,
        **kwargs,
    ) -> "_Image":
        """Build a Modal image from a private image in AWS Elastic Container Registry (ECR).

        You will need to pass a `modal.Secret` containing `AWS_ACCESS_KEY_ID`,
        `AWS_SECRET_ACCESS_KEY`, and `AWS_REGION` to access the target ECR registry.

        IAM configuration details can be found in the AWS documentation for
        ["Private repository policies"](https://docs.aws.amazon.com/AmazonECR/latest/userguide/repository-policies.html).

        See `Image.from_registry()` for information about the other parameters.

        **Example**

        ```python
        modal.Image.from_aws_ecr(
            "000000000000.dkr.ecr.us-east-1.amazonaws.com/my-private-registry:my-version",
            secret=modal.Secret.from_name(
                "aws",
                required_keys=["AWS_ACCESS_KEY_ID", "AWS_SECRET_ACCESS_KEY", "AWS_REGION"],
            ),
            add_python="3.11",
        )
        ```
        """
        if "secrets" in kwargs:
            raise TypeError("Passing a list of 'secrets' is not supported; use the singular 'secret' argument.")
        image_registry_config = _ImageRegistryConfig(api_pb2.REGISTRY_AUTH_TYPE_AWS, secret)
        return _Image.from_registry(
            tag,
            setup_dockerfile_commands=setup_dockerfile_commands,
            force_build=force_build,
            add_python=add_python,
            image_registry_config=image_registry_config,
            **kwargs,
        )

    @staticmethod
    def from_dockerfile(
        # Filepath to Dockerfile.
        path: Union[str, Path],
        # modal.Mount with local files to supply as build context for COPY commands.
        # NOTE: The remote_path of the Mount should match the Dockerfile's WORKDIR.
        context_mount: Optional[_Mount] = None,
        # Ignore cached builds, similar to 'docker build --no-cache'
        force_build: bool = False,
        *,
        secrets: Sequence[_Secret] = [],
        gpu: GPU_T = None,
        add_python: Optional[str] = None,
        ignore: Union[Sequence[str], Callable[[Path], bool]] = AUTO_DOCKERIGNORE,
    ) -> "_Image":
        """Build a Modal image from a local Dockerfile.

        If your Dockerfile does not have Python installed, you can use the `add_python` parameter
        to specify a version of Python to add to the image.

        **Usage:**

        ```python
        from pathlib import Path
        from modal import FilePatternMatcher

        # By default a .dockerignore file is used if present in the current working directory
        image = modal.Image.from_dockerfile(
            "./Dockerfile",
            add_python="3.12",
        )

        image = modal.Image.from_dockerfile(
            "./Dockerfile",
            add_python="3.12",
            ignore=["*.venv"],
        )

        image = modal.Image.from_dockerfile(
            "./Dockerfile",
            add_python="3.12",
            ignore=lambda p: p.is_relative_to(".venv"),
        )

        image = modal.Image.from_dockerfile(
            "./Dockerfile",
            add_python="3.12",
            ignore=FilePatternMatcher("**/*.txt"),
        )

        # When including files is simpler than excluding them, you can use the `~` operator to invert the matcher.
        image = modal.Image.from_dockerfile(
            "./Dockerfile",
            add_python="3.12",
            ignore=~FilePatternMatcher("**/*.py"),
        )

        # You can also read ignore patterns from a file.
        image = modal.Image.from_dockerfile(
            "./Dockerfile",
            add_python="3.12",
            ignore=FilePatternMatcher.from_file(Path("/path/to/dockerignore")),
        )
        ```
        """

        # --- Build the base dockerfile

        def build_dockerfile_base(version: ImageBuilderVersion) -> DockerfileSpec:
            with open(os.path.expanduser(path)) as f:
                commands = f.read().split("\n")
            return DockerfileSpec(commands=commands, context_files={})

        gpu_config = parse_gpu_config(gpu)
        base_image = _Image._from_args(
            dockerfile_function=build_dockerfile_base,
            context_mount_function=_create_context_mount_function(
                ignore=ignore, dockerfile_path=Path(path), context_mount=context_mount
            ),
            gpu_config=gpu_config,
            secrets=secrets,
        )

        # --- Now add in the modal dependencies, and, optionally a Python distribution
        # This happening in two steps is probably a vestigial consequence of previous limitations,
        # but it will be difficult to merge them without forcing rebuilds of images.

        def add_python_mount():
            return (
                _Mount.from_name(
                    python_standalone_mount_name(add_python),
                    namespace=api_pb2.DEPLOYMENT_NAMESPACE_GLOBAL,
                )
                if add_python
                else None
            )

        def build_dockerfile_python(version: ImageBuilderVersion) -> DockerfileSpec:
            commands = _Image._registry_setup_commands("base", version, [], add_python)
            requirements_path = _get_modal_requirements_path(version, add_python)
            context_files = {CONTAINER_REQUIREMENTS_PATH: requirements_path}
            return DockerfileSpec(commands=commands, context_files=context_files)

        return base_image._extend(
            dockerfile_function=build_dockerfile_python,
            context_mount_function=add_python_mount,
            force_build=force_build,
        )

    @staticmethod
    def debian_slim(python_version: Optional[str] = None, force_build: bool = False) -> "_Image":
        """Default image, based on the official `python` Docker images."""
        if isinstance(python_version, float):
            raise TypeError("The `python_version` argument should be a string, not a float.")

        def build_dockerfile(version: ImageBuilderVersion) -> DockerfileSpec:
            requirements_path = _get_modal_requirements_path(version, python_version)
            context_files = {CONTAINER_REQUIREMENTS_PATH: requirements_path}
            full_python_version = _dockerhub_python_version(version, python_version)
            debian_codename = _base_image_config("debian", version)

            commands = [
                f"FROM python:{full_python_version}-slim-{debian_codename}",
                f"COPY {CONTAINER_REQUIREMENTS_PATH} {CONTAINER_REQUIREMENTS_PATH}",
                "RUN apt-get update",
                "RUN apt-get install -y gcc gfortran build-essential",
                f"RUN pip install --upgrade {_base_image_config('package_tools', version)}",
                f"RUN {_get_modal_requirements_command(version)}",
                # Set debian front-end to non-interactive to avoid users getting stuck with input prompts.
                "RUN echo 'debconf debconf/frontend select Noninteractive' | debconf-set-selections",
            ]
            if version > "2023.12":
                commands.append(f"RUN rm {CONTAINER_REQUIREMENTS_PATH}")
            return DockerfileSpec(commands=commands, context_files=context_files)

        return _Image._from_args(
            dockerfile_function=build_dockerfile,
            force_build=force_build,
            _namespace=api_pb2.DEPLOYMENT_NAMESPACE_GLOBAL,
        )

    def apt_install(
        self,
        *packages: Union[str, list[str]],  # A list of packages, e.g. ["ssh", "libpq-dev"]
        force_build: bool = False,  # Ignore cached builds, similar to 'docker build --no-cache'
        secrets: Sequence[_Secret] = [],
        gpu: GPU_T = None,
    ) -> "_Image":
        """Install a list of Debian packages using `apt`.

        **Example**

        ```python
        image = modal.Image.debian_slim().apt_install("git")
        ```
        """
        pkgs = _flatten_str_args("apt_install", "packages", packages)
        if not pkgs:
            return self

        package_args = shlex.join(pkgs)

        def build_dockerfile(version: ImageBuilderVersion) -> DockerfileSpec:
            commands = [
                "FROM base",
                "RUN apt-get update",
                f"RUN apt-get install -y {package_args}",
            ]
            return DockerfileSpec(commands=commands, context_files={})

        return self._extend(
            dockerfile_function=build_dockerfile,
            force_build=self.force_build or force_build,
            gpu_config=parse_gpu_config(gpu),
            secrets=secrets,
        )

    def run_function(
        self,
        raw_f: Callable[..., Any],
        secrets: Sequence[_Secret] = (),  # Optional Modal Secret objects with environment variables for the container
        gpu: Union[
            GPU_T, list[GPU_T]
        ] = None,  # GPU request as string ("any", "T4", ...), object (`modal.GPU.A100()`, ...), or a list of either
        mounts: Sequence[_Mount] = (),  # Mounts attached to the function
        volumes: dict[Union[str, PurePosixPath], Union[_Volume, _CloudBucketMount]] = {},  # Volume mount paths
        network_file_systems: dict[Union[str, PurePosixPath], _NetworkFileSystem] = {},  # NFS mount paths
        cpu: Optional[float] = None,  # How many CPU cores to request. This is a soft limit.
        memory: Optional[int] = None,  # How much memory to request, in MiB. This is a soft limit.
        timeout: Optional[int] = 60 * 60,  # Maximum execution time of the function in seconds.
        force_build: bool = False,  # Ignore cached builds, similar to 'docker build --no-cache'
        cloud: Optional[str] = None,  # Cloud provider to run the function on. Possible values are aws, gcp, oci, auto.
        region: Optional[Union[str, Sequence[str]]] = None,  # Region or regions to run the function on.
        args: Sequence[Any] = (),  # Positional arguments to the function.
        kwargs: dict[str, Any] = {},  # Keyword arguments to the function.
    ) -> "_Image":
        """Run user-defined function `raw_f` as an image build step. The function runs just like an ordinary Modal
        function, and any kwargs accepted by `@app.function` (such as `Mount`s, `NetworkFileSystem`s,
        and resource requests) can be supplied to it.
        After it finishes execution, a snapshot of the resulting container file system is saved as an image.

        **Note**

        Only the source code of `raw_f`, the contents of `**kwargs`, and any referenced *global* variables
        are used to determine whether the image has changed and needs to be rebuilt.
        If this function references other functions or variables, the image will not be rebuilt if you
        make changes to them. You can force a rebuild by changing the function's source code itself.

        **Example**

        ```python notest

        def my_build_function():
            open("model.pt", "w").write("parameters!")

        image = (
            modal.Image
                .debian_slim()
                .pip_install("torch")
                .run_function(my_build_function, secrets=[...], mounts=[...])
        )
        ```
        """
        from .functions import _Function

        if not callable(raw_f):
            raise InvalidError(f"Argument to Image.run_function must be a function, not {type(raw_f).__name__}.")
        elif raw_f.__name__ == "<lambda>":
            # It may be possible to support lambdas eventually, but for now we don't handle them well, so reject quickly
            raise InvalidError("Image.run_function does not support lambda functions.")

        scheduler_placement = SchedulerPlacement(region=region) if region else None

        info = FunctionInfo(raw_f)

        function = _Function.from_local(
            info,
            app=None,
            image=self,  # type: ignore[reportArgumentType]  # TODO: probably conflict with type stub?
            secrets=secrets,
            gpu=gpu,
            mounts=mounts,
            volumes=volumes,
            network_file_systems=network_file_systems,
            cloud=cloud,
            scheduler_placement=scheduler_placement,
            memory=memory,
            timeout=timeout,
            cpu=cpu,
            is_builder_function=True,
        )
        if len(args) + len(kwargs) > 0:
            args_serialized = serialize((args, kwargs))
            if len(args_serialized) > MAX_OBJECT_SIZE_BYTES:
                raise InvalidError(
                    f"Arguments to `run_function` are too large ({len(args_serialized)} bytes). "
                    f"Maximum size is {MAX_OBJECT_SIZE_BYTES} bytes."
                )
            build_function_input = api_pb2.FunctionInput(args=args_serialized, data_format=api_pb2.DATA_FORMAT_PICKLE)
        else:
            build_function_input = None
        return self._extend(
            build_function=function,
            build_function_input=build_function_input,
            force_build=self.force_build or force_build,
        )

    def env(self, vars: dict[str, str]) -> "_Image":
        """Sets the environment variables in an Image.

        **Example**

        ```python
        image = (
            modal.Image.debian_slim()
            .env({"HF_HUB_ENABLE_HF_TRANSFER": "1"})
        )
        ```
        """

        def build_dockerfile(version: ImageBuilderVersion) -> DockerfileSpec:
            commands = ["FROM base"] + [f"ENV {key}={shlex.quote(val)}" for (key, val) in vars.items()]
            return DockerfileSpec(commands=commands, context_files={})

        return self._extend(
            dockerfile_function=build_dockerfile,
        )

    def workdir(self, path: Union[str, PurePosixPath]) -> "_Image":
        """Set the working directory for subsequent image build steps and function execution.

        **Example**

        ```python
        image = (
            modal.Image.debian_slim()
            .run_commands("git clone https://xyz app")
            .workdir("/app")
            .run_commands("yarn install")
        )
        ```
        """

        def build_dockerfile(version: ImageBuilderVersion) -> DockerfileSpec:
            commands = ["FROM base", f"WORKDIR {shlex.quote(str(path))}"]
            return DockerfileSpec(commands=commands, context_files={})

        return self._extend(
            dockerfile_function=build_dockerfile,
        )

    # Live handle methods

    @contextlib.contextmanager
    def imports(self):
        """
        Used to import packages in global scope that are only available when running remotely.
        By using this context manager you can avoid an `ImportError` due to not having certain
        packages installed locally.

        **Usage:**

        ```python notest
        with image.imports():
            import torch
        ```
        """
        env_image_id = config.get("image_id")
        try:
            yield
        except Exception as exc:
            if self.object_id is None:
                # Might be initialized later
                self.inside_exceptions.append(exc)
            elif env_image_id == self.object_id:
                # Image is already initialized (we can remove this case later
                # when we don't hydrate objects so early)
                raise
            if not isinstance(exc, ImportError):
                warnings.warn(f"Warning: caught a non-ImportError exception in an `imports()` block: {repr(exc)}")

    @live_method_gen
    async def _logs(self) -> typing.AsyncGenerator[str, None]:
        """Streams logs from an image, or returns logs from an already completed image.

        This method is considered private since its interface may change - use it at your own risk!
        """
        last_entry_id: str = ""

        request = api_pb2.ImageJoinStreamingRequest(
            image_id=self._object_id, timeout=55, last_entry_id=last_entry_id, include_logs_for_finished=True
        )
        async for response in self._client.stub.ImageJoinStreaming.unary_stream(request):
            if response.result.status:
                return
            if response.entry_id:
                last_entry_id = response.entry_id
            for task_log in response.task_logs:
                if task_log.data:
                    yield task_log.data


Image = synchronize_api(_Image)<|MERGE_RESOLUTION|>--- conflicted
+++ resolved
@@ -843,15 +843,10 @@
         )
         ```
         """
-<<<<<<< HEAD
-        mount = _Mount.from_local_python_packages(*modules, ignore=ignore)
+        mount = _Mount._from_local_python_packages(*modules, ignore=ignore)
         img = self._add_mount_layer_or_copy(mount, copy=copy)
         img._added_python_source_set |= set(modules)
         return img
-=======
-        mount = _Mount._from_local_python_packages(*modules, ignore=ignore)
-        return self._add_mount_layer_or_copy(mount, copy=copy)
->>>>>>> 2519323d
 
     def copy_local_dir(
         self,
