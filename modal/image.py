--- conflicted
+++ resolved
@@ -275,11 +275,8 @@
     force_build: bool
     inside_exceptions: List[Exception]
     _used_local_mounts: typing.FrozenSet[_Mount]  # used for mounts watching
-<<<<<<< HEAD
     _mounts: Sequence[_Mount]  # added as mounts on any container referencing the Image, see `def _mount_layers`
-=======
     _metadata: Optional[api_pb2.ImageMetadata] = None  # set on hydration, private for now
->>>>>>> 1c923e0a
 
     def _initialize_from_empty(self):
         self.inside_exceptions = []
@@ -302,7 +299,10 @@
                 # if the hydrated image is the one used by the container
                 raise exc
 
-<<<<<<< HEAD
+        if message:
+            assert isinstance(message, api_pb2.ImageMetadata)
+            self._metadata = message
+
     def _add_mount_layer_or_copy(self, mount: _Mount, copy: bool = False):
         if copy:
             return self.copy_mount(mount, remote_path="/")
@@ -353,11 +353,6 @@
             """
                 )
             )
-=======
-        if message:
-            assert isinstance(message, api_pb2.ImageMetadata)
-            self._metadata = message
->>>>>>> 1c923e0a
 
     @staticmethod
     def _from_args(
