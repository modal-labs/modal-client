--- conflicted
+++ resolved
@@ -742,9 +742,6 @@
         To add full directories with finer control, use `.add_local_dir()` instead and specify `/root` as
         the destination directory.
 
-<<<<<<< HEAD
-        mount = _Mount._from_local_python_packages(*modules, ignore=~FilePatternMatcher("**/*.py"))
-=======
         By default only includes `.py`-files in the source modules. Set the `ignore` argument to a list of patterns
         or a callable to override this behavior, e.g.:
 
@@ -759,8 +756,7 @@
         )
         ```
         """
-        mount = _Mount.from_local_python_packages(*modules, ignore=ignore)
->>>>>>> bf6d2520
+        mount = _Mount._from_local_python_packages(*modules, ignore=ignore)
         return self._add_mount_layer_or_copy(mount, copy=copy)
 
     def copy_local_dir(
