--- conflicted
+++ resolved
@@ -727,10 +727,6 @@
         """
         # TODO(elias): add pending deprecation with suggestion to use add_* instead
         basename = str(Path(local_path).name)
-<<<<<<< HEAD
-        mount = _Mount._from_local_file(local_path, remote_path=f"/{basename}")
-=======
->>>>>>> 8bdcda26
 
         def build_dockerfile(version: ImageBuilderVersion) -> DockerfileSpec:
             return DockerfileSpec(commands=["FROM base", f"COPY {basename} {remote_path}"], context_files={})
@@ -738,7 +734,7 @@
         return _Image._from_args(
             base_images={"base": self},
             dockerfile_function=build_dockerfile,
-            context_mount_function=lambda: _Mount.from_local_file(local_path, remote_path=f"/{basename}"),
+            context_mount_function=lambda: _Mount._from_local_file(local_path, remote_path=f"/{basename}"),
         )
 
     def add_local_python_source(
