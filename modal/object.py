--- conflicted
+++ resolved
@@ -1,264 +1,5 @@
 # Copyright Modal Labs 2025
 from ._object import _Object
 from ._utils.async_utils import synchronize_api
-<<<<<<< HEAD
-from .client import _Client
-from .config import config, logger
-from .exception import ExecutionError, InvalidError
-
-O = TypeVar("O", bound="_Object")
-
-_BLOCKING_O = synchronize_api(O)
-
-EPHEMERAL_OBJECT_HEARTBEAT_SLEEP: int = 300
-
-
-def _get_environment_name(environment_name: Optional[str] = None, resolver: Optional[Resolver] = None) -> Optional[str]:
-    if environment_name:
-        return environment_name
-    elif resolver and resolver.environment_name:
-        return resolver.environment_name
-    else:
-        return config.get("environment")
-
-
-class _Object:
-    _type_prefix: ClassVar[Optional[str]] = None
-    _prefix_to_type: ClassVar[dict[str, type]] = {}
-
-    # For constructors
-    _load: Optional[Callable[[O, Resolver, Optional[str]], Awaitable[None]]]
-    _preload: Optional[Callable[[O, Resolver, Optional[str]], Awaitable[None]]]
-    _rep: str
-    _is_another_app: bool
-    _hydrate_lazily: bool
-    _deps: Optional[Callable[..., list["_Object"]]]
-    _deduplication_key: Optional[Callable[[], Awaitable[Hashable]]] = None
-
-    # For hydrated objects
-    _object_id: str
-    _client: _Client
-    _is_hydrated: bool
-    _is_rehydrated: bool
-
-    @classmethod
-    def __init_subclass__(cls, type_prefix: Optional[str] = None):
-        super().__init_subclass__()
-        if type_prefix is not None:
-            cls._type_prefix = type_prefix
-            cls._prefix_to_type[type_prefix] = cls
-
-    def __init__(self, *args, **kwargs):
-        raise InvalidError(f"Class {type(self).__name__} has no constructor. Use class constructor methods instead.")
-
-    def _init(
-        self,
-        rep: str,
-        load: Optional[Callable[[O, Resolver, Optional[str]], Awaitable[None]]] = None,
-        is_another_app: bool = False,
-        preload: Optional[Callable[[O, Resolver, Optional[str]], Awaitable[None]]] = None,
-        hydrate_lazily: bool = False,
-        deps: Optional[Callable[..., list["_Object"]]] = None,
-        deduplication_key: Optional[Callable[[], Awaitable[Hashable]]] = None,
-    ):
-        self._local_uuid = str(uuid.uuid4())
-        self._load = load
-        self._preload = preload
-        self._rep = rep
-        self._is_another_app = is_another_app
-        self._hydrate_lazily = hydrate_lazily
-        self._deps = deps
-        self._deduplication_key = deduplication_key
-
-        self._object_id = None
-        self._client = None
-        self._is_hydrated = False
-        self._is_rehydrated = False
-
-        self._initialize_from_empty()
-
-    def _unhydrate(self):
-        self._object_id = None
-        self._client = None
-        self._is_hydrated = False
-
-    def _initialize_from_empty(self):
-        # default implementation, can be overriden in subclasses
-        pass
-
-    def _initialize_from_other(self, other):
-        # default implementation, can be overriden in subclasses
-        self._object_id = other._object_id
-        self._is_hydrated = other._is_hydrated
-        self._client = other._client
-
-    def _hydrate(self, object_id: str, client: _Client, metadata: Optional[Message]):
-        assert isinstance(object_id, str)
-        if not object_id.startswith(self._type_prefix):
-            raise ExecutionError(
-                f"Can not hydrate {type(self)}:"
-                f" it has type prefix {self._type_prefix}"
-                f" but the object_id starts with {object_id[:3]}"
-            )
-        self._object_id = object_id
-        self._client = client
-        self._hydrate_metadata(metadata)
-        self._is_hydrated = True
-
-    def _hydrate_metadata(self, metadata: Optional[Message]):
-        # override this is subclasses that need additional data (other than an object_id) for a functioning Handle
-        pass
-
-    def _get_metadata(self) -> Optional[Message]:
-        # return the necessary metadata from this handle to be able to re-hydrate in another context if one is needed
-        # used to provide a handle's handle_metadata for serializing/pickling a live handle
-        # the object_id is already provided by other means
-        return
-
-    def _validate_is_hydrated(self: O):
-        if not self._is_hydrated:
-            object_type = self.__class__.__name__.strip("_")
-            if hasattr(self, "_app") and getattr(self._app, "_running_app", "") is None:
-                # The most common cause of this error: e.g., user called a Function without using App.run()
-                reason = ", because the App it is defined on is not running"
-            else:
-                # Technically possible, but with an ambiguous cause.
-                reason = ""
-            raise ExecutionError(
-                f"{object_type} has not been hydrated with the metadata it needs to run on Modal{reason}."
-            )
-
-    def clone(self: O) -> O:
-        """mdmd:hidden Clone a given hydrated object."""
-
-        # Object to clone must already be hydrated, otherwise from_loader is more suitable.
-        self._validate_is_hydrated()
-        obj = type(self).__new__(type(self))
-        obj._initialize_from_other(self)
-        return obj
-
-    @classmethod
-    def _from_loader(
-        cls,
-        load: Callable[[O, Resolver, Optional[str]], Awaitable[None]],
-        rep: str,
-        is_another_app: bool = False,
-        preload: Optional[Callable[[O, Resolver, Optional[str]], Awaitable[None]]] = None,
-        hydrate_lazily: bool = False,
-        deps: Optional[Callable[..., Sequence["_Object"]]] = None,
-        deduplication_key: Optional[Callable[[], Awaitable[Hashable]]] = None,
-    ):
-        # TODO(erikbern): flip the order of the two first arguments
-        obj = _Object.__new__(cls)
-        obj._init(rep, load, is_another_app, preload, hydrate_lazily, deps, deduplication_key)
-        return obj
-
-    @classmethod
-    def _get_type_from_id(cls: type[O], object_id: str) -> type[O]:
-        parts = object_id.split("-")
-        if len(parts) != 2:
-            raise InvalidError(f"Object id {object_id} has no dash in it")
-        prefix = parts[0]
-        if prefix not in cls._prefix_to_type:
-            raise InvalidError(f"Object prefix {prefix} does not correspond to a type")
-        return cls._prefix_to_type[prefix]
-
-    @classmethod
-    def _is_id_type(cls: type[O], object_id) -> bool:
-        return cls._get_type_from_id(object_id) == cls
-
-    @classmethod
-    def _new_hydrated(
-        cls: type[O], object_id: str, client: _Client, handle_metadata: Optional[Message], is_another_app: bool = False
-    ) -> O:
-        if cls._type_prefix is not None:
-            # This is called directly on a subclass, e.g. Secret.from_id
-            if not object_id.startswith(cls._type_prefix + "-"):
-                raise InvalidError(f"Object {object_id} does not start with {cls._type_prefix}")
-            obj_cls = cls
-        else:
-            # This is called on the base class, e.g. Handle.from_id
-            obj_cls = cls._get_type_from_id(object_id)
-
-        # Instantiate provider
-        obj = _Object.__new__(obj_cls)
-        rep = f"Object({object_id})"  # TODO(erikbern): dumb
-        obj._init(rep, is_another_app=is_another_app)
-        obj._hydrate(object_id, client, handle_metadata)
-
-        return obj
-
-    def _hydrate_from_other(self, other: O):
-        self._hydrate(other._object_id, other._client, other._get_metadata())
-
-    def __repr__(self):
-        return self._rep
-
-    @property
-    def local_uuid(self):
-        """mdmd:hidden"""
-        return self._local_uuid
-
-    @property
-    def object_id(self) -> str:
-        """mdmd:hidden"""
-        if self._object_id is None:
-            raise
-        return self._object_id
-
-    @property
-    def is_hydrated(self) -> bool:
-        """mdmd:hidden"""
-        return self._is_hydrated
-
-    @property
-    def deps(self) -> Callable[..., list["_Object"]]:
-        """mdmd:hidden"""
-        return self._deps if self._deps is not None else lambda: []
-
-    async def resolve(self, client: Optional[_Client] = None):
-        """mdmd:hidden"""
-        if self._is_hydrated:
-            # memory snapshots capture references which must be rehydrated
-            # on restore to handle staleness.
-            if self._client._snapshotted and not self._is_rehydrated:
-                logger.debug(f"rehydrating {self} after snapshot")
-                self._is_hydrated = False  # un-hydrate and re-resolve
-                c = client if client is not None else await _Client.from_env()
-                resolver = Resolver(c)
-                await resolver.load(self)
-                self._is_rehydrated = True
-                logger.debug(f"rehydrated {self} with client {id(c)}")
-            return
-        elif not self._hydrate_lazily:
-            self._validate_is_hydrated()
-        else:
-            # TODO: this client and/or resolver can't be changed by a caller to X.from_name()
-            c = client if client is not None else await _Client.from_env()
-            resolver = Resolver(c)
-            await resolver.load(self)
-
-
-Object = synchronize_api(_Object, target_module=__name__)
-
-
-def live_method(method):
-    @wraps(method)
-    async def wrapped(self, *args, **kwargs):
-        await self.resolve()
-        return await method(self, *args, **kwargs)
-
-    return wrapped
-
-
-def live_method_gen(method):
-    @wraps(method)
-    async def wrapped(self, *args, **kwargs):
-        await self.resolve()
-        async with aclosing(method(self, *args, **kwargs)) as stream:
-            async for item in stream:
-                yield item
-=======
->>>>>>> 8f121b9e
 
 Object = synchronize_api(_Object, target_module=__name__)