# Copyright Modal Labs 2022
from datetime import date
import uuid
from typing import Awaitable, Callable, Generic, Optional, Type, TypeVar

from google.protobuf.message import Message
from grpclib import GRPCError, Status
from modal._types import typechecked

from modal_proto import api_pb2
from modal_utils.async_utils import synchronize_apis
from modal_utils.grpc_utils import retry_transient_errors


from ._object_meta import ObjectMeta
from ._resolver import Resolver
from .client import _Client
from .exception import InvalidError, NotFoundError, deprecation_error

H = TypeVar("H", bound="_Handle")

_BLOCKING_H, _ASYNC_H = synchronize_apis(H)


class _Handle(metaclass=ObjectMeta):
    """mdmd:hidden The shared base class of any synced/distributed object in Modal.

    Examples of objects include Modal primitives like Images and Functions, as
    well as distributed data structures like Queues or Dicts.
    """

    _type_prefix: str

    def __init__(self):
        raise Exception("__init__ disallowed, use proper classmethods")

    def _init(self):
        self._client = None
        self._object_id = None

    @classmethod
    def _new(cls: Type[H]) -> H:
        obj = _Handle.__new__(cls)
        obj._init()
        obj._initialize_from_empty()
        return obj

    def _initialize_handle(self, client: _Client, object_id: str):
        """mdmd:hidden"""
        self._client = client
        self._object_id = object_id

    def _initialize_from_empty(self):
        pass  # default implementation

    def _initialize_from_proto(self, proto: Message):
        pass  # default implementation

<<<<<<< HEAD
    def _get_handle_metadata(self) -> Optional[Message]:
=======
    def _handle_proto(self) -> Optional[Message]:
>>>>>>> 0ea51f3e
        return None

    @classmethod
    def _from_id(cls: Type[H], object_id: str, client: _Client, proto: Optional[Message]) -> H:
        if cls._type_prefix is not None:
            # This is called directly on a subclass, e.g. Secret.from_id
            if not object_id.startswith(cls._type_prefix + "-"):
                raise InvalidError(f"Object {object_id} does not start with {cls._type_prefix}")
            object_cls = cls
        else:
            # This is called on the base class, e.g. Handle.from_id
            parts = object_id.split("-")
            if len(parts) != 2:
                raise InvalidError(f"Object id {object_id} has no dash in it")
            prefix = parts[0]
            if prefix not in ObjectMeta.prefix_to_type:
                raise InvalidError(f"Object prefix {prefix} does not correspond to a type")
            object_cls = ObjectMeta.prefix_to_type[prefix]

        # Instantiate object and return
        obj = object_cls._new()
        obj._initialize_handle(client, object_id)
        obj._initialize_from_proto(proto)
        return obj

    @classmethod
    async def from_id(cls: Type[H], object_id: str, client: Optional[_Client] = None) -> H:
        """Get an object of this type from a unique object id (retrieved from `obj.object_id`)"""
        # This is used in a few examples to construct FunctionCall objects
        # TODO(erikbern): doesn't use _initialize_from_proto - let's use AppLookupObjectRequest?
        # TODO(erikbern): this should probably be on the provider?
        if client is None:
            client = await _Client.from_env()
        return cls._from_id(object_id, client, None)

    @property
    def object_id(self) -> str:
        """A unique object id for this instance. Can be used to retrieve the object using `.from_id()`"""
        return self._object_id

    @classmethod
    async def from_app(
        cls: Type[H],
        app_name: str,
        tag: Optional[str] = None,
        namespace=api_pb2.DEPLOYMENT_NAMESPACE_WORKSPACE,
        client: Optional[_Client] = None,
    ) -> H:
        """Returns a handle to a tagged object in a deployment on Modal."""
        if client is None:
            client = await _Client.from_env()
        request = api_pb2.AppLookupObjectRequest(
            app_name=app_name,
            object_tag=tag,
            namespace=namespace,
            object_entity=cls._type_prefix,
        )
        try:
            response = await retry_transient_errors(client.stub.AppLookupObject, request)
            if not response.object_id:
                # Legacy error message: remove soon
                raise NotFoundError(response.error_message)
        except GRPCError as exc:
            if exc.status == Status.NOT_FOUND:
                raise NotFoundError(exc.message)
            else:
                raise

        proto = response.function  # TODO: handle different object types
        handle: H = cls._from_id(response.object_id, client, proto)
        return handle


Handle, AioHandle = synchronize_apis(_Handle)


@typechecked
async def _lookup(
    app_name: str,
    tag: Optional[str] = None,
    namespace=api_pb2.DEPLOYMENT_NAMESPACE_WORKSPACE,
    client: Optional[_Client] = None,
):
    """Deprecated. Use corresponding class methods instead," " e.g. modal.Secret.lookup, etc."""
    deprecation_error(
        date(2023, 2, 11),
        _lookup.__doc__,
    )


lookup, aio_lookup = synchronize_apis(_lookup)

P = TypeVar("P", bound="_Provider")

_BLOCKING_P, _ASYNC_P = synchronize_apis(P)


class _Provider(Generic[H]):
    def _init(self, load: Callable[[Resolver, str], Awaitable[H]], rep: str, is_persisted_ref: bool = False):
        self._local_uuid = str(uuid.uuid4())
        self._load = load
        self._rep = rep
        self.is_persisted_ref = is_persisted_ref

    def __init__(
        self,
        load: Callable[[Resolver, str], Awaitable[H]],
        rep: str,
        is_persisted_ref: bool = False,
    ):
        # TODO(erikbern): this is semi-deprecated - subclasses should use _from_loader
        self._init(load, rep, is_persisted_ref)

    @classmethod
    def _from_loader(cls, load: Callable[[Resolver, str], Awaitable[H]], rep: str):
        obj = _Handle.__new__(cls)
        obj._init(load, rep)
        return obj

    @classmethod
    def _get_handle_cls(cls) -> Type[H]:
        (base,) = cls.__orig_bases__  # type: ignore
        (handle_cls,) = base.__args__
        return handle_cls

    def __repr__(self):
        return self._rep

    @property
    def local_uuid(self):
        """mdmd:hidden"""
        return self._local_uuid

    async def _deploy(
        self,
        label: str,
        namespace=api_pb2.DEPLOYMENT_NAMESPACE_WORKSPACE,
        client: Optional[_Client] = None,
    ) -> H:
        """mdmd:hidden

        Note 1: this uses the single-object app method, which we're planning to get rid of later
        Note 2: still considering this an "internal" method, but we'll make it "official" later
        """
        from .app import _App

        if client is None:
            client = await _Client.from_env()

        handle_cls = self._get_handle_cls()
        object_entity = handle_cls._type_prefix
        app = await _App._init_from_name(client, label, namespace)
        handle = await app.create_one_object(self)
        await app.deploy(label, namespace, object_entity)  # TODO(erikbern): not needed if the app already existed
        return handle

    @typechecked
    def persist(self, label: str, namespace=api_pb2.DEPLOYMENT_NAMESPACE_WORKSPACE):
        """Deploy a Modal app containing this object. This object can then be imported from other apps using
        the returned reference, or by calling `modal.SharedVolume.from_name(label)` (or the equivalent method
        on respective class).

        **Example Usage**

        ```python
        import modal

        volume = modal.SharedVolume().persist("my-volume")

        stub = modal.Stub()

        # Volume refers to the same object, even across instances of `stub`.
        @stub.function(shared_volumes={"/vol": volume})
        def f():
            pass
        ```

        """

        async def _load_persisted(resolver: Resolver, existing_object_id: str) -> H:
            return await self._deploy(label, namespace, resolver.client)

        # Create a class of type cls, but use the base constructor
        cls = type(self)
        obj = cls.__new__(cls)
        rep = f"PersistedRef<{self}>({label})"
        _Provider.__init__(obj, _load_persisted, rep, is_persisted_ref=True)
        return obj

    @classmethod
    def from_name(
        cls: Type[P],
        app_name: str,
        tag: Optional[str] = None,
        namespace=api_pb2.DEPLOYMENT_NAMESPACE_WORKSPACE,
    ) -> P:
        """Returns a reference to an Modal object of any type

        Useful for referring to already created/deployed objects, e.g., Secrets

        ```python
        import modal

        stub = modal.Stub()

        @stub.function(secret=modal.Secret.from_name("my-secret-name"))
        def some_function():
            pass
        ```
        """

        async def _load_remote(resolver: Resolver, existing_object_id: str) -> H:
            handle_cls = cls._get_handle_cls()
            handle: H = await handle_cls.from_app(app_name, tag, namespace, client=resolver.client)
            return handle

        # Create a class of type cls, but use the base constructor
        # TODO(erikbern): No _Provider subclass should override __init__
        obj = cls.__new__(cls)
        rep = f"Ref({app_name})"
        _Provider.__init__(obj, _load_remote, rep)
        return obj

    @classmethod
    async def lookup(
        cls: Type[P],
        app_name: str,
        tag: Optional[str] = None,
        namespace=api_pb2.DEPLOYMENT_NAMESPACE_WORKSPACE,
        client: Optional[_Client] = None,
    ) -> H:
        """
        General purpose method to retrieve Modal objects such as
        functions, shared volumes, and secrets.
        ```python notest
        import modal
        square = modal.Function.lookup("my-shared-app", "square")
        assert square(3) == 9
        vol = modal.SharedVolume.lookup("my-shared-volume")
        for chunk in vol.read_file("my_db_dump.csv"):
            ...
        ```
        """
        handle_cls = cls._get_handle_cls()
        handle: H = await handle_cls.from_app(app_name, tag, namespace, client)
        return handle

    @classmethod
    async def _exists(
        cls: Type[P],
        app_name: str,
        tag: Optional[str] = None,
        namespace=api_pb2.DEPLOYMENT_NAMESPACE_WORKSPACE,
        client: Optional[_Client] = None,
    ) -> bool:
        """mdmd:hidden

        Internal for now - will make this "public" later.
        """
        if client is None:
            client = await _Client.from_env()
        handle_cls = cls._get_handle_cls()
        request = api_pb2.AppLookupObjectRequest(
            app_name=app_name,
            object_tag=tag,
            namespace=namespace,
            object_entity=handle_cls._type_prefix,
        )
        try:
            response = await retry_transient_errors(client.stub.AppLookupObject, request)
            return bool(response.object_id)  # old code path - change to `return True` shortly
        except GRPCError as exc:
            if exc.status == Status.NOT_FOUND:
                return False
            else:
                raise

    async def _preload(self, resolver, existing_object_id) -> Optional[str]:
        return None


# Dumb but needed becauase it's in the hierarchy
synchronize_apis(Generic, __name__)  # erases base Generic type...
Provider, AioProvider = synchronize_apis(_Provider, target_module=__name__)<|MERGE_RESOLUTION|>--- conflicted
+++ resolved
@@ -56,11 +56,7 @@
     def _initialize_from_proto(self, proto: Message):
         pass  # default implementation
 
-<<<<<<< HEAD
     def _get_handle_metadata(self) -> Optional[Message]:
-=======
-    def _handle_proto(self) -> Optional[Message]:
->>>>>>> 0ea51f3e
         return None
 
     @classmethod
