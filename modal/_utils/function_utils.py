# Copyright Modal Labs 2022
import asyncio
import inspect
import os
from enum import Enum
from pathlib import Path, PurePosixPath
from typing import Any, AsyncIterator, Callable, Dict, List, Literal, Optional, Type

from grpclib import GRPCError
from grpclib.exceptions import StreamTerminatedError
from synchronicity.exceptions import UserCodeException

from modal_proto import api_pb2

from .._serialization import deserialize, deserialize_data_format, serialize
from .._traceback import append_modal_tb
from ..config import config, logger
from ..exception import ExecutionError, FunctionTimeoutError, InvalidError, RemoteError
from ..mount import ROOT_DIR, _is_modal_path, _Mount
from .blob_utils import MAX_OBJECT_SIZE_BYTES, blob_download, blob_upload
from .grpc_utils import RETRYABLE_GRPC_STATUS_CODES, unary_stream


class FunctionInfoType(Enum):
    PACKAGE = "package"
    FILE = "file"
    SERIALIZED = "serialized"
    NOTEBOOK = "notebook"


class LocalFunctionError(InvalidError):
    """Raised if a function declared in a non-global scope is used in an impermissible way"""


def entrypoint_only_package_mount_condition(entrypoint_file):
    entrypoint_path = Path(entrypoint_file)

    def inner(filename):
        path = Path(filename)
        if path == entrypoint_path:
            return True
        if path.name == "__init__.py" and path.parent in entrypoint_path.parents:
            # ancestor __init__.py are included
            return True
        return False

    return inner


def is_global_object(object_qual_name: str):
    return "<locals>" not in object_qual_name.split(".")


def is_top_level_function(f: Callable) -> bool:
    """Returns True if this function is defined in global scope.

    Returns False if this function is locally scoped (including on a class).
    """
    return f.__name__ == f.__qualname__


def is_async(function):
    # TODO: this is somewhat hacky. We need to know whether the function is async or not in order to
    # coerce the input arguments to the right type. The proper way to do is to call the function and
    # see if you get a coroutine (or async generator) back. However at this point, it's too late to
    # coerce the type. For now let's make a determination based on inspecting the function definition.
    # This sometimes isn't correct, since a "vanilla" Python function can return a coroutine if it
    # wraps async code or similar. Let's revisit this shortly.
    if inspect.ismethod(function):
        function = function.__func__  # inspect the underlying function
    if inspect.iscoroutinefunction(function) or inspect.isasyncgenfunction(function):
        return True
    elif inspect.isfunction(function) or inspect.isgeneratorfunction(function):
        return False
    else:
        raise RuntimeError(f"Function {function} is a strange type {type(function)}")


class FunctionInfo:
    """Class that helps us extract a bunch of information about a function."""

    raw_f: Optional[Callable[..., Any]]  # if None - this is a "class service function"
    function_name: str
    user_cls: Optional[Type[Any]]
    definition_type: "api_pb2.Function.DefinitionType.ValueType"
    module_name: Optional[str]

    _type: FunctionInfoType
    _file: Optional[str]
    _base_dir: str
    _remote_dir: Optional[PurePosixPath] = None

    def is_service_class(self):
        if self.raw_f is None:
            assert self.user_cls
            return True
        return False

    # TODO: we should have a bunch of unit tests for this
    def __init__(
        self,
        f: Optional[Callable[..., Any]],
        serialized=False,
        name_override: Optional[str] = None,
        user_cls: Optional[Type] = None,
    ):
        self.raw_f = f
        self.user_cls = user_cls

        if name_override is not None:
            self.function_name = name_override
        elif f is None and user_cls:
            # "service function" for running all methods of a class
            self.function_name = f"{user_cls.__name__}.*"
        else:
            self.function_name = f.__qualname__

        # If it's a cls, the @method could be defined in a base class in a different file.
        if user_cls is not None:
            module = inspect.getmodule(user_cls)
        else:
            module = inspect.getmodule(f)

        if getattr(module, "__package__", None) and not serialized:
            # This is a "real" module, eg. examples.logs.f
            # Get the package path
            # Note: __import__ always returns the top-level package.
            self._file = os.path.abspath(module.__file__)
            package_paths = set([os.path.abspath(p) for p in __import__(module.__package__).__path__])
            # There might be multiple package paths in some weird cases
            base_dirs = [
                base_dir for base_dir in package_paths if os.path.commonpath((base_dir, self._file)) == base_dir
            ]

            if not base_dirs:
                logger.info(f"Module files: {self._file}")
                logger.info(f"Package paths: {package_paths}")
                logger.info(f"Base dirs: {base_dirs}")
                raise Exception("Wasn't able to find the package directory!")
            elif len(base_dirs) > 1:
                # Base_dirs should all be prefixes of each other since they all contain `module_file`.
                base_dirs.sort(key=len)
            self._base_dir = base_dirs[0]
            self.module_name = module.__spec__.name
            self._remote_dir = ROOT_DIR / PurePosixPath(module.__package__.split(".")[0])
            self.definition_type = api_pb2.Function.DEFINITION_TYPE_FILE
            self._type = FunctionInfoType.PACKAGE
        elif hasattr(module, "__file__") and not serialized:
            # This generally covers the case where it's invoked with
            # python foo/bar/baz.py

            # If it's a cls, the @method could be defined in a base class in a different file.
            self._file = os.path.abspath(inspect.getfile(module))
            self.module_name = inspect.getmodulename(self._file)
            self._base_dir = os.path.dirname(self._file)
            self.definition_type = api_pb2.Function.DEFINITION_TYPE_FILE
            self._type = FunctionInfoType.FILE
        else:
            self.module_name = None
            self._base_dir = os.path.abspath("")  # get current dir
            self.definition_type = api_pb2.Function.DEFINITION_TYPE_SERIALIZED
            if serialized:
                self._type = FunctionInfoType.SERIALIZED
            else:
                self._type = FunctionInfoType.NOTEBOOK

        if self.definition_type == api_pb2.Function.DEFINITION_TYPE_FILE:
            # Sanity check that this function is defined in global scope
            # Unfortunately, there's no "clean" way to do this in Python
            qualname = f.__qualname__ if f else user_cls.__qualname__
            if not is_global_object(qualname):
                raise LocalFunctionError(
                    "Modal can only import functions defined in global scope unless they are `serialized=True`"
                )

    def is_serialized(self) -> bool:
        return self.definition_type == api_pb2.Function.DEFINITION_TYPE_SERIALIZED

    def serialized_function(self) -> bytes:
        # Note: this should only be called from .load() and not at function decoration time
        #       otherwise the serialized function won't have access to variables/side effect
        #        defined after it in the same file
        assert self.is_serialized()
        if self.raw_f:
            serialized_bytes = serialize(self.raw_f)
            logger.debug(f"Serializing {self.raw_f.__qualname__}, size is {len(serialized_bytes)}")
            return serialized_bytes
        else:
            logger.debug(f"Serializing function for class service function {self.user_cls.__qualname__} as empty")
            return b""

    def get_cls_vars(self) -> Dict[str, Any]:
        if self.user_cls is not None:
            cls_vars = {
                attr: getattr(self.user_cls, attr)
                for attr in dir(self.user_cls)
                if not callable(getattr(self.user_cls, attr)) and not attr.startswith("__")
            }
            return cls_vars
        return {}

    def get_cls_var_attrs(self) -> Dict[str, Any]:
        import dis

        import opcode

        LOAD_ATTR = opcode.opmap["LOAD_ATTR"]
        STORE_ATTR = opcode.opmap["STORE_ATTR"]

        func = self.raw_f
        code = func.__code__
        f_attr_ops = set()
        for instr in dis.get_instructions(code):
            if instr.opcode == LOAD_ATTR:
                f_attr_ops.add(instr.argval)
            elif instr.opcode == STORE_ATTR:
                f_attr_ops.add(instr.argval)

        cls_vars = self.get_cls_vars()
        f_attrs = {k: cls_vars[k] for k in cls_vars if k in f_attr_ops}
        return f_attrs

    def get_globals(self) -> Dict[str, Any]:
        from .._vendor.cloudpickle import _extract_code_globals

        func = self.raw_f
        f_globals_ref = _extract_code_globals(func.__code__)
        f_globals = {k: func.__globals__[k] for k in f_globals_ref if k in func.__globals__}
        return f_globals

    def class_parameter_info(self) -> api_pb2.ClassParameterInfo:
        if not self.user_cls:
            return api_pb2.ClassParameterInfo()

        if not config.get("strict_parameters"):
            return api_pb2.ClassParameterInfo(format=api_pb2.ClassParameterInfo.PARAM_SERIALIZATION_FORMAT_PICKLE)

        modal_parameters: List[api_pb2.ClassParameterSpec] = []
        signature = inspect.signature(self.user_cls)
        for param in signature.parameters.values():
            if param.annotation == str:
                param_type = api_pb2.PARAM_TYPE_STRING
            elif param.annotation == int:
                param_type = api_pb2.PARAM_TYPE_INT
            else:
                raise InvalidError("Strict class parameters need to be explicitly annotated as str or int")
            modal_parameters.append(api_pb2.ClassParameterSpec(name=param.name, type=param_type))

        return api_pb2.ClassParameterInfo(
            format=api_pb2.ClassParameterInfo.PARAM_SERIALIZATION_FORMAT_PROTO, schema=modal_parameters
        )

    def get_entrypoint_mount(self) -> List[_Mount]:
        """
        Includes:
        * Implicit mount of the function itself (the module or package that the function is part of)

        Does not include:
        * Client mount
        * Explicit mounts added to the stub or function declaration
        * "Auto mounted" mounts, i.e. all mounts in sys.modules that are *not* installed in site-packages.
            These are typically local modules which are imported but not part of the running package

        """
        if self._type == FunctionInfoType.NOTEBOOK:
            # Don't auto-mount anything for notebooks.
            return []

        # make sure the function's own entrypoint is included:
        if self._type == FunctionInfoType.PACKAGE:
            if config.get("automount"):
                return [_Mount.from_local_python_packages(self.module_name)]
            elif self.definition_type == api_pb2.Function.DEFINITION_TYPE_FILE:
                # mount only relevant file and __init__.py:s
                return [
                    _Mount.from_local_dir(
                        self._base_dir,
                        remote_path=self._remote_dir,
                        recursive=True,
                        condition=entrypoint_only_package_mount_condition(self._file),
                    )
                ]
        elif self.definition_type == api_pb2.Function.DEFINITION_TYPE_FILE:
            remote_path = ROOT_DIR / Path(self._file).name
            if not _is_modal_path(remote_path):
                return [
                    _Mount.from_local_file(
                        self._file,
                        remote_path=remote_path,
                    )
                ]
        return []

    def get_tag(self):
        return self.function_name

    def is_nullary(self):
        signature = inspect.signature(self.raw_f)
        for param in signature.parameters.values():
            if param.kind in (inspect.Parameter.VAR_POSITIONAL, inspect.Parameter.VAR_KEYWORD):
                # variadic parameters are nullary
                continue
            if param.default is param.empty:
                return False
        return True


<<<<<<< HEAD
def get_referred_objects(f: Callable[..., Any]) -> List[Object]:
    """Takes a function and returns any Modal Objects in global scope that it refers to.

    TODO: this does not yet support Object contained by another object,
    e.g. a list of Objects in global scope.
    """
    from ..cls import Cls
    from ..functions import Function

    ret: List[Object] = []
    obj_queue: deque[Callable] = deque([f])
    objs_seen: Set[int] = set([id(f)])
    while obj_queue:
        obj = obj_queue.popleft()
        if isinstance(obj, (Function, Cls)):
            # These are always attached to stubs, so we shouldn't do anything
            pass
        elif isinstance(obj, Object):
            ret.append(obj)
        elif inspect.isfunction(obj):
            try:
                closure_vars = inspect.getclosurevars(obj)
            except ValueError:
                logger.debug(
                    f"Could not inspect closure vars of {f} - "
                    "referenced global Modal objects may or may not work in that function"
                )
                continue

            for dep_obj in closure_vars.globals.values():
                if id(dep_obj) not in objs_seen:
                    objs_seen.add(id(dep_obj))
                    obj_queue.append(dep_obj)
    return ret


def method_has_params(f: Callable[..., Any]) -> bool:
=======
def method_has_params(f: Callable) -> bool:
>>>>>>> ddbfacde
    """Return True if a method (bound or unbound) has parameters other than self.

    Used for deprecation of @exit() parameters.
    """
    num_params = len(inspect.signature(f).parameters)
    if hasattr(f, "__self__"):
        return num_params > 0
    else:
        return num_params > 1


async def _stream_function_call_data(
    client, function_call_id: str, variant: Literal["data_in", "data_out"]
) -> AsyncIterator[Any]:
    """Read from the `data_in` or `data_out` stream of a function call."""
    last_index = 0
    retries_remaining = 10

    if variant == "data_in":
        stub_fn = client.stub.FunctionCallGetDataIn
    elif variant == "data_out":
        stub_fn = client.stub.FunctionCallGetDataOut
    else:
        raise ValueError(f"Invalid variant {variant}")

    while True:
        req = api_pb2.FunctionCallGetDataRequest(function_call_id=function_call_id, last_index=last_index)
        try:
            async for chunk in unary_stream(stub_fn, req):
                if chunk.index <= last_index:
                    continue
                last_index = chunk.index
                if chunk.data_blob_id:
                    message_bytes = await blob_download(chunk.data_blob_id, client.stub)
                else:
                    message_bytes = chunk.data
                message = deserialize_data_format(message_bytes, chunk.data_format, client)
                yield message
        except (GRPCError, StreamTerminatedError) as exc:
            if retries_remaining > 0:
                retries_remaining -= 1
                if isinstance(exc, GRPCError):
                    if exc.status in RETRYABLE_GRPC_STATUS_CODES:
                        await asyncio.sleep(1.0)
                        continue
                elif isinstance(exc, StreamTerminatedError):
                    continue
            raise


OUTPUTS_TIMEOUT = 55.0  # seconds
ATTEMPT_TIMEOUT_GRACE_PERIOD = 5  # seconds


def exc_with_hints(exc: BaseException):
    """mdmd:hidden"""
    if isinstance(exc, ImportError) and exc.msg == "attempted relative import with no known parent package":
        exc.msg += """\n
HINT: For relative imports to work, you might need to run your modal app as a module. Try:
- `python -m my_pkg.my_app` instead of `python my_pkg/my_app.py`
- `modal deploy my_pkg.my_app` instead of `modal deploy my_pkg/my_app.py`
"""
    elif isinstance(
        exc, RuntimeError
    ) and "CUDA error: no kernel image is available for execution on the device" in str(exc):
        msg = (
            exc.args[0]
            + """\n
HINT: This error usually indicates an outdated CUDA version. Older versions of torch (<=1.12)
come with CUDA 10.2 by default. If pinning to an older torch version, you can specify a CUDA version
manually, for example:
-  image.pip_install("torch==1.12.1+cu116", find_links="https://download.pytorch.org/whl/torch_stable.html")
"""
        )
        exc.args = (msg,)

    return exc


async def _process_result(result: api_pb2.GenericResult, data_format: int, stub, client=None):
    if result.WhichOneof("data_oneof") == "data_blob_id":
        data = await blob_download(result.data_blob_id, stub)
    else:
        data = result.data

    if result.status == api_pb2.GenericResult.GENERIC_STATUS_TIMEOUT:
        raise FunctionTimeoutError(result.exception)
    elif result.status != api_pb2.GenericResult.GENERIC_STATUS_SUCCESS:
        if data:
            try:
                exc = deserialize(data, client)
            except Exception as deser_exc:
                raise ExecutionError(
                    "Could not deserialize remote exception due to local error:\n"
                    + f"{deser_exc}\n"
                    + "This can happen if your local environment does not have the remote exception definitions.\n"
                    + "Here is the remote traceback:\n"
                    + f"{result.traceback}"
                )
            if not isinstance(exc, BaseException):
                raise ExecutionError(f"Got remote exception of incorrect type {type(exc)}")

            if result.serialized_tb:
                try:
                    tb_dict = deserialize(result.serialized_tb, client)
                    line_cache = deserialize(result.tb_line_cache, client)
                    append_modal_tb(exc, tb_dict, line_cache)
                except Exception:
                    pass
            uc_exc = UserCodeException(exc_with_hints(exc))
            raise uc_exc
        raise RemoteError(result.exception)

    try:
        return deserialize_data_format(data, data_format, client)
    except ModuleNotFoundError as deser_exc:
        raise ExecutionError(
            "Could not deserialize result due to error:\n"
            f"{deser_exc}\n"
            "This can happen if your local environment does not have a module that was used to construct the result. \n"
        )


async def _create_input(
    args, kwargs, client, *, idx: Optional[int] = None, method_name: Optional[str] = None
) -> api_pb2.FunctionPutInputsItem:
    """Serialize function arguments and create a FunctionInput protobuf,
    uploading to blob storage if needed.
    """
    if idx is None:
        idx = 0
    if method_name is None:
        method_name = ""  # proto compatible

    args_serialized = serialize((args, kwargs))

    if len(args_serialized) > MAX_OBJECT_SIZE_BYTES:
        args_blob_id = await blob_upload(args_serialized, client.stub)

        return api_pb2.FunctionPutInputsItem(
            input=api_pb2.FunctionInput(
                args_blob_id=args_blob_id,
                data_format=api_pb2.DATA_FORMAT_PICKLE,
                method_name=method_name,
            ),
            idx=idx,
        )
    else:
        return api_pb2.FunctionPutInputsItem(
            input=api_pb2.FunctionInput(
                args=args_serialized,
                data_format=api_pb2.DATA_FORMAT_PICKLE,
                method_name=method_name,
            ),
            idx=idx,
        )<|MERGE_RESOLUTION|>--- conflicted
+++ resolved
@@ -305,47 +305,7 @@
         return True
 
 
-<<<<<<< HEAD
-def get_referred_objects(f: Callable[..., Any]) -> List[Object]:
-    """Takes a function and returns any Modal Objects in global scope that it refers to.
-
-    TODO: this does not yet support Object contained by another object,
-    e.g. a list of Objects in global scope.
-    """
-    from ..cls import Cls
-    from ..functions import Function
-
-    ret: List[Object] = []
-    obj_queue: deque[Callable] = deque([f])
-    objs_seen: Set[int] = set([id(f)])
-    while obj_queue:
-        obj = obj_queue.popleft()
-        if isinstance(obj, (Function, Cls)):
-            # These are always attached to stubs, so we shouldn't do anything
-            pass
-        elif isinstance(obj, Object):
-            ret.append(obj)
-        elif inspect.isfunction(obj):
-            try:
-                closure_vars = inspect.getclosurevars(obj)
-            except ValueError:
-                logger.debug(
-                    f"Could not inspect closure vars of {f} - "
-                    "referenced global Modal objects may or may not work in that function"
-                )
-                continue
-
-            for dep_obj in closure_vars.globals.values():
-                if id(dep_obj) not in objs_seen:
-                    objs_seen.add(id(dep_obj))
-                    obj_queue.append(dep_obj)
-    return ret
-
-
 def method_has_params(f: Callable[..., Any]) -> bool:
-=======
-def method_has_params(f: Callable) -> bool:
->>>>>>> ddbfacde
     """Return True if a method (bound or unbound) has parameters other than self.
 
     Used for deprecation of @exit() parameters.
