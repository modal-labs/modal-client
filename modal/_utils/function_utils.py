# Copyright Modal Labs 2022
import asyncio
import inspect
import os
from enum import Enum
from pathlib import Path, PurePosixPath
from typing import Any, AsyncGenerator, Callable, Dict, List, Literal, Optional, Tuple, Type

from grpclib import GRPCError
from grpclib.exceptions import StreamTerminatedError
from synchronicity.exceptions import UserCodeException

import modal_proto
from modal_proto import api_pb2

from .._serialization import deserialize, deserialize_data_format, serialize
from .._traceback import append_modal_tb
from ..config import config, logger
from ..exception import DeserializationError, ExecutionError, FunctionTimeoutError, InvalidError, RemoteError
from ..mount import ROOT_DIR, _is_modal_path, _Mount
from .blob_utils import MAX_OBJECT_SIZE_BYTES, blob_download, blob_upload
from .grpc_utils import RETRYABLE_GRPC_STATUS_CODES


class FunctionInfoType(Enum):
    PACKAGE = "package"
    FILE = "file"
    SERIALIZED = "serialized"
    NOTEBOOK = "notebook"


# TODO(elias): Add support for quoted/str annotations
CLASS_PARAM_TYPE_MAP: Dict[Type, Tuple["api_pb2.ParameterType.ValueType", str]] = {
    str: (api_pb2.PARAM_TYPE_STRING, "string_default"),
    int: (api_pb2.PARAM_TYPE_INT, "int_default"),
}


class LocalFunctionError(InvalidError):
    """Raised if a function declared in a non-global scope is used in an impermissible way"""


def entrypoint_only_package_mount_condition(entrypoint_file):
    entrypoint_path = Path(entrypoint_file)

    def inner(filename):
        path = Path(filename)
        if path == entrypoint_path:
            return True
        if path.name == "__init__.py" and path.parent in entrypoint_path.parents:
            # ancestor __init__.py are included
            return True
        return False

    return inner


def is_global_object(object_qual_name: str):
    return "<locals>" not in object_qual_name.split(".")


def is_method_fn(object_qual_name: str):
    # methods have names like Cls.foo.
    if "<locals>" in object_qual_name:
        # functions can be nested in multiple local scopes.
        rest = object_qual_name.split("<locals>.")[-1]
        return len(rest.split(".")) > 1
    return len(object_qual_name.split(".")) > 1


def is_top_level_function(f: Callable) -> bool:
    """Returns True if this function is defined in global scope.

    Returns False if this function is locally scoped (including on a class).
    """
    return f.__name__ == f.__qualname__


def is_async(function):
    # TODO: this is somewhat hacky. We need to know whether the function is async or not in order to
    # coerce the input arguments to the right type. The proper way to do is to call the function and
    # see if you get a coroutine (or async generator) back. However at this point, it's too late to
    # coerce the type. For now let's make a determination based on inspecting the function definition.
    # This sometimes isn't correct, since a "vanilla" Python function can return a coroutine if it
    # wraps async code or similar. Let's revisit this shortly.
    if inspect.ismethod(function):
        function = function.__func__  # inspect the underlying function
    if inspect.iscoroutinefunction(function) or inspect.isasyncgenfunction(function):
        return True
    elif inspect.isfunction(function) or inspect.isgeneratorfunction(function):
        return False
    else:
        raise RuntimeError(f"Function {function} is a strange type {type(function)}")


def get_function_type(is_generator: Optional[bool]) -> "api_pb2.Function.FunctionType.ValueType":
    return api_pb2.Function.FUNCTION_TYPE_GENERATOR if is_generator else api_pb2.Function.FUNCTION_TYPE_FUNCTION


class FunctionInfo:
    """Class that helps us extract a bunch of information about a function."""

    raw_f: Optional[Callable[..., Any]]  # if None - this is a "class service function"
    function_name: str
    user_cls: Optional[Type[Any]]
    definition_type: "modal_proto.api_pb2.Function.DefinitionType.ValueType"
    module_name: Optional[str]

    _type: FunctionInfoType
    _file: Optional[str]
    _base_dir: str
    _remote_dir: Optional[PurePosixPath] = None

    def is_service_class(self):
        if self.raw_f is None:
            assert self.user_cls
            return True
        return False

    # TODO: we should have a bunch of unit tests for this
    def __init__(
        self,
        f: Optional[Callable[..., Any]],
        serialized=False,
        name_override: Optional[str] = None,
        user_cls: Optional[Type] = None,
    ):
        self.raw_f = f
        self.user_cls = user_cls

        if name_override is not None:
            self.function_name = name_override
        elif f is None and user_cls:
            # "service function" for running all methods of a class
            self.function_name = f"{user_cls.__name__}.*"
        else:
            self.function_name = f.__qualname__

        # If it's a cls, the @method could be defined in a base class in a different file.
        if user_cls is not None:
            module = inspect.getmodule(user_cls)
        else:
            module = inspect.getmodule(f)

        if getattr(module, "__package__", None) and not serialized:
            # This is a "real" module, eg. examples.logs.f
            # Get the package path
            # Note: __import__ always returns the top-level package.
            self._file = os.path.abspath(module.__file__)
            package_paths = set([os.path.abspath(p) for p in __import__(module.__package__).__path__])
            # There might be multiple package paths in some weird cases
            base_dirs = [
                base_dir for base_dir in package_paths if os.path.commonpath((base_dir, self._file)) == base_dir
            ]

            if not base_dirs:
                logger.info(f"Module files: {self._file}")
                logger.info(f"Package paths: {package_paths}")
                logger.info(f"Base dirs: {base_dirs}")
                raise Exception("Wasn't able to find the package directory!")
            elif len(base_dirs) > 1:
                # Base_dirs should all be prefixes of each other since they all contain `module_file`.
                base_dirs.sort(key=len)
            self._base_dir = base_dirs[0]
            self.module_name = module.__spec__.name
            self._remote_dir = ROOT_DIR / PurePosixPath(module.__package__.split(".")[0])
            self.definition_type = api_pb2.Function.DEFINITION_TYPE_FILE
            self._type = FunctionInfoType.PACKAGE
        elif hasattr(module, "__file__") and not serialized:
            # This generally covers the case where it's invoked with
            # python foo/bar/baz.py

            # If it's a cls, the @method could be defined in a base class in a different file.
            self._file = os.path.abspath(inspect.getfile(module))
            self.module_name = inspect.getmodulename(self._file)
            self._base_dir = os.path.dirname(self._file)
            self.definition_type = api_pb2.Function.DEFINITION_TYPE_FILE
            self._type = FunctionInfoType.FILE
        else:
            self.module_name = None
            self._base_dir = os.path.abspath("")  # get current dir
            self.definition_type = api_pb2.Function.DEFINITION_TYPE_SERIALIZED
            if serialized:
                self._type = FunctionInfoType.SERIALIZED
            else:
                self._type = FunctionInfoType.NOTEBOOK

        if self.definition_type == api_pb2.Function.DEFINITION_TYPE_FILE:
            # Sanity check that this function is defined in global scope
            # Unfortunately, there's no "clean" way to do this in Python
            qualname = f.__qualname__ if f else user_cls.__qualname__
            if not is_global_object(qualname):
                raise LocalFunctionError(
                    "Modal can only import functions defined in global scope unless they are `serialized=True`"
                )

    def is_serialized(self) -> bool:
        return self.definition_type == api_pb2.Function.DEFINITION_TYPE_SERIALIZED

    def serialized_function(self) -> bytes:
        # Note: this should only be called from .load() and not at function decoration time
        #       otherwise the serialized function won't have access to variables/side effect
        #        defined after it in the same file
        assert self.is_serialized()
        if self.raw_f:
            serialized_bytes = serialize(self.raw_f)
            logger.debug(f"Serializing {self.raw_f.__qualname__}, size is {len(serialized_bytes)}")
            return serialized_bytes
        else:
            logger.debug(f"Serializing function for class service function {self.user_cls.__qualname__} as empty")
            return b""

    def get_cls_vars(self) -> Dict[str, Any]:
        if self.user_cls is not None:
            cls_vars = {
                attr: getattr(self.user_cls, attr)
                for attr in dir(self.user_cls)
                if not callable(getattr(self.user_cls, attr)) and not attr.startswith("__")
            }
            return cls_vars
        return {}

    def get_cls_var_attrs(self) -> Dict[str, Any]:
        import dis

        import opcode

        LOAD_ATTR = opcode.opmap["LOAD_ATTR"]
        STORE_ATTR = opcode.opmap["STORE_ATTR"]

        func = self.raw_f
        code = func.__code__
        f_attr_ops = set()
        for instr in dis.get_instructions(code):
            if instr.opcode == LOAD_ATTR:
                f_attr_ops.add(instr.argval)
            elif instr.opcode == STORE_ATTR:
                f_attr_ops.add(instr.argval)

        cls_vars = self.get_cls_vars()
        f_attrs = {k: cls_vars[k] for k in cls_vars if k in f_attr_ops}
        return f_attrs

    def get_globals(self) -> Dict[str, Any]:
        from .._vendor.cloudpickle import _extract_code_globals

        func = self.raw_f
        f_globals_ref = _extract_code_globals(func.__code__)
        f_globals = {k: func.__globals__[k] for k in f_globals_ref if k in func.__globals__}
        return f_globals

    def class_parameter_info(self) -> api_pb2.ClassParameterInfo:
        if not self.user_cls:
            return api_pb2.ClassParameterInfo()

        # TODO(elias): Resolve circular dependencies... maybe we'll need some cls_utils module
        from modal.cls import _get_class_constructor_signature, _use_annotation_parameters

        if not _use_annotation_parameters(self.user_cls):
            return api_pb2.ClassParameterInfo(format=api_pb2.ClassParameterInfo.PARAM_SERIALIZATION_FORMAT_PICKLE)

        # annotation parameters trigger strictly typed parameterization
        # which enables web endpoint for parameterized classes

        modal_parameters: List[api_pb2.ClassParameterSpec] = []
        signature = _get_class_constructor_signature(self.user_cls)
        for param in signature.parameters.values():
            has_default = param.default is not param.empty
            if param.annotation not in CLASS_PARAM_TYPE_MAP:
                raise InvalidError("modal.parameter() currently only support str or int types")
            param_type, default_field = CLASS_PARAM_TYPE_MAP[param.annotation]
            class_param_spec = api_pb2.ClassParameterSpec(name=param.name, has_default=has_default, type=param_type)
            if has_default:
                setattr(class_param_spec, default_field, param.default)
            modal_parameters.append(class_param_spec)

        return api_pb2.ClassParameterInfo(
            format=api_pb2.ClassParameterInfo.PARAM_SERIALIZATION_FORMAT_PROTO, schema=modal_parameters
        )

    def get_entrypoint_mount(self) -> List[_Mount]:
        """
        Includes:
        * Implicit mount of the function itself (the module or package that the function is part of)

        Does not include:
        * Client mount
        * Explicit mounts added to the stub or function declaration
        * "Auto mounted" mounts, i.e. all mounts in sys.modules that are *not* installed in site-packages.
            These are typically local modules which are imported but not part of the running package

        """
        if self._type == FunctionInfoType.NOTEBOOK:
            # Don't auto-mount anything for notebooks.
            return []

        # make sure the function's own entrypoint is included:
        if self._type == FunctionInfoType.PACKAGE:
            if config.get("automount"):
                return [_Mount.from_local_python_packages(self.module_name)]
            elif self.definition_type == api_pb2.Function.DEFINITION_TYPE_FILE:
                # mount only relevant file and __init__.py:s
                return [
                    _Mount.from_local_dir(
                        self._base_dir,
                        remote_path=self._remote_dir,
                        recursive=True,
                        condition=entrypoint_only_package_mount_condition(self._file),
                    )
                ]
        elif self.definition_type == api_pb2.Function.DEFINITION_TYPE_FILE:
            remote_path = ROOT_DIR / Path(self._file).name
            if not _is_modal_path(remote_path):
                return [
                    _Mount.from_local_file(
                        self._file,
                        remote_path=remote_path,
                    )
                ]
        return []

    def get_tag(self):
        return self.function_name

    def is_nullary(self):
        signature = inspect.signature(self.raw_f)
        for param in signature.parameters.values():
            if param.kind in (inspect.Parameter.VAR_POSITIONAL, inspect.Parameter.VAR_KEYWORD):
                # variadic parameters are nullary
                continue
            if param.default is param.empty:
                return False
        return True


def callable_has_non_self_params(f: Callable[..., Any]) -> bool:
    """Return True if a callable (function, bound method, or unbound method) has parameters other than self.

    Used to ensure that @exit(), @asgi_app, and @wsgi_app functions don't have parameters.
    """
    return any(param.name != "self" for param in inspect.signature(f).parameters.values())


def callable_has_non_self_non_default_params(f: Callable[..., Any]) -> bool:
    """Return True if a callable (function, bound method, or unbound method) has non-default parameters other than self.

    Used for deprecation of default parameters in @asgi_app and @wsgi_app functions.
    """
    for param in inspect.signature(f).parameters.values():
        if param.name == "self":
            continue

        if param.default != inspect.Parameter.empty:
            continue

        return True
    return False


async def _stream_function_call_data(
    client, function_call_id: str, variant: Literal["data_in", "data_out"]
) -> AsyncGenerator[Any, None]:
    """Read from the `data_in` or `data_out` stream of a function call."""
    last_index = 0

    # TODO(gongy): generalize this logic as util for unary streams
    retries_remaining = 10
    delay_ms = 1

    if variant == "data_in":
        stub_fn = client.stub.FunctionCallGetDataIn
    elif variant == "data_out":
        stub_fn = client.stub.FunctionCallGetDataOut
    else:
        raise ValueError(f"Invalid variant {variant}")

    while True:
        req = api_pb2.FunctionCallGetDataRequest(function_call_id=function_call_id, last_index=last_index)
        try:
            async for chunk in stub_fn.unary_stream(req):
                if chunk.index <= last_index:
                    continue
                if chunk.data_blob_id:
                    message_bytes = await blob_download(chunk.data_blob_id, client.stub)
                else:
                    message_bytes = chunk.data
                message = deserialize_data_format(message_bytes, chunk.data_format, client)

                last_index = chunk.index
                yield message
        except (GRPCError, StreamTerminatedError) as exc:
            if retries_remaining > 0:
                retries_remaining -= 1
                if isinstance(exc, GRPCError):
                    if exc.status in RETRYABLE_GRPC_STATUS_CODES:
                        logger.debug(f"{variant} stream retrying with delay {delay_ms}ms due to {exc}")
                        await asyncio.sleep(delay_ms / 1000)
                        delay_ms = min(1000, delay_ms * 10)
                        continue
                elif isinstance(exc, StreamTerminatedError):
                    continue
            raise
        else:
            delay_ms = 1


OUTPUTS_TIMEOUT = 55.0  # seconds
ATTEMPT_TIMEOUT_GRACE_PERIOD = 5  # seconds


def exc_with_hints(exc: BaseException):
    """mdmd:hidden"""
    if isinstance(exc, ImportError) and exc.msg == "attempted relative import with no known parent package":
        exc.msg += """\n
HINT: For relative imports to work, you might need to run your modal app as a module. Try:
- `python -m my_pkg.my_app` instead of `python my_pkg/my_app.py`
- `modal deploy my_pkg.my_app` instead of `modal deploy my_pkg/my_app.py`
"""
    elif isinstance(
        exc, RuntimeError
    ) and "CUDA error: no kernel image is available for execution on the device" in str(exc):
        msg = (
            exc.args[0]
            + """\n
HINT: This error usually indicates an outdated CUDA version. Older versions of torch (<=1.12)
come with CUDA 10.2 by default. If pinning to an older torch version, you can specify a CUDA version
manually, for example:
-  image.pip_install("torch==1.12.1+cu116", find_links="https://download.pytorch.org/whl/torch_stable.html")
"""
        )
        exc.args = (msg,)

    return exc


async def _process_result(result: api_pb2.GenericResult, data_format: int, stub, client=None):
    if result.WhichOneof("data_oneof") == "data_blob_id":
        data = await blob_download(result.data_blob_id, stub)
    else:
        data = result.data

    if result.status == api_pb2.GenericResult.GENERIC_STATUS_TIMEOUT:
        raise FunctionTimeoutError(result.exception)
    elif result.status != api_pb2.GenericResult.GENERIC_STATUS_SUCCESS:
        if data:
            try:
                exc = deserialize(data, client)
            except DeserializationError as deser_exc:
                raise ExecutionError(
                    "Could not deserialize remote exception due to local error:\n"
                    + f"{deser_exc}\n"
                    + "This can happen if your local environment does not have the remote exception definitions.\n"
                    + "Here is the remote traceback:\n"
                    + f"{result.traceback}"
                ) from deser_exc.__cause__
            except Exception as deser_exc:
                raise ExecutionError(
                    "Could not deserialize remote exception due to local error:\n"
                    + f"{deser_exc}\n"
                    + "Here is the remote traceback:\n"
                    + f"{result.traceback}"
                ) from deser_exc
            if not isinstance(exc, BaseException):
                raise ExecutionError(f"Got remote exception of incorrect type {type(exc)}")

            if result.serialized_tb:
                try:
                    tb_dict = deserialize(result.serialized_tb, client)
                    line_cache = deserialize(result.tb_line_cache, client)
                    append_modal_tb(exc, tb_dict, line_cache)
                except Exception:
                    pass
            uc_exc = UserCodeException(exc_with_hints(exc))
            raise uc_exc
        raise RemoteError(result.exception)

    try:
        return deserialize_data_format(data, data_format, client)
    except ModuleNotFoundError as deser_exc:
        raise ExecutionError(
            "Could not deserialize result due to error:\n"
            f"{deser_exc}\n"
            "This can happen if your local environment does not have a module that was used to construct the result. \n"
        ) from deser_exc


async def _create_input(
    args, kwargs, client, *, idx: Optional[int] = None, method_name: Optional[str] = None
) -> api_pb2.FunctionPutInputsItem:
    """Serialize function arguments and create a FunctionInput protobuf,
    uploading to blob storage if needed.
    """
    if idx is None:
        idx = 0
    if method_name is None:
        method_name = ""  # proto compatible

    args_serialized = serialize((args, kwargs))

    if len(args_serialized) > MAX_OBJECT_SIZE_BYTES:
        args_blob_id = await blob_upload(args_serialized, client.stub)

        return api_pb2.FunctionPutInputsItem(
            input=api_pb2.FunctionInput(
                args_blob_id=args_blob_id,
                data_format=api_pb2.DATA_FORMAT_PICKLE,
                method_name=method_name,
            ),
            idx=idx,
        )
    else:
        return api_pb2.FunctionPutInputsItem(
            input=api_pb2.FunctionInput(
                args=args_serialized,
                data_format=api_pb2.DATA_FORMAT_PICKLE,
                method_name=method_name,
            ),
            idx=idx,
        )


def _get_suffix_from_web_url_info(url_info: api_pb2.WebUrlInfo) -> str:
    if url_info.truncated:
        suffix = " [grey70](label truncated)[/grey70]"
    elif url_info.label_stolen:
        suffix = " [grey70](label stolen)[/grey70]"
    else:
        suffix = ""
    return suffix


class FunctionCreationStatus:
    # TODO(michael) this really belongs with other output-related code
    # but moving it here so we can use it when loading a function with output disabled
    tag: str
    response: Optional[api_pb2.FunctionCreateResponse] = None

    def __init__(self, resolver, tag):
        self.resolver = resolver
        self.tag = tag

    def __enter__(self):
        self.status_row = self.resolver.add_status_row()
        self.status_row.message(f"Creating function {self.tag}...")
        return self

    def set_response(self, resp: api_pb2.FunctionCreateResponse):
        self.response = resp

    def __exit__(self, exc_type, exc_val, exc_tb):
        if exc_type:
            raise exc_val

        if not self.response:
            self.status_row.finish(f"Unknown error when creating function {self.tag}")

        elif self.response.function.web_url:
            url_info = self.response.function.web_url_info
            # Ensure terms used here match terms used in modal.com/docs/guide/webhook-urls doc.
            suffix = _get_suffix_from_web_url_info(url_info)
            # TODO: this is only printed when we're showing progress. Maybe move this somewhere else.
            web_url = self.response.handle_metadata.web_url
            self.status_row.finish(
                f"Created web function {self.tag} => [magenta underline]{web_url}[/magenta underline]{suffix}"
            )

            # Print custom domain in terminal
            for custom_domain in self.response.function.custom_domain_info:
                custom_domain_status_row = self.resolver.add_status_row()
                custom_domain_status_row.finish(
                    f"Custom domain for {self.tag} => [magenta underline]" f"{custom_domain.url}[/magenta underline]"
                )
        else:
            self.status_row.finish(f"Created function {self.tag}.")
            if self.response.function.method_definitions_set:
                for method_definition in self.response.function.method_definitions.values():
                    if method_definition.web_url:
                        url_info = method_definition.web_url_info
                        suffix = _get_suffix_from_web_url_info(url_info)
                        class_web_endpoint_method_status_row = self.resolver.add_status_row()
                        class_web_endpoint_method_status_row.finish(
                            f"Created web endpoint for {method_definition.function_name} => [magenta underline]"
                            f"{method_definition.web_url}[/magenta underline]{suffix}"
                        )
<<<<<<< HEAD
                self.status_row.finish(f"Created function {self.tag}.")
=======
                        for custom_domain in method_definition.custom_domain_info:
                            custom_domain_status_row = self.resolver.add_status_row()
                            custom_domain_status_row.finish(
                                f"Custom domain for {method_definition.function_name} => [magenta underline]"
                                f"{custom_domain.url}[/magenta underline]"
                            )
>>>>>>> 7508f4d1
<|MERGE_RESOLUTION|>--- conflicted
+++ resolved
@@ -582,13 +582,9 @@
                             f"Created web endpoint for {method_definition.function_name} => [magenta underline]"
                             f"{method_definition.web_url}[/magenta underline]{suffix}"
                         )
-<<<<<<< HEAD
-                self.status_row.finish(f"Created function {self.tag}.")
-=======
                         for custom_domain in method_definition.custom_domain_info:
                             custom_domain_status_row = self.resolver.add_status_row()
                             custom_domain_status_row.finish(
                                 f"Custom domain for {method_definition.function_name} => [magenta underline]"
                                 f"{custom_domain.url}[/magenta underline]"
-                            )
->>>>>>> 7508f4d1
+                            )