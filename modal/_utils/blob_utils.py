--- conflicted
+++ resolved
@@ -5,11 +5,8 @@
 import io
 import os
 import platform
-<<<<<<< HEAD
 import time
-=======
 from collections.abc import AsyncIterator
->>>>>>> e345783c
 from contextlib import AbstractContextManager, contextmanager
 from pathlib import Path, PurePosixPath
 from typing import Any, BinaryIO, Callable, Optional, Union
