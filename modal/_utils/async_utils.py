# Copyright Modal Labs 2022
import asyncio
import concurrent.futures
import functools
import inspect
import time
import typing
from contextlib import asynccontextmanager
from dataclasses import dataclass
from typing import (
    Any,
    AsyncGenerator,
    Awaitable,
    Callable,
    Iterable,
    Iterator,
    List,
    Optional,
    Set,
    Tuple,
    TypeVar,
    Union,
    cast,
)

import synchronicity
from typing_extensions import ParamSpec, assert_type

from ..exception import InvalidError
from .logger import logger

synchronizer = synchronicity.Synchronizer()


def synchronize_api(obj, target_module=None):
    if inspect.isclass(obj) or inspect.isfunction(obj):
        blocking_name = obj.__name__.lstrip("_")
    elif isinstance(obj, TypeVar):
        blocking_name = "_BLOCKING_" + obj.__name__
    else:
        blocking_name = None
    if target_module is None:
        target_module = obj.__module__
    return synchronizer.create_blocking(obj, blocking_name, target_module=target_module)


def retry(direct_fn=None, *, n_attempts=3, base_delay=0, delay_factor=2, timeout=90):
    """Decorator that calls an async function multiple times, with a given timeout.

    If a `base_delay` is provided, the function is given an exponentially
    increasing delay on each run, up until the maximum number of attempts.

    Usage:

    ```
    @retry
    async def may_fail_default():
        # ...
        pass

    @retry(n_attempts=5, base_delay=1)
    async def may_fail_delay():
        # ...
        pass
    ```
    """

    def decorator(fn):
        @functools.wraps(fn)
        async def f_wrapped(*args, **kwargs):
            delay = base_delay
            for i in range(n_attempts):
                t0 = time.time()
                try:
                    return await asyncio.wait_for(fn(*args, **kwargs), timeout=timeout)
                except asyncio.CancelledError:
                    logger.debug(f"Function {fn} was cancelled")
                    raise
                except Exception as e:
                    if i >= n_attempts - 1:
                        raise
                    logger.debug(
                        f"Failed invoking function {fn}: {e}"
                        f" (took {time.time() - t0}s, sleeping {delay}s"
                        f" and trying {n_attempts - i - 1} more times)"
                    )
                await asyncio.sleep(delay)
                delay *= delay_factor

        return f_wrapped

    if direct_fn is not None:
        # It's invoked like @retry
        return decorator(direct_fn)
    else:
        # It's invoked like @retry(n_attempts=...)
        return decorator


class TaskContext:
    """A structured group that helps manage stray tasks.

    This differs from the standard library `asyncio.TaskGroup` in that it cancels all tasks still
    running after exiting the context manager, rather than waiting for them to finish.

    A `TaskContext` can have an optional `grace` period in seconds, which will wait for a certain
    amount of time before cancelling all remaining tasks. This is useful for allowing tasks to
    gracefully exit when they determine that the context is shutting down.

    Usage:

    ```python notest
    async with TaskContext() as task_context:
        task = task_context.create_task(coro())
    ```
    """

    _loops: Set[asyncio.Task]

    def __init__(self, grace: Optional[float] = None):
        self._grace = grace
        self._loops = set()

    async def start(self):
        # TODO: this only exists as a standalone method because Client doesn't have a proper ctx mgr
        self._tasks: set[asyncio.Task] = set()
        self._exited: asyncio.Event = asyncio.Event()  # Used to stop infinite loops

    @property
    def exited(self) -> bool:
        return self._exited.is_set()

    async def __aenter__(self):
        await self.start()
        return self

    async def stop(self):
        self._exited.set()
        await asyncio.sleep(0)  # Causes any just-created tasks to get started
        unfinished_tasks = [t for t in self._tasks if not t.done()]
        gather_future = None
        try:
            if self._grace is not None and unfinished_tasks:
                gather_future = asyncio.gather(*unfinished_tasks, return_exceptions=True)
                await asyncio.wait_for(gather_future, timeout=self._grace)
        except asyncio.TimeoutError:
            pass
        finally:
            # asyncio.wait_for cancels the future, but the CancelledError
            # still needs to be handled
            # (https://stackoverflow.com/a/63356323/2475114)
            if gather_future:
                try:
                    await gather_future
                except asyncio.CancelledError:
                    pass

            for task in self._tasks:
                if task.done() and not task.cancelled():
                    # Raise any exceptions if they happened.
                    # Only tasks without a done_callback will still be present in self._tasks
                    task.result()

                if task.done() or task in self._loops:  # Note: Legacy code, we can probably cancel loops.
                    continue

                # Cancel any remaining unfinished tasks.
                task.cancel()
            await asyncio.sleep(0)  # wake up coroutines waiting for cancellations

    async def __aexit__(self, exc_type, value, tb):
        await self.stop()

    def create_task(self, coro_or_task) -> asyncio.Task:
        if isinstance(coro_or_task, asyncio.Task):
            task = coro_or_task
        elif asyncio.iscoroutine(coro_or_task):
            loop = asyncio.get_event_loop()
            task = loop.create_task(coro_or_task)
        else:
            raise Exception(f"Object of type {type(coro_or_task)} is not a coroutine or Task")
        self._tasks.add(task)
        task.add_done_callback(self._tasks.discard)
        return task

    def infinite_loop(
        self, async_f, timeout: Optional[float] = 90, sleep: float = 10, log_exception: bool = True
    ) -> asyncio.Task:
        if isinstance(async_f, functools.partial):
            function_name = async_f.func.__qualname__
        else:
            function_name = async_f.__qualname__

        async def loop_coro() -> None:
            logger.debug(f"Starting infinite loop {function_name}")
            while not self.exited:
                try:
                    await asyncio.wait_for(async_f(), timeout=timeout)
                except Exception as exc:
                    if log_exception and isinstance(exc, asyncio.TimeoutError):
                        # Asyncio sends an empty message in this case, so let's use logger.error
                        logger.error(f"Loop attempt for {function_name} timed out")
                    elif log_exception:
                        # Propagate the exception to the logger
                        logger.exception(f"Loop attempt for {function_name} failed")
                try:
                    await asyncio.wait_for(self._exited.wait(), timeout=sleep)
                except asyncio.TimeoutError:
                    continue

            logger.debug(f"Exiting infinite loop for {function_name}")

        t = self.create_task(loop_coro())
        t.set_name(f"{function_name} loop")
        self._loops.add(t)
        t.add_done_callback(self._loops.discard)
        return t

    @staticmethod
    async def gather(*coros: Awaitable) -> Any:
        """Wait for a sequence of coroutines to finish, concurrently.

        This is similar to `asyncio.gather()`, but it uses TaskContext to cancel all remaining tasks
        if one fails with an exception other than `asyncio.CancelledError`. The native `asyncio`
        function does not cancel remaining tasks in this case, which can lead to surprises.

        For example, if you use `asyncio.gather(t1, t2, t3)` and t2 raises an exception, then t1 and
        t3 would continue running. With `TaskContext.gather(t1, t2, t3)`, they are cancelled.

        (It's still acceptable to use `asyncio.gather()` if you don't need cancellation — for
        example, if you're just gathering quick coroutines with no side-effects. Or if you're
        gathering the tasks with `return_exceptions=True`.)

        Usage:

        ```python notest
        # Example 1: Await three coroutines
        created_object, other_work, new_plumbing = await TaskContext.gather(
            create_my_object(),
            do_some_other_work(),
            fix_plumbing(),
        )

        # Example 2: Gather a list of coroutines
        coros = [a.load() for a in objects]
        results = await TaskContext.gather(*coros)
        ```
        """
        async with TaskContext() as tc:
            results = await asyncio.gather(*(tc.create_task(coro) for coro in coros))
        return results


def run_coro_blocking(coro):
    """Fairly hacky thing that's needed in some extreme cases.

    It's basically works like asyncio.run but unlike asyncio.run it also works
    with in the case an event loop is already running. It does this by basically
    moving the whole thing to a separate thread.
    """
    with concurrent.futures.ThreadPoolExecutor(max_workers=1) as executor:
        fut = executor.submit(asyncio.run, coro)
        return fut.result()


async def queue_batch_iterator(q: asyncio.Queue, max_batch_size=100, debounce_time=0.015):
    """
    Read from a queue but return lists of items when queue is large

    Treats a None value as end of queue items
    """
    item_list: List[Any] = []

    while True:
        if q.empty() and len(item_list) > 0:
            yield item_list
            item_list = []
            await asyncio.sleep(debounce_time)

        res = await q.get()

        if len(item_list) >= max_batch_size:
            yield item_list
            item_list = []

        if res is None:
            if len(item_list) > 0:
                yield item_list
            break
        item_list.append(res)


class _WarnIfGeneratorIsNotConsumed:
    def __init__(self, gen, function_name: str):
        self.gen = gen
        self.function_name = function_name
        self.iterated = False
        self.warned = False

    def __aiter__(self):
        self.iterated = True
        return self.gen.__aiter__()

    async def __anext__(self):
        self.iterated = True
        return await self.gen.__anext__()

    async def asend(self, value):
        self.iterated = True
        return await self.gen.asend(value)

    def __repr__(self):
        return repr(self.gen)

    def __del__(self):
        if not self.iterated and not self.warned:
            self.warned = True
            logger.warning(
                f"Warning: the results of a call to {self.function_name} was not consumed, "
                "so the call will never be executed."
                f" Consider a for-loop like `for x in {self.function_name}(...)` or "
                "unpacking the generator using `list(...)`"
            )

    async def athrow(self, exc):
        return await self.gen.athrow(exc)


synchronize_api(_WarnIfGeneratorIsNotConsumed)


class _WarnIfNonWrappedGeneratorIsNotConsumed(_WarnIfGeneratorIsNotConsumed):
    # used for non-synchronicity-wrapped generators and iterators
    def __iter__(self):
        self.iterated = True
        return iter(self.gen)

    def __next__(self):
        self.iterated = True
        return self.gen.__next__()

    def send(self, value):
        self.iterated = True
        return self.gen.send(value)


def warn_if_generator_is_not_consumed(function_name: Optional[str] = None):
    # https://gist.github.com/erikbern/01ae78d15f89edfa7f77e5c0a827a94d
    def decorator(gen_f):
        presented_func_name = function_name if function_name is not None else gen_f.__name__

        @functools.wraps(gen_f)
        def f_wrapped(*args, **kwargs):
            gen = gen_f(*args, **kwargs)
            if inspect.isasyncgen(gen):
                return _WarnIfGeneratorIsNotConsumed(gen, presented_func_name)
            else:
                return _WarnIfNonWrappedGeneratorIsNotConsumed(gen, presented_func_name)

        return f_wrapped

    return decorator


class AsyncOrSyncIterable:
    """Compatibility class for non-synchronicity wrapped async iterables to get
    both async and sync interfaces in the same way that synchronicity does (but on the main thread)
    so they can be "lazily" iterated using either `for _ in x` or `async for _ in x`

    nested_async_message is raised as an InvalidError if the async variant is called
    from an already async context, since that would otherwise deadlock the event loop
    """

    def __init__(self, async_iterable: typing.AsyncIterable[Any], nested_async_message):
        self._async_iterable = async_iterable
        self.nested_async_message = nested_async_message

    def __aiter__(self):
        return self._async_iterable

    def __iter__(self):
        try:
            for output in run_generator_sync(self._async_iterable):  # type: ignore
                yield output
        except NestedAsyncCalls:
            raise InvalidError(self.nested_async_message)


_shutdown_tasks = []


def on_shutdown(coro):
    # hook into event loop shutdown when all active tasks get cancelled
    async def wrapper():
        try:
            await asyncio.sleep(1e10)  # never awake except for exceptions
        finally:
            await coro
            raise

    _shutdown_tasks.append(asyncio.create_task(wrapper()))


T = TypeVar("T")
P = ParamSpec("P")
V = TypeVar("V")


def asyncify(f: Callable[P, T]) -> Callable[P, typing.Coroutine[None, None, T]]:
    """Convert a blocking function into one that runs in the current loop's executor."""

    @functools.wraps(f)
    async def wrapper(*args: P.args, **kwargs: P.kwargs):
        loop = asyncio.get_running_loop()
        return await loop.run_in_executor(None, functools.partial(f, *args, **kwargs))

    return wrapper


async def iterate_blocking(iterator: Iterator[T]) -> AsyncGenerator[T, None]:
    """Iterate over a blocking iterator in an async context."""

    loop = asyncio.get_running_loop()
    DONE = object()
    while True:
        obj = await loop.run_in_executor(None, next, iterator, DONE)
        if obj is DONE:
            break
        yield cast(T, obj)


@asynccontextmanager
async def asyncnullcontext(*args, **kwargs):
    """Async noop context manager.

    Note that for Python 3.10+ you can use contextlib.nullcontext() instead.

    Usage:
    async with asyncnullcontext():
        pass
    """
    yield


YIELD_TYPE = typing.TypeVar("YIELD_TYPE")
SEND_TYPE = typing.TypeVar("SEND_TYPE")


class NestedAsyncCalls(Exception):
    pass


def run_generator_sync(
    gen: typing.AsyncGenerator[YIELD_TYPE, SEND_TYPE],
) -> typing.Generator[YIELD_TYPE, SEND_TYPE, None]:
    try:
        asyncio.get_running_loop()
    except RuntimeError:
        pass  # no event loop - this is what we expect!
    else:
        raise NestedAsyncCalls()
    loop = asyncio.new_event_loop()  # set up new event loop for the map so we can use async logic

    # more or less copied from synchronicity's implementation:
    next_send: typing.Union[SEND_TYPE, None] = None
    next_yield: YIELD_TYPE
    exc: Optional[BaseException] = None
    while True:
        try:
            if exc:
                next_yield = loop.run_until_complete(gen.athrow(exc))
            else:
                next_yield = loop.run_until_complete(gen.asend(next_send))  # type: ignore[arg-type]
        except StopAsyncIteration:
            break
        try:
            next_send = yield next_yield
            exc = None
        except BaseException as err:
            exc = err
    loop.close()


@asynccontextmanager
async def aclosing(
    agen: AsyncGenerator[T, None],
) -> AsyncGenerator[AsyncGenerator[T, None], None]:
    try:
        yield agen
    finally:
        await agen.aclose()


<<<<<<< HEAD
async def sync_or_async_iter(iterable: Union[Iterable[T], AsyncIterable[T]]) -> AsyncGenerator[T, None]:
    if hasattr(iterable, "__aiter__"):
        agen = typing.cast(AsyncGenerator[T, None], iterable)
=======
async def sync_or_async_iter(iter: Union[Iterable[T], AsyncGenerator[T, None]]) -> AsyncGenerator[T, None]:
    if hasattr(iter, "__aiter__"):
        agen = typing.cast(AsyncGenerator[T, None], iter)
>>>>>>> f99196b0
        try:
            async for item in agen:
                yield item
        finally:
            await agen.aclose()
    else:
        assert hasattr(iter, "__iter__"), "sync_or_async_iter requires an Iterable or AsyncGenerator"
        # This intentionally could block the event loop for the duration of calling __iter__ and __next__,
        # so in non-trivial cases (like passing lists and ranges) this could be quite a foot gun for users #
        # w/ async code (but they can work around it by always using async iterators)
        for item in typing.cast(Iterable[T], iter):
            yield item


@typing.overload
def async_zip(g1: AsyncGenerator[T, None], g2: AsyncGenerator[V, None], /) -> AsyncGenerator[Tuple[T, V], None]:
    ...


@typing.overload
def async_zip(*generators: AsyncGenerator[T, None]) -> AsyncGenerator[Tuple[T, ...], None]:
    ...


async def async_zip(*generators):
    tasks = []
    try:
        while True:
            try:

                async def next_item(gen):
                    return await gen.__anext__()

                tasks = [asyncio.create_task(next_item(gen)) for gen in generators]
                items = await asyncio.gather(*tasks)
                yield tuple(items)
            except StopAsyncIteration:
                break
    finally:
        cancelled_tasks = []
        for task in tasks:
            if not task.done():
                task.cancel()
                cancelled_tasks.append(task)
        try:
            await asyncio.gather(*cancelled_tasks)
        except asyncio.CancelledError:
            pass

<<<<<<< HEAD
        for gen in generators:
            await gen.aclose()
=======
        first_exception = None
        for gen in generators:
            try:
                await gen.aclose()
            except BaseException as e:
                if first_exception is None:
                    first_exception = e
                logger.exception(f"Error closing async generator: {e}")
        if first_exception is not None:
            raise first_exception
>>>>>>> f99196b0


@dataclass
class ValueWrapper(typing.Generic[T]):
    value: T


@dataclass
class ExceptionWrapper:
    value: Exception


class StopSentinelType:
    ...


STOP_SENTINEL = StopSentinelType()


async def async_merge(*generators: AsyncGenerator[T, None]) -> AsyncGenerator[T, None]:
    queue: asyncio.Queue[Union[ValueWrapper[T], ExceptionWrapper]] = asyncio.Queue(maxsize=len(generators) * 10)

    async def producer(generator: AsyncGenerator[T, None]):
        try:
            async for item in generator:
                await queue.put(ValueWrapper(item))
        except Exception as e:
            await queue.put(ExceptionWrapper(e))

    tasks = set([asyncio.create_task(producer(gen)) for gen in generators])
    new_output_task = asyncio.create_task(queue.get())

    try:
        while tasks:
            done, _ = await asyncio.wait(
                [*tasks, new_output_task],
                return_when=asyncio.FIRST_COMPLETED,
            )

            if new_output_task in done:
                item = new_output_task.result()
                if isinstance(item, ValueWrapper):
                    yield item.value
                else:
                    assert_type(item, ExceptionWrapper)
                    raise item.value

                new_output_task = asyncio.create_task(queue.get())

            finished_producers = done & tasks
            tasks -= finished_producers
            for finished_producer in finished_producers:
                # this is done in order to catch potential raised errors/cancellations
                # from within worker tasks as soon as they happen.
                await finished_producer

        while not queue.empty():
            item = await new_output_task
            if isinstance(item, ValueWrapper):
                yield item.value
            else:
                assert_type(item, ExceptionWrapper)
                raise item.value

            new_output_task = asyncio.create_task(queue.get())

    finally:
        if not new_output_task.done():
            new_output_task.cancel()
        for task in tasks:
            if not task.done():
                try:
                    task.cancel()
                    await task
                except asyncio.CancelledError:
                    pass


async def callable_to_agen(awaitable: Callable[[], Awaitable[T]]) -> AsyncGenerator[T, None]:
    yield await awaitable()


async def async_chain(*generators: AsyncGenerator[T, None]) -> AsyncGenerator[T, None]:
    for gen in generators:
        async for item in gen:
            yield item<|MERGE_RESOLUTION|>--- conflicted
+++ resolved
@@ -491,15 +491,9 @@
         await agen.aclose()
 
 
-<<<<<<< HEAD
-async def sync_or_async_iter(iterable: Union[Iterable[T], AsyncIterable[T]]) -> AsyncGenerator[T, None]:
-    if hasattr(iterable, "__aiter__"):
-        agen = typing.cast(AsyncGenerator[T, None], iterable)
-=======
 async def sync_or_async_iter(iter: Union[Iterable[T], AsyncGenerator[T, None]]) -> AsyncGenerator[T, None]:
     if hasattr(iter, "__aiter__"):
         agen = typing.cast(AsyncGenerator[T, None], iter)
->>>>>>> f99196b0
         try:
             async for item in agen:
                 yield item
@@ -549,10 +543,6 @@
         except asyncio.CancelledError:
             pass
 
-<<<<<<< HEAD
-        for gen in generators:
-            await gen.aclose()
-=======
         first_exception = None
         for gen in generators:
             try:
@@ -563,7 +553,6 @@
                 logger.exception(f"Error closing async generator: {e}")
         if first_exception is not None:
             raise first_exception
->>>>>>> f99196b0
 
 
 @dataclass
