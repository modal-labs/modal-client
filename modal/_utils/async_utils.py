# Copyright Modal Labs 2022
import asyncio
import concurrent.futures
import functools
import inspect
import itertools
import time
import typing
from contextlib import asynccontextmanager
from dataclasses import dataclass
from typing import (
    Any,
    AsyncGenerator,
    Awaitable,
    Callable,
    Iterable,
    Iterator,
    List,
    Optional,
    Set,
    Tuple,
    TypeVar,
    Union,
    cast,
)

import synchronicity
from typing_extensions import ParamSpec, assert_type

from ..exception import InvalidError
from .logger import logger

synchronizer = synchronicity.Synchronizer()


def synchronize_api(obj, target_module=None):
    if inspect.isclass(obj) or inspect.isfunction(obj):
        blocking_name = obj.__name__.lstrip("_")
    elif isinstance(obj, TypeVar):
        blocking_name = "_BLOCKING_" + obj.__name__
    else:
        blocking_name = None
    if target_module is None:
        target_module = obj.__module__
    return synchronizer.create_blocking(obj, blocking_name, target_module=target_module)


def retry(direct_fn=None, *, n_attempts=3, base_delay=0, delay_factor=2, timeout=90):
    """Decorator that calls an async function multiple times, with a given timeout.

    If a `base_delay` is provided, the function is given an exponentially
    increasing delay on each run, up until the maximum number of attempts.

    Usage:

    ```
    @retry
    async def may_fail_default():
        # ...
        pass

    @retry(n_attempts=5, base_delay=1)
    async def may_fail_delay():
        # ...
        pass
    ```
    """

    def decorator(fn):
        @functools.wraps(fn)
        async def f_wrapped(*args, **kwargs):
            delay = base_delay
            for i in range(n_attempts):
                t0 = time.time()
                try:
                    return await asyncio.wait_for(fn(*args, **kwargs), timeout=timeout)
                except asyncio.CancelledError:
                    logger.debug(f"Function {fn} was cancelled")
                    raise
                except Exception as e:
                    if i >= n_attempts - 1:
                        raise
                    logger.debug(
                        f"Failed invoking function {fn}: {e}"
                        f" (took {time.time() - t0}s, sleeping {delay}s"
                        f" and trying {n_attempts - i - 1} more times)"
                    )
                await asyncio.sleep(delay)
                delay *= delay_factor

        return f_wrapped

    if direct_fn is not None:
        # It's invoked like @retry
        return decorator(direct_fn)
    else:
        # It's invoked like @retry(n_attempts=...)
        return decorator


class TaskContext:
    """A structured group that helps manage stray tasks.

    This differs from the standard library `asyncio.TaskGroup` in that it cancels all tasks still
    running after exiting the context manager, rather than waiting for them to finish.

    A `TaskContext` can have an optional `grace` period in seconds, which will wait for a certain
    amount of time before cancelling all remaining tasks. This is useful for allowing tasks to
    gracefully exit when they determine that the context is shutting down.

    Usage:

    ```python notest
    async with TaskContext() as task_context:
        task = task_context.create_task(coro())
    ```
    """

    _loops: Set[asyncio.Task]

    def __init__(self, grace: Optional[float] = None):
        self._grace = grace
        self._loops = set()

    async def start(self):
        # TODO: this only exists as a standalone method because Client doesn't have a proper ctx mgr
        self._tasks: set[asyncio.Task] = set()
        self._exited: asyncio.Event = asyncio.Event()  # Used to stop infinite loops

    @property
    def exited(self) -> bool:
        return self._exited.is_set()

    async def __aenter__(self):
        await self.start()
        return self

    async def stop(self):
        self._exited.set()
        await asyncio.sleep(0)  # Causes any just-created tasks to get started
        unfinished_tasks = [t for t in self._tasks if not t.done()]
        gather_future = None
        try:
            if self._grace is not None and unfinished_tasks:
                gather_future = asyncio.gather(*unfinished_tasks, return_exceptions=True)
                await asyncio.wait_for(gather_future, timeout=self._grace)
        except asyncio.TimeoutError:
            pass
        finally:
            # asyncio.wait_for cancels the future, but the CancelledError
            # still needs to be handled
            # (https://stackoverflow.com/a/63356323/2475114)
            if gather_future:
                try:
                    await gather_future
                except asyncio.CancelledError:
                    pass

            for task in self._tasks:
                if task.done() and not task.cancelled():
                    # Raise any exceptions if they happened.
                    # Only tasks without a done_callback will still be present in self._tasks
                    task.result()

                if task.done() or task in self._loops:  # Note: Legacy code, we can probably cancel loops.
                    continue

                # Cancel any remaining unfinished tasks.
                task.cancel()
            await asyncio.sleep(0)  # wake up coroutines waiting for cancellations

    async def __aexit__(self, exc_type, value, tb):
        await self.stop()

    def create_task(self, coro_or_task) -> asyncio.Task:
        if isinstance(coro_or_task, asyncio.Task):
            task = coro_or_task
        elif asyncio.iscoroutine(coro_or_task):
            loop = asyncio.get_event_loop()
            task = loop.create_task(coro_or_task)
        else:
            raise Exception(f"Object of type {type(coro_or_task)} is not a coroutine or Task")
        self._tasks.add(task)
        task.add_done_callback(self._tasks.discard)
        return task

    def infinite_loop(
        self, async_f, timeout: Optional[float] = 90, sleep: float = 10, log_exception: bool = True
    ) -> asyncio.Task:
        if isinstance(async_f, functools.partial):
            function_name = async_f.func.__qualname__
        else:
            function_name = async_f.__qualname__

        async def loop_coro() -> None:
            logger.debug(f"Starting infinite loop {function_name}")
            while not self.exited:
                try:
                    await asyncio.wait_for(async_f(), timeout=timeout)
                except Exception as exc:
                    if log_exception and isinstance(exc, asyncio.TimeoutError):
                        # Asyncio sends an empty message in this case, so let's use logger.error
                        logger.error(f"Loop attempt for {function_name} timed out")
                    elif log_exception:
                        # Propagate the exception to the logger
                        logger.exception(f"Loop attempt for {function_name} failed")
                try:
                    await asyncio.wait_for(self._exited.wait(), timeout=sleep)
                except asyncio.TimeoutError:
                    continue

            logger.debug(f"Exiting infinite loop for {function_name}")

        t = self.create_task(loop_coro())
        t.set_name(f"{function_name} loop")
        self._loops.add(t)
        t.add_done_callback(self._loops.discard)
        return t

    @staticmethod
    async def gather(*coros: Awaitable) -> Any:
        """Wait for a sequence of coroutines to finish, concurrently.

        This is similar to `asyncio.gather()`, but it uses TaskContext to cancel all remaining tasks
        if one fails with an exception other than `asyncio.CancelledError`. The native `asyncio`
        function does not cancel remaining tasks in this case, which can lead to surprises.

        For example, if you use `asyncio.gather(t1, t2, t3)` and t2 raises an exception, then t1 and
        t3 would continue running. With `TaskContext.gather(t1, t2, t3)`, they are cancelled.

        (It's still acceptable to use `asyncio.gather()` if you don't need cancellation — for
        example, if you're just gathering quick coroutines with no side-effects. Or if you're
        gathering the tasks with `return_exceptions=True`.)

        Usage:

        ```python notest
        # Example 1: Await three coroutines
        created_object, other_work, new_plumbing = await TaskContext.gather(
            create_my_object(),
            do_some_other_work(),
            fix_plumbing(),
        )

        # Example 2: Gather a list of coroutines
        coros = [a.load() for a in objects]
        results = await TaskContext.gather(*coros)
        ```
        """
        async with TaskContext() as tc:
            results = await asyncio.gather(*(tc.create_task(coro) for coro in coros))
        return results


def run_coro_blocking(coro):
    """Fairly hacky thing that's needed in some extreme cases.

    It's basically works like asyncio.run but unlike asyncio.run it also works
    with in the case an event loop is already running. It does this by basically
    moving the whole thing to a separate thread.
    """
    with concurrent.futures.ThreadPoolExecutor(max_workers=1) as executor:
        fut = executor.submit(asyncio.run, coro)
        return fut.result()


async def queue_batch_iterator(q: asyncio.Queue, max_batch_size=100, debounce_time=0.015):
    """
    Read from a queue but return lists of items when queue is large

    Treats a None value as end of queue items
    """
    item_list: List[Any] = []

    while True:
        if q.empty() and len(item_list) > 0:
            yield item_list
            item_list = []
            await asyncio.sleep(debounce_time)

        res = await q.get()

        if len(item_list) >= max_batch_size:
            yield item_list
            item_list = []

        if res is None:
            if len(item_list) > 0:
                yield item_list
            break
        item_list.append(res)


class _WarnIfGeneratorIsNotConsumed:
    def __init__(self, gen, function_name: str):
        self.gen = gen
        self.function_name = function_name
        self.iterated = False
        self.warned = False

    def __aiter__(self):
        self.iterated = True
        return self.gen.__aiter__()

    async def __anext__(self):
        self.iterated = True
        return await self.gen.__anext__()

    async def asend(self, value):
        self.iterated = True
        return await self.gen.asend(value)

    def __repr__(self):
        return repr(self.gen)

    def __del__(self):
        if not self.iterated and not self.warned:
            self.warned = True
            logger.warning(
                f"Warning: the results of a call to {self.function_name} was not consumed, "
                "so the call will never be executed."
                f" Consider a for-loop like `for x in {self.function_name}(...)` or "
                "unpacking the generator using `list(...)`"
            )

    async def athrow(self, exc):
        return await self.gen.athrow(exc)


synchronize_api(_WarnIfGeneratorIsNotConsumed)


class _WarnIfNonWrappedGeneratorIsNotConsumed(_WarnIfGeneratorIsNotConsumed):
    # used for non-synchronicity-wrapped generators and iterators
    def __iter__(self):
        self.iterated = True
        return iter(self.gen)

    def __next__(self):
        self.iterated = True
        return self.gen.__next__()

    def send(self, value):
        self.iterated = True
        return self.gen.send(value)


def warn_if_generator_is_not_consumed(function_name: Optional[str] = None):
    # https://gist.github.com/erikbern/01ae78d15f89edfa7f77e5c0a827a94d
    def decorator(gen_f):
        presented_func_name = function_name if function_name is not None else gen_f.__name__

        @functools.wraps(gen_f)
        def f_wrapped(*args, **kwargs):
            gen = gen_f(*args, **kwargs)
            if inspect.isasyncgen(gen):
                return _WarnIfGeneratorIsNotConsumed(gen, presented_func_name)
            else:
                return _WarnIfNonWrappedGeneratorIsNotConsumed(gen, presented_func_name)

        return f_wrapped

    return decorator


class AsyncOrSyncIterable:
    """Compatibility class for non-synchronicity wrapped async iterables to get
    both async and sync interfaces in the same way that synchronicity does (but on the main thread)
    so they can be "lazily" iterated using either `for _ in x` or `async for _ in x`

    nested_async_message is raised as an InvalidError if the async variant is called
    from an already async context, since that would otherwise deadlock the event loop
    """

    def __init__(self, async_iterable: typing.AsyncIterable[Any], nested_async_message):
        self._async_iterable = async_iterable
        self.nested_async_message = nested_async_message

    def __aiter__(self):
        return self._async_iterable

    def __iter__(self):
        try:
            for output in run_generator_sync(self._async_iterable):  # type: ignore
                yield output
        except NestedAsyncCalls:
            raise InvalidError(self.nested_async_message)


_shutdown_tasks = []


def on_shutdown(coro):
    # hook into event loop shutdown when all active tasks get cancelled
    async def wrapper():
        try:
            await asyncio.sleep(1e10)  # never awake except for exceptions
        finally:
            await coro
            raise

    _shutdown_tasks.append(asyncio.create_task(wrapper()))


T = TypeVar("T")
P = ParamSpec("P")
V = TypeVar("V")


def asyncify(f: Callable[P, T]) -> Callable[P, typing.Coroutine[None, None, T]]:
    """Convert a blocking function into one that runs in the current loop's executor."""

    @functools.wraps(f)
    async def wrapper(*args: P.args, **kwargs: P.kwargs):
        loop = asyncio.get_running_loop()
        return await loop.run_in_executor(None, functools.partial(f, *args, **kwargs))

    return wrapper


async def iterate_blocking(iterator: Iterator[T]) -> AsyncGenerator[T, None]:
    """Iterate over a blocking iterator in an async context."""

    loop = asyncio.get_running_loop()
    DONE = object()
    while True:
        obj = await loop.run_in_executor(None, next, iterator, DONE)
        if obj is DONE:
            break
        yield cast(T, obj)


@asynccontextmanager
async def asyncnullcontext(*args, **kwargs):
    """Async noop context manager.

    Note that for Python 3.10+ you can use contextlib.nullcontext() instead.

    Usage:
    async with asyncnullcontext():
        pass
    """
    yield


YIELD_TYPE = typing.TypeVar("YIELD_TYPE")
SEND_TYPE = typing.TypeVar("SEND_TYPE")


class NestedAsyncCalls(Exception):
    pass


def run_generator_sync(
    gen: typing.AsyncGenerator[YIELD_TYPE, SEND_TYPE],
) -> typing.Generator[YIELD_TYPE, SEND_TYPE, None]:
    try:
        asyncio.get_running_loop()
    except RuntimeError:
        pass  # no event loop - this is what we expect!
    else:
        raise NestedAsyncCalls()
    loop = asyncio.new_event_loop()  # set up new event loop for the map so we can use async logic

    # more or less copied from synchronicity's implementation:
    next_send: typing.Union[SEND_TYPE, None] = None
    next_yield: YIELD_TYPE
    exc: Optional[BaseException] = None
    while True:
        try:
            if exc:
                next_yield = loop.run_until_complete(gen.athrow(exc))
            else:
                next_yield = loop.run_until_complete(gen.asend(next_send))  # type: ignore[arg-type]
        except StopAsyncIteration:
            break
        try:
            next_send = yield next_yield
            exc = None
        except BaseException as err:
            exc = err
    loop.close()


@asynccontextmanager
async def aclosing(
    agen: AsyncGenerator[T, None],
) -> AsyncGenerator[AsyncGenerator[T, None], None]:
    try:
        yield agen
    finally:
        await agen.aclose()


<<<<<<< HEAD
async def sync_or_async_iter(iterable: Union[Iterable[T], AsyncIterable[T]]) -> AsyncGenerator[T, None]:
    if hasattr(iterable, "__aiter__"):
        agen = typing.cast(AsyncGenerator[T, None], iterable)
=======
async def sync_or_async_iter(iter: Union[Iterable[T], AsyncGenerator[T, None]]) -> AsyncGenerator[T, None]:
    if hasattr(iter, "__aiter__"):
        agen = typing.cast(AsyncGenerator[T, None], iter)
>>>>>>> f99196b0
        try:
            async for item in agen:
                yield item
        finally:
            await agen.aclose()
    else:
        assert hasattr(iter, "__iter__"), "sync_or_async_iter requires an Iterable or AsyncGenerator"
        # This intentionally could block the event loop for the duration of calling __iter__ and __next__,
        # so in non-trivial cases (like passing lists and ranges) this could be quite a foot gun for users #
        # w/ async code (but they can work around it by always using async iterators)
        for item in typing.cast(Iterable[T], iter):
            yield item


@typing.overload
def async_zip(g1: AsyncGenerator[T, None], g2: AsyncGenerator[V, None], /) -> AsyncGenerator[Tuple[T, V], None]:
    ...


@typing.overload
def async_zip(*generators: AsyncGenerator[T, None]) -> AsyncGenerator[Tuple[T, ...], None]:
    ...


async def async_zip(*generators):
    tasks = []
    try:
        while True:
            try:

                async def next_item(gen):
                    return await gen.__anext__()

                tasks = [asyncio.create_task(next_item(gen)) for gen in generators]
                items = await asyncio.gather(*tasks)
                yield tuple(items)
            except StopAsyncIteration:
                break
    finally:
        cancelled_tasks = []
        for task in tasks:
            if not task.done():
                task.cancel()
                cancelled_tasks.append(task)
        try:
            await asyncio.gather(*cancelled_tasks)
        except asyncio.CancelledError:
            pass

<<<<<<< HEAD
        for gen in generators:
            await gen.aclose()
=======
        first_exception = None
        for gen in generators:
            try:
                await gen.aclose()
            except BaseException as e:
                if first_exception is None:
                    first_exception = e
                logger.exception(f"Error closing async generator: {e}")
        if first_exception is not None:
            raise first_exception
>>>>>>> f99196b0


@dataclass
class ValueWrapper(typing.Generic[T]):
    value: T


@dataclass
class ExceptionWrapper:
    value: Union[Exception, asyncio.CancelledError]


class StopSentinelType:
    ...


STOP_SENTINEL = StopSentinelType()


async def async_merge(*generators: AsyncGenerator[T, None]) -> AsyncGenerator[T, None]:
    queue: asyncio.Queue[Union[ValueWrapper[T], ExceptionWrapper]] = asyncio.Queue(maxsize=len(generators) * 10)

    async def producer(generator: AsyncGenerator[T, None]):
        try:
            async for item in generator:
                await queue.put(ValueWrapper(item))
        except Exception as e:
            await queue.put(ExceptionWrapper(e))

    tasks = set([asyncio.create_task(producer(gen)) for gen in generators])
    new_output_task = asyncio.create_task(queue.get())

    try:
        while tasks:
            done, _ = await asyncio.wait(
                [*tasks, new_output_task],
                return_when=asyncio.FIRST_COMPLETED,
            )

            if new_output_task in done:
                item = new_output_task.result()
                if isinstance(item, ValueWrapper):
                    yield item.value
                else:
                    assert_type(item, ExceptionWrapper)
                    raise item.value

                new_output_task = asyncio.create_task(queue.get())

            finished_producers = done & tasks
            tasks -= finished_producers
            for finished_producer in finished_producers:
                # this is done in order to catch potential raised errors/cancellations
                # from within worker tasks as soon as they happen.
                await finished_producer

        while not queue.empty():
            item = await new_output_task
            if isinstance(item, ValueWrapper):
                yield item.value
            else:
                assert_type(item, ExceptionWrapper)
                raise item.value

            new_output_task = asyncio.create_task(queue.get())

    finally:
        if not new_output_task.done():
            new_output_task.cancel()
        for task in tasks:
            if not task.done():
                try:
                    task.cancel()
                    await task
                except asyncio.CancelledError:
                    pass


async def callable_to_agen(awaitable: Callable[[], Awaitable[T]]) -> AsyncGenerator[T, None]:
    yield await awaitable()


async def _async_map(
    queue: "asyncio.Queue[Union[ValueWrapper[T], ExceptionWrapper, StopSentinelType]]",
    async_mapper_func: Callable[[T], Awaitable[V]],
) -> AsyncGenerator[V, None]:
    while True:
        item = await queue.get()
        try:
            if isinstance(item, ValueWrapper):
                yield await async_mapper_func(item.value)
            elif isinstance(item, ExceptionWrapper):
                raise item.value
            else:
                assert_type(item, StopSentinelType)
                break
        finally:
            queue.task_done()


async def async_map(
    input_iterable: Union[AsyncIterable[T], Iterable[T]],
    async_mapper_func: Callable[[T], Awaitable[V]],
    concurrency: int,
) -> AsyncGenerator[V, None]:
    queue: "asyncio.Queue[Union[ValueWrapper[T], ExceptionWrapper, StopSentinelType]]" = asyncio.Queue(
        maxsize=concurrency * 2
    )

    # Start the producer
    async def producer():
        try:
            async for item in sync_or_async_iter(input_iterable):
                await queue.put(ValueWrapper(item))
        except asyncio.CancelledError:
            # Ensure CancelledError is propagated
            await queue.put(ExceptionWrapper(asyncio.CancelledError()))
            raise
        except Exception as e:
            await queue.put(ExceptionWrapper(e))
            raise
        finally:
            for _ in range(concurrency):
                await queue.put(STOP_SENTINEL)

    producer_task = asyncio.create_task(producer())

    # Create separate mappers
    mappers = [_async_map(queue, async_mapper_func) for _ in range(concurrency)]
    try:
        async for item in async_merge(*mappers):
            yield item
    finally:
        if not producer_task.done():
            producer_task.cancel()
        await asyncio.gather(producer_task, return_exceptions=True)


async def async_map_ordered(
    input_iterable: Union[AsyncIterable[T], Iterable[T]],
    async_mapper_func: Callable[[T], Awaitable[V]],
    concurrency: int,
) -> AsyncGenerator[V, None]:
    async def mapper_func_wrapper(tup: Tuple[int, T]) -> Tuple[int, V]:
        return (tup[0], await async_mapper_func(tup[1]))

    async def counter() -> AsyncGenerator[int, None]:
        for i in itertools.count():
            yield i

    next_idx = 0
    buffer = {}

    async with aclosing(counter()) as counter_gen, aclosing(
        async_zip(counter_gen, input_iterable)
    ) as zipped_input, aclosing(async_map(zipped_input, mapper_func_wrapper, concurrency)) as stream:
        async for output_idx, output_item in stream:
            buffer[output_idx] = output_item

            while next_idx in buffer:
                yield buffer[next_idx]
                del buffer[next_idx]
                next_idx += 1<|MERGE_RESOLUTION|>--- conflicted
+++ resolved
@@ -492,15 +492,9 @@
         await agen.aclose()
 
 
-<<<<<<< HEAD
-async def sync_or_async_iter(iterable: Union[Iterable[T], AsyncIterable[T]]) -> AsyncGenerator[T, None]:
-    if hasattr(iterable, "__aiter__"):
-        agen = typing.cast(AsyncGenerator[T, None], iterable)
-=======
 async def sync_or_async_iter(iter: Union[Iterable[T], AsyncGenerator[T, None]]) -> AsyncGenerator[T, None]:
     if hasattr(iter, "__aiter__"):
         agen = typing.cast(AsyncGenerator[T, None], iter)
->>>>>>> f99196b0
         try:
             async for item in agen:
                 yield item
@@ -550,10 +544,6 @@
         except asyncio.CancelledError:
             pass
 
-<<<<<<< HEAD
-        for gen in generators:
-            await gen.aclose()
-=======
         first_exception = None
         for gen in generators:
             try:
@@ -564,7 +554,6 @@
                 logger.exception(f"Error closing async generator: {e}")
         if first_exception is not None:
             raise first_exception
->>>>>>> f99196b0
 
 
 @dataclass
@@ -666,7 +655,7 @@
 
 
 async def async_map(
-    input_iterable: Union[AsyncIterable[T], Iterable[T]],
+    input_generator: AsyncGenerator[T, None],
     async_mapper_func: Callable[[T], Awaitable[V]],
     concurrency: int,
 ) -> AsyncGenerator[V, None]:
@@ -677,7 +666,7 @@
     # Start the producer
     async def producer():
         try:
-            async for item in sync_or_async_iter(input_iterable):
+            async for item in input_generator:
                 await queue.put(ValueWrapper(item))
         except asyncio.CancelledError:
             # Ensure CancelledError is propagated
@@ -704,7 +693,7 @@
 
 
 async def async_map_ordered(
-    input_iterable: Union[AsyncIterable[T], Iterable[T]],
+    input_generator: AsyncGenerator[T, None],
     async_mapper_func: Callable[[T], Awaitable[V]],
     concurrency: int,
 ) -> AsyncGenerator[V, None]:
@@ -719,7 +708,7 @@
     buffer = {}
 
     async with aclosing(counter()) as counter_gen, aclosing(
-        async_zip(counter_gen, input_iterable)
+        async_zip(counter_gen, input_generator)
     ) as zipped_input, aclosing(async_map(zipped_input, mapper_func_wrapper, concurrency)) as stream:
         async for output_idx, output_item in stream:
             buffer[output_idx] = output_item
