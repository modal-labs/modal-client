--- conflicted
+++ resolved
@@ -484,42 +484,12 @@
             except BaseException as err:
                 exc = err
 
-<<<<<<< HEAD
 
 @asynccontextmanager
 async def aclosing(agen: AsyncGenerator[T, None]) -> AsyncGenerator[AsyncGenerator[T, None], None]:
     # ensure aclose is called asynchronously after context manager is closed
     # call to ensure cleanup after stateful generators since they can't
     # always be cleaned up by garbage collection
-    try:
-        yield agen
-    finally:
-        await agen.aclose()
-=======
-    # more or less copied from synchronicity's implementation:
-    next_send: typing.Union[SEND_TYPE, None] = None
-    next_yield: YIELD_TYPE
-    exc: Optional[BaseException] = None
-    while True:
-        try:
-            if exc:
-                next_yield = loop.run_until_complete(gen.athrow(exc))
-            else:
-                next_yield = loop.run_until_complete(gen.asend(next_send))  # type: ignore[arg-type]
-        except StopAsyncIteration:
-            break
-        try:
-            next_send = yield next_yield
-            exc = None
-        except BaseException as err:
-            exc = err
-    loop.close()
-
-
-@asynccontextmanager
-async def aclosing(
-    agen: AsyncGenerator[T, None],
-) -> AsyncGenerator[AsyncGenerator[T, None], None]:
     try:
         yield agen
     finally:
@@ -626,5 +596,4 @@
 
 
 async def callable_to_agen(awaitable: Callable[[], Awaitable[T]]) -> AsyncGenerator[T, None]:
-    yield await awaitable()
->>>>>>> a7510374
+    yield await awaitable()