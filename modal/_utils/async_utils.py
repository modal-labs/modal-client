--- conflicted
+++ resolved
@@ -558,30 +558,17 @@
 STOP_SENTINEL = StopSentinelType()
 
 
-<<<<<<< HEAD
-async def async_merge(*iterables: Union[AsyncIterable[T], Iterable[T]]) -> AsyncGenerator[T, None]:
-    queue: asyncio.Queue[Union[ValueWrapper[T], ExceptionWrapper]] = asyncio.Queue(maxsize=len(iterables) * 10)
-
-    async def producer(iterable: Union[AsyncIterable[T], Iterable[T]]):
-        try:
-            async for item in sync_or_async_iter(iterable):
-=======
 async def async_merge(*generators: AsyncGenerator[T, None]) -> AsyncGenerator[T, None]:
     queue: asyncio.Queue[Union[ValueWrapper[T], ExceptionWrapper]] = asyncio.Queue(maxsize=len(generators) * 10)
 
     async def producer(generator: AsyncGenerator[T, None]):
         try:
             async for item in generator:
->>>>>>> 5a819e00
                 await queue.put(ValueWrapper(item))
         except Exception as e:
             await queue.put(ExceptionWrapper(e))
 
-<<<<<<< HEAD
-    tasks = set([asyncio.create_task(producer(it)) for it in iterables])
-=======
     tasks = set([asyncio.create_task(producer(gen)) for gen in generators])
->>>>>>> 5a819e00
     new_output_task = asyncio.create_task(queue.get())
 
     try:
