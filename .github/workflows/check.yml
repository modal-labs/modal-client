name: Check

on:
  push:
    branches:
      - main
  pull_request:

# Cancel previous runs of the same PR but do not cancel previous runs on main
concurrency:
  group: ${{ github.workflow }}-${{ github.ref }}
  cancel-in-progress: ${{ github.ref != 'refs/heads/main' }}

jobs:
  lint:
    name: Ruff linting
    runs-on: ubuntu-24.04

    steps:
      - uses: actions/checkout@f43a0e5ff2bd294095638e18286ca9a3d1956744 # v3

      - uses: ./.github/actions/setup-cached-python
        with:
          version: "3.10"

      - run: inv lint

      - run: inv lint-protos

  type_check:
    name: Static type checks
    runs-on: ubuntu-24.04

    steps:
      - uses: actions/checkout@f43a0e5ff2bd294095638e18286ca9a3d1956744 # v3

      - uses: ./.github/actions/setup-cached-python
        with:
          version: "3.10"

      - run: inv protoc

      - run: pip install -e .  # gets all dependencies and the package itself into python env

<<<<<<< HEAD
      - run: pip install "synchronicity[compile]==0.10.4"
=======
      - run: pip install "synchronicity[compile]==0.11.1"  # gets all dependencies and the package itself into python env
>>>>>>> 4b810d01

      - name: Build type stubs
        run: inv type-stubs

      - run: inv type-check

  check-copyright:
    name: Check copyright
    runs-on: ubuntu-24.04

    steps:
      - uses: actions/checkout@f43a0e5ff2bd294095638e18286ca9a3d1956744 # v3

      - uses: ./.github/actions/setup-cached-python
        with:
          version: "3.10"

      - run: inv check-copyright<|MERGE_RESOLUTION|>--- conflicted
+++ resolved
@@ -42,11 +42,7 @@
 
       - run: pip install -e .  # gets all dependencies and the package itself into python env
 
-<<<<<<< HEAD
-      - run: pip install "synchronicity[compile]==0.10.4"
-=======
       - run: pip install "synchronicity[compile]==0.11.1"  # gets all dependencies and the package itself into python env
->>>>>>> 4b810d01
 
       - name: Build type stubs
         run: inv type-stubs
