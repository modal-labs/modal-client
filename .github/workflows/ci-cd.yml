--- conflicted
+++ resolved
@@ -213,11 +213,7 @@
         run: pip install -e .
 
       - name: Install synchronicity compile time deps
-<<<<<<< HEAD
-        run: pip install "synchronicity[compile]==0.10.4"
-=======
         run: pip install "synchronicity[compile]==0.11.1"
->>>>>>> 4b810d01
 
       - name: Build type stubs
         run: inv type-stubs
