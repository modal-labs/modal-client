--- conflicted
+++ resolved
@@ -113,28 +113,15 @@
     invalid_files = []
     d = str(Path(__file__).parent)
     for root, dirs, files in os.walk(d):
-<<<<<<< HEAD
         # Jupytext notebook formatted .py files can't be detected as notebooks if we put a copyright comment at the top.
         # Code inside modal/_vendor/ has different copyright.
         fns = [
             os.path.join(root, fn)
             for fn in files
-            if fn.endswith(".py") and not fn.endswith(".notebook.py") and "/site-packages/" not in root and "_vendor" not in root
-=======
-        fns = [
-            os.path.join(root, fn)
-            for fn in files
-            if (
-                fn.endswith(".py")
-                # jupytext notebook formatted .py files can't be detected as notebooks if we put a
-                # copyright comment at the top
-                and not fn.endswith(".notebook.py")
-                # vendored code has a different copyright
-                and "_vendor" not in root
-                # third-party code (i.e., in a local venv) has a different copyright
-                and "/site-packages/" not in root
-            )
->>>>>>> a6170d6e
+            if fn.endswith(".py")
+            and not fn.endswith(".notebook.py")
+            and "/site-packages/" not in root
+            and "_vendor" not in root
         ]
         for fn in fns:
             first_line = open(fn).readline()
