# Copyright Modal Labs 2022
# Copyright (c) Modal Labs 2022

import ast
import datetime
import importlib
import os
import pkgutil
import re
import subprocess
import sys
from contextlib import contextmanager
from datetime import date
from pathlib import Path
from tempfile import NamedTemporaryFile
from typing import Generator, List, Optional

import requests
from invoke import task
from rich.console import Console
from rich.table import Table

year = datetime.date.today().year
copyright_header_start = "# Copyright Modal Labs"
copyright_header_full = f"{copyright_header_start} {year}"


@contextmanager
def python_file_as_executable(path: Path) -> Generator[Path, None, None]:
    if sys.platform == "win32":
        # windows can't just run shebang:ed python files, so we create a .bat file that calls it
        src = f"""@echo off
{sys.executable} {path}
"""
        with NamedTemporaryFile(mode="w", suffix=".bat", encoding="ascii", delete=False) as f:
            f.write(src)

        try:
            yield Path(f.name)
        finally:
            Path(f.name).unlink()
    else:
        yield path


@task
def protoc(ctx):
    protoc_cmd = f"{sys.executable} -m grpc_tools.protoc"
    input_files = "modal_proto/api.proto modal_proto/options.proto"
    py_protoc = (
        protoc_cmd + " --python_out=. --grpclib_python_out=." + " --grpc_python_out=. --mypy_out=. --mypy_grpc_out=."
    )
    print(py_protoc)
    # generate grpcio and grpclib proto files:
    ctx.run(f"{py_protoc} -I . {input_files}")

    # generate modal-specific wrapper around grpclib api stub using custom plugin:
    grpc_plugin_pyfile = Path(__file__).parent / "protoc_plugin" / "plugin.py"

    with python_file_as_executable(grpc_plugin_pyfile) as grpc_plugin_executable:
        ctx.run(
            f"{protoc_cmd} --plugin=protoc-gen-modal-grpclib-python={grpc_plugin_executable}"
            + f" --modal-grpclib-python_out=. -I . {input_files}"
        )


@task
def lint(ctx, fix=False):
    ctx.run(f"ruff . {'--fix' if fix else ''}", pty=True)


@task
def lint_protos(ctx):
    proto_fname = "modal_proto/api.proto"
    with open(proto_fname) as f:
        proto_text = f.read()

    sections = ["import", "enum", "message", "service"]
    section_regex = "|".join(sections)
    matches = re.findall(rf"^((?:{section_regex})\s+(?:\w+))", proto_text, flags=re.MULTILINE)
    entities = [tuple(e.split()) for e in matches]

    console = Console()

    def get_first_lineno_with_prefix(text: str, prefix: str) -> int:
        lines = text.split("\n")
        for lineno, line in enumerate(lines):
            if re.match(rf"^{prefix}", line):
                return lineno
        raise RuntimeError(f"Failed to find line starting with `{prefix}` (this shouldn't happen)")

    section_order = {key: i for i, key in enumerate(sections)}
    for (a_type, a_name), (b_type, b_name) in zip(entities[:-1], entities[1:]):
        if (section_order[a_type] > section_order[b_type]) or (a_type == b_type and a_name > b_name):
            # This is a simplistic and sort of hacky of way of identifying the "out of order" entity,
            # as the latter one may be the one that is misplaced. Doesn't seem worth the effort though.
            lineno = get_first_lineno_with_prefix(proto_text, f"{a_type} {a_name}")
            console.print(f"[bold red]Proto lint error:[/bold red] {proto_fname}:{lineno}")
            console.print(f"\nThe {a_name} {a_type} proto is out of order relative to the {b_name} {b_type}.")
            console.print(
                "\nProtos should be organized into the following sections:", *sections, sep="\n - ", style="dim"
            )
            console.print("\nWithin sections, protos should be lexicographically sorted by name.", style="dim")
            sys.exit(1)

    service_chunks = re.findall(r"service \w+ {(.+)}", proto_text, flags=re.DOTALL)
    for service_text in service_chunks:
        rpcs = re.findall(r"^\s*rpc\s+(\w+)", service_text, flags=re.MULTILINE)
        for rpc_a, rpc_b in zip(rpcs[:-1], rpcs[1:]):
            if rpc_a > rpc_b:
                lineno = get_first_lineno_with_prefix(proto_text, rf"\s*rpc\s+{rpc_a}")
                console.print(f"[bold red]Proto lint error:[/bold red] {proto_fname}:{lineno}")
                console.print(f"\nThe {rpc_a} rpc proto is out of order relative to the {rpc_b} rpc.")
                console.print("\nRPC definitions should be ordered within each service proto.", style="dim")
                sys.exit(1)


@task
def type_check(ctx):
    type_stubs(ctx)
    # mypy will not check the *implementation* (.py) for files that also have .pyi type stubs
    mypy_exclude_list = [
        "playground",
        "venv312",
        "venv311",
        "venv310",
        "venv39",
        "venv38",
        "test/cls_test.py",  # blocked by mypy bug: https://github.com/python/mypy/issues/16527
        "test/supports/type_assertions_negative.py",
    ]
    excludes = " ".join(f"--exclude {path}" for path in mypy_exclude_list)
    ctx.run(f"mypy . {excludes}", pty=True)

    # use pyright for checking implementation of those files
    pyright_allowlist = [
        "modal/functions.py",
        "modal/_runtime/asgi.py",
        "modal/_utils/__init__.py",
        "modal/_utils/async_utils.py",
        "modal/_utils/grpc_testing.py",
        "modal/_utils/hash_utils.py",
        "modal/_utils/http_utils.py",
        "modal/_utils/name_utils.py",
        "modal/_utils/logger.py",
        "modal/_utils/mount_utils.py",
        "modal/_utils/package_utils.py",
        "modal/_utils/rand_pb_testing.py",
        "modal/_utils/shell_utils.py",
        "test/cls_test.py",  # see mypy bug above - but this works with pyright, so we run that instead
<<<<<<< HEAD
        "modal/_container_io_manager.py",
        "modal/image.py",
=======
        "modal/_runtime/container_io_manager.py",
        "modal/io_streams.py",
>>>>>>> f501bb3d
    ]
    ctx.run(f"pyright {' '.join(pyright_allowlist)}", pty=True)


@task
def check_copyright(ctx, fix=False):
    invalid_files = []
    d = str(Path(__file__).parent)
    for root, dirs, files in os.walk(d):
        fns = [
            os.path.join(root, fn)
            for fn in files
            if (
                fn.endswith(".py")
                # jupytext notebook formatted .py files can't be detected as notebooks if we put a
                # copyright comment at the top
                and not fn.endswith(".notebook.py")
                # vendored code has a different copyright
                and "_vendor" not in root
                and "protoc_plugin" not in root
                # third-party code (i.e., in a local venv) has a different copyright
                and "/site-packages/" not in root
                and "/build/" not in root
                and "/.venv/" not in root
                and not re.search(r"/venv[0-9]*/", root)
            )
        ]
        for fn in fns:
            first_line = open(fn).readline()
            if not first_line.startswith(copyright_header_start):
                if fix:
                    print(f"Fixing {fn}...")
                    content = copyright_header_full + "\n" + open(fn).read()
                    with open(fn, "w") as g:
                        g.write(content)
                else:
                    invalid_files.append(fn)

    if invalid_files:
        for fn in invalid_files:
            print("Missing copyright:", fn)

        raise Exception(
            f"{len(invalid_files)} are missing copyright headers!" " Please run `inv check-copyright --fix`"
        )


@task
def publish_base_mounts(ctx, no_confirm=False):
    from urllib.parse import urlparse

    from modal import config

    server_url = config.config["server_url"]
    if "localhost" not in urlparse(server_url).netloc and not no_confirm:
        answer = input(f"Modal server URL is '{server_url}' not localhost. Continue operation? [y/N]: ")
        if answer.upper() not in ["Y", "YES"]:
            exit("Aborting task.")
    for mount in ["modal_client_package", "python_standalone"]:
        ctx.run(f"{sys.executable} {Path(__file__).parent}/modal_global_objects/mounts/{mount}.py", pty=True)


@task
def update_build_number(ctx, new_build_number: Optional[int] = None):
    from modal_version import build_number as current_build_number

    new_build_number = int(new_build_number) if new_build_number else current_build_number + 1
    assert new_build_number > current_build_number

    # Add the current Git SHA to the file, so concurrent publish actions of the
    # client package result in merge conflicts.
    git_sha = ctx.run("git rev-parse --short=7 HEAD", hide="out").stdout.rstrip()

    with open("modal_version/_version_generated.py", "w") as f:
        f.write(
            f"""\
{copyright_header_full}

# Note: Reset this value to -1 whenever you make a minor `0.X` release of the client.
build_number = {new_build_number}  # git: {git_sha}
"""
        )


@task
def create_alias_package(ctx):
    from modal_version import __version__

    os.makedirs("alias-package", exist_ok=True)
    with open("alias-package/setup.py", "w") as f:
        f.write(
            f"""\
{copyright_header_full}
from setuptools import setup
setup(version="{__version__}")
"""
        )
    with open("alias-package/setup.cfg", "w") as f:
        f.write(
            f"""\
[metadata]
name = modal-client
author = Modal Labs
author_email = support@modal.com
description = Legacy name for the Modal client
long_description = This is a legacy compatibility package that just requires the `modal` client library.
            In versions before 0.51, the official name of the client library was called `modal-client`.
            We have renamed it to `modal`, but this library is kept updated for compatibility.
long_description_content_type = text/markdown
project_urls =
    Homepage = https://modal.com

[options]
install_requires =
    modal=={__version__}
"""
        )
    with open("alias-package/pyproject.toml", "w") as f:
        f.write(
            """\
[build-system]
requires = ["setuptools", "wheel"]
build-backend = "setuptools.build_meta"
"""
        )


@task
def type_stubs(ctx):
    # We only generate type stubs for modules that contain synchronicity wrapped types
    from synchronicity.synchronizer import SYNCHRONIZER_ATTR

    stubs_to_remove = []
    for root, _, files in os.walk("modal"):
        for file in files:
            if file.endswith(".pyi"):
                stubs_to_remove.append(os.path.abspath(os.path.join(root, file)))
    for path in sorted(stubs_to_remove):
        os.remove(path)
        print(f"Removed {path}")

    def find_modal_modules(root: str = "modal"):
        modules = []
        path = importlib.import_module(root).__path__
        for _, name, is_pkg in pkgutil.iter_modules(path):
            full_name = f"{root}.{name}"
            if is_pkg:
                modules.extend(find_modal_modules(full_name))
            else:
                modules.append(full_name)
        return modules

    def get_wrapped_types(module_name: str) -> List[str]:
        module = importlib.import_module(module_name)
        return [
            name
            for name, obj in vars(module).items()
            if not module_name.startswith("modal.cli.")  # TODO we don't handle typer-wrapped functions well
            and hasattr(obj, "__module__")
            and obj.__module__ == module_name
            and not name.startswith("_")  # Avoid deprecation of _App.__getattr__
            and hasattr(obj, SYNCHRONIZER_ATTR)
        ]

    modules = [m for m in find_modal_modules() if len(get_wrapped_types(m))]
    subprocess.check_call(["python", "-m", "synchronicity.type_stubs", *modules])
    ctx.run("ruff format modal/ --exclude=*.py --no-respect-gitignore", pty=True)


@task
def update_changelog(ctx, sha: str = ""):
    # Parse a commit message for a GitHub PR number, defaulting to most recent commit
    res = ctx.run(f"git log --pretty=format:%s -n 1 {sha}", hide="stdout", warn=True)
    if res.exited:
        print("Failed to extract changelog update!")
        print("Last 5 commits:")
        res = ctx.run("git log --pretty=oneline -n 5")
        return
    m = re.search(r"\(#(\d+)\)$", res.stdout)
    if m:
        pull_number = m.group(1)
    else:
        print("Aborting: No PR number in commit message")
        return

    # Get the corresponding PR description via the GitHub API
    url = f"https://api.github.com/repos/modal-labs/modal-client/pulls/{pull_number}"
    headers = {"Authorization": f"Bearer {os.environ['GITHUB_TOKEN']}", "Accept": "application/vnd.github.v3+json"}
    response = requests.get(url, headers=headers).json()
    pr_description = response.get("body")
    if pr_description is None:
        print("Aborting: No PR description in response from GitHub API")
        return

    # Parse the PR description to get a changelog update
    comment_pattern = r"<!--.+?-->"
    pr_description = re.sub(comment_pattern, "", pr_description, flags=re.DOTALL)

    changelog_pattern = r"## Changelog\s*(.+)$"
    m = re.search(changelog_pattern, pr_description, flags=re.DOTALL)
    if m:
        update = m.group(1).strip()
    else:
        print("Aborting: No changelog section in PR description")
        return
    if not update:
        print("Aborting: Empty changelog in PR description")
        return

    # Read the existing changelog and split after the header so we can prepend new content
    with open("CHANGELOG.md", "r") as fid:
        content = fid.read()
    token_pattern = "<!-- NEW CONTENT GENERATED BELOW. PLEASE PRESERVE THIS COMMENT. -->"
    m = re.search(token_pattern, content)
    if m:
        break_idx = m.span()[1]
        header = content[:break_idx]
        previous_changelog = content[break_idx:]
    else:
        print("Aborting: Could not find token in existing changelog to mark insertion spot")

    # Build the new changelog and write it out
    from modal_version import __version__

    date = datetime.datetime.now().strftime("%Y-%m-%d")
    new_section = f"### {__version__} ({date})\n\n{update}"
    final_content = f"{header}\n\n{new_section}\n\n{previous_changelog}"
    with open("CHANGELOG.md", "w") as fid:
        fid.write(final_content)


@task
def show_deprecations(ctx):
    def get_modal_source_files() -> list[str]:
        source_files: list[str] = []
        for root, _, files in os.walk("modal"):
            for file in files:
                if file.endswith(".py"):
                    source_files.append(os.path.join(root, file))
        return source_files

    class FunctionCallVisitor(ast.NodeVisitor):
        def __init__(self, fname):
            self.fname = fname
            self.deprecations = []
            self.assignments = {}
            self.current_class = None
            self.current_function = None

        def visit_ClassDef(self, node):
            self.current_class = node.name
            self.generic_visit(node)
            self.current_class = None

        def visit_FunctionDef(self, node):
            self.current_function = node.name
            self.assignments["__doc__"] = ast.get_docstring(node)
            self.generic_visit(node)
            self.current_function = None
            self.assignments.pop("__doc__", None)

        def visit_Assign(self, node):
            for target in node.targets:
                if isinstance(target, ast.Name):
                    self.assignments[target.id] = node.value
            self.generic_visit(node)

        def visit_Attribute(self, node):
            self.assignments[node.attr] = node.value
            self.generic_visit(node)

        def visit_Call(self, node):
            func_name_to_level = {
                "deprecation_warning": "[yellow]warning[/yellow]",
                "deprecation_error": "[red]error[/red]",
            }
            if isinstance(node.func, ast.Name) and node.func.id in func_name_to_level:
                depr_date = date(*(elt.n for elt in node.args[0].elts))
                function = (
                    f"{self.current_class}.{self.current_function}" if self.current_class else self.current_function
                )
                message = node.args[1]
                if isinstance(message, ast.Name):
                    message = self.assignments.get(message.id, "")
                if isinstance(message, ast.Attribute):
                    message = self.assignments.get(message.attr, "")
                if isinstance(message, ast.Constant):
                    message = message.s
                elif isinstance(message, ast.JoinedStr):
                    message = "".join(v.s for v in message.values if isinstance(v, ast.Constant))
                else:
                    message = str(message)
                message = message.replace("\n", " ")
                if len(message) > (max_length := 80):
                    message = message[:max_length] + "..."
                level = func_name_to_level[node.func.id]
                self.deprecations.append((str(depr_date), level, f"{self.fname}:{node.lineno}", function, message))

    files = get_modal_source_files()
    deprecations = []
    for fname in files:
        with open(fname) as f:
            tree = ast.parse(f.read())
        visitor = FunctionCallVisitor(fname)
        visitor.visit(tree)
        deprecations.extend(visitor.deprecations)

    console = Console()
    table = Table("Date", "Level", "Location", "Function", "Message")
    for row in sorted(deprecations, key=lambda r: r[0]):
        table.add_row(*row)
    console.print(table)<|MERGE_RESOLUTION|>--- conflicted
+++ resolved
@@ -148,13 +148,9 @@
         "modal/_utils/rand_pb_testing.py",
         "modal/_utils/shell_utils.py",
         "test/cls_test.py",  # see mypy bug above - but this works with pyright, so we run that instead
-<<<<<<< HEAD
-        "modal/_container_io_manager.py",
-        "modal/image.py",
-=======
         "modal/_runtime/container_io_manager.py",
         "modal/io_streams.py",
->>>>>>> f501bb3d
+        "modal/image.py",
     ]
     ctx.run(f"pyright {' '.join(pyright_allowlist)}", pty=True)
 
