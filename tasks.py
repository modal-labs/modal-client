--- conflicted
+++ resolved
@@ -55,12 +55,8 @@
 
     Generates Python stubs for api.proto and options.proto."""
     protoc_cmd = f"{sys.executable} -m grpc_tools.protoc"
-<<<<<<< HEAD
-    input_files = "modal_proto/api.proto"
-=======
-    client_proto_files = "modal_proto/api.proto modal_proto/options.proto"
+    client_proto_files = "modal_proto/api.proto"
     sandbox_router_proto_file = "modal_proto/sandbox_router.proto"
->>>>>>> f9a912a1
     py_protoc = (
         protoc_cmd + " --python_out=. --grpclib_python_out=." + " --grpc_python_out=. --mypy_out=. --mypy_grpc_out=."
     )
