--- conflicted
+++ resolved
@@ -148,12 +148,8 @@
         "modal/_utils/rand_pb_testing.py",
         "modal/_utils/shell_utils.py",
         "test/cls_test.py",  # see mypy bug above - but this works with pyright, so we run that instead
-<<<<<<< HEAD
         "modal/runtime/_container_io_manager.py",
-=======
-        "modal/_container_io_manager.py",
         "modal/io_streams.py",
->>>>>>> 0a912de6
     ]
     ctx.run(f"pyright {' '.join(pyright_allowlist)}", pty=True)
 
