--- conflicted
+++ resolved
@@ -154,12 +154,9 @@
         "modal/image.py",
         "modal/file_io.py",
         "modal/cli/import_refs.py",
-<<<<<<< HEAD
+        "modal/snapshot.py",
         "modal/config.py",
         "modal/object.py",
-=======
-        "modal/snapshot.py",
->>>>>>> a1441dba
     ]
     ctx.run(f"pyright {' '.join(pyright_allowlist)}", pty=True)
 
