--- conflicted
+++ resolved
@@ -84,14 +84,11 @@
         parameters=[api_pb2.ClassParameterValue(name="a", type=api_pb2.PARAM_TYPE_STRING, string_value="b")]
     )
     encoded_params = incomplete_proto_params.SerializeToString(deterministic=True)
-<<<<<<< HEAD
     with pytest.raises(AttributeError):
         deserialize_proto_params(
             encoded_params, [api_pb2.ClassParameterSpec(name="x", type=api_pb2.PARAM_TYPE_STRING)], client
         )
-=======
     with pytest.raises(AttributeError, match="Constructor arguments don't match"):
         deserialize_proto_params(encoded_params, [api_pb2.ClassParameterSpec(name="x", type=api_pb2.PARAM_TYPE_STRING)])
->>>>>>> e4f473db
 
     # TODO: add test for incorrect types