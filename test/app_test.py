# Copyright Modal Labs 2022
import asyncio
import logging
import pytest
import time

from grpclib import GRPCError, Status

<<<<<<< HEAD
from modal import App, Image, Secret, Stub, Volume, enable_output, fastapi_endpoint, web_endpoint
=======
from modal import App, Image, Mount, Secret, Volume, enable_output, fastapi_endpoint, web_endpoint
>>>>>>> 14ad73c5
from modal._partial_function import _parse_custom_domains
from modal._utils.async_utils import synchronizer
from modal.exception import DeprecationError, ExecutionError, InvalidError, NotFoundError
from modal.runner import run_app
from modal_proto import api_pb2

from .supports import module_1, module_2


def square(x):
    return x**2


@pytest.mark.asyncio
async def test_redeploy(servicer, client):
    app = App(image=Image.debian_slim().pip_install("pandas"))
    app.function()(square)

    # Deploy app
    await app.deploy.aio(name="my-app", client=client)
    assert app.app_id == "ap-1"
    assert servicer.app_objects["ap-1"]["square"] == "fu-1"
    assert servicer.app_state_history[app.app_id] == [api_pb2.APP_STATE_INITIALIZING, api_pb2.APP_STATE_DEPLOYED]

    # Redeploy, make sure all ids are the same
    await app.deploy.aio(name="my-app", client=client)
    assert app.app_id == "ap-1"
    assert servicer.app_objects["ap-1"]["square"] == "fu-1"
    assert servicer.app_state_history[app.app_id] == [
        api_pb2.APP_STATE_INITIALIZING,
        api_pb2.APP_STATE_DEPLOYED,
        api_pb2.APP_STATE_DEPLOYED,
    ]

    # Deploy to a different name, ids should change
    await app.deploy.aio(name="my-app-xyz", client=client)
    assert app.app_id == "ap-2"
    assert servicer.app_objects["ap-2"]["square"] == "fu-2"
    assert servicer.app_state_history[app.app_id] == [api_pb2.APP_STATE_INITIALIZING, api_pb2.APP_STATE_DEPLOYED]


def dummy():
    pass


# Should exit without waiting for the "logs_timeout" grace period.
@pytest.mark.timeout(5)
def test_create_object_internal_exception(servicer, client):
    servicer.function_create_error = GRPCError(Status.INTERNAL, "Function create failed")

    app = App()
    app.function()(dummy)

    with servicer.intercept() as ctx:
        with pytest.raises(GRPCError) as excinfo:
            with enable_output():  # this activates the log streaming loop, which could potentially hold up context exit
                with app.run(client=client):
                    pass

    assert len(ctx.get_requests("FunctionCreate")) == 4  # some retries are applied to internal errors
    assert excinfo.value.status == Status.INTERNAL
    assert len(ctx.get_requests("AppClientDisconnect")) == 1


@pytest.mark.timeout(5)
def test_create_object_invalid_exception(servicer, client):
    servicer.function_create_error = GRPCError(Status.INVALID_ARGUMENT, "something was invalid")

    app = App()
    app.function()(dummy)

    with servicer.intercept() as ctx:
        with pytest.raises(InvalidError, match="something was invalid"):  # error should be converted
            with enable_output():  # this activates the log streaming loop, which could potentially hold up context exit
                with app.run(client=client):
                    pass
    assert len(ctx.get_requests("FunctionCreate")) == 1  # no retries on an invalid request
    assert len(ctx.get_requests("AppClientDisconnect")) == 1


def test_deploy_falls_back_to_app_name(servicer, client):
    named_app = App(name="foo_app")
    named_app.deploy(client=client)
    assert "foo_app" in servicer.deployed_apps


def test_deploy_uses_deployment_name_if_specified(servicer, client):
    named_app = App(name="foo_app")
    named_app.deploy(name="bar_app", client=client)
    assert "bar_app" in servicer.deployed_apps
    assert "foo_app" not in servicer.deployed_apps


def test_run_function_without_app_error():
    app = App()
    dummy_modal = app.function()(dummy)

    with pytest.raises(ExecutionError) as excinfo:
        dummy_modal.remote()

    assert "hydrated" in str(excinfo.value)


def test_missing_attr():
    """Trying to call a non-existent function on the App should produce
    an understandable error message."""

    app = App()
    with pytest.raises(AttributeError):
        app.fun()  # type: ignore


def test_same_function_name(caplog):
    app = App()

    # Add first function
    with caplog.at_level(logging.WARNING):
        app.function()(module_1.square)
    assert len(caplog.records) == 0

    # Add second function: check warning
    with caplog.at_level(logging.WARNING):
        app.function()(module_2.square)
    assert len(caplog.records) == 1
    assert "module_1" in caplog.text
    assert "module_2" in caplog.text
    assert "square" in caplog.text


def test_run_state(client, servicer):
    app = App()
    with app.run(client=client):
        assert servicer.app_state_history[app.app_id] == [api_pb2.APP_STATE_INITIALIZING, api_pb2.APP_STATE_EPHEMERAL]


def test_deploy_state(client, servicer):
    app = App()
    app.deploy(name="foobar", client=client)
    assert servicer.app_state_history[app.app_id] == [api_pb2.APP_STATE_INITIALIZING, api_pb2.APP_STATE_DEPLOYED]


def test_detach_state(client, servicer):
    app = App()
    with app.run(client=client, detach=True):
        assert servicer.app_state_history[app.app_id] == [api_pb2.APP_STATE_INITIALIZING, api_pb2.APP_STATE_DETACHED]


@pytest.mark.asyncio
async def test_grpc_protocol(client, servicer):
    app = App()
    async with app.run(client=client):
        await asyncio.sleep(0.01)  # wait for heartbeat
    assert len(servicer.requests) == 3
    assert isinstance(servicer.requests[0], api_pb2.AppCreateRequest)
    assert isinstance(servicer.requests[1], api_pb2.AppHeartbeatRequest)
    assert isinstance(servicer.requests[2], api_pb2.AppClientDisconnectRequest)


async def web1(x):
    return {"square": x**2}


async def web2(x):
    return {"cube": x**3}


def test_registered_fastapi_endpoints(client, servicer):
    app = App()
    app.function()(square)
    app.function()(fastapi_endpoint()(web1))
    app.function()(fastapi_endpoint()(web2))

    @app.cls(serialized=True)
    class Cls:
        @fastapi_endpoint()
        def web3(self):
            pass

    assert app.registered_web_endpoints == ["web1", "web2", "Cls.web3"]


def test_registered_legacy_web_endpoints(client, servicer):
    with pytest.warns(DeprecationError, match="fastapi_endpoint"):
        app = App()
        app.function()(square)
        app.function()(web_endpoint()(web1))
        app.function()(web_endpoint()(web2))

        @app.cls(serialized=True)
        class Cls:
            @web_endpoint()
            def cls_web_endpoint(self):
                pass

    assert app.registered_web_endpoints == ["web1", "web2", "Cls.cls_web_endpoint"]


def test_init_types():
    with pytest.raises(InvalidError):
        # singular secret to plural argument
        App(secrets=Secret.from_dict())  # type: ignore
    with pytest.raises(InvalidError):
        # not a Secret Object
        App(secrets=[{"foo": "bar"}])  # type: ignore
    with pytest.raises(InvalidError):
        # should be an Image
        App(image=Secret.from_dict())  # type: ignore

    App(
        image=Image.debian_slim().pip_install("pandas"),
        secrets=[Secret.from_dict()],
    )


def test_set_image_on_app_as_attribute():
    # TODO: do we want to deprecate this syntax? It's kind of random for image to
    #     have a reserved name in the blueprint, and being the only of the construction
    #     arguments that can be set on the instance after construction
    custom_img = Image.debian_slim().apt_install("emacs")
    app = App(image=custom_img)
    assert app._get_default_image() == custom_img


def test_redeploy_delete_objects(servicer, client):
    # Deploy an app with objects d1 and d2
    app = App()
    app.function(name="d1", serialized=True)(dummy)
    app.function(name="d2", serialized=True)(dummy)
    app.deploy(name="xyz", client=client)

    # Check objects
    assert set(servicer.app_objects[app.app_id].keys()) == {"d1", "d2"}

    # Deploy an app with objects d2 and d3
    app = App()
    app.function(name="d2", serialized=True)(dummy)
    app.function(name="d3", serialized=True)(dummy)
    app.deploy(name="xyz", client=client)

    # Make sure d1 is deleted
    assert set(servicer.app_objects[app.app_id].keys()) == {"d2", "d3"}


@pytest.mark.asyncio
async def test_unhydrate(servicer, client):
    app = App()

    f = app.function()(dummy)

    assert not f.is_hydrated
    async with app.run(client=client):
        assert f.is_hydrated

    # After app finishes, it should unhydrate
    assert not f.is_hydrated


def test_keyboard_interrupt(servicer, client):
    app = App()
    app.function()(square)
    with app.run(client=client):
        # The exit handler should catch this interrupt and exit gracefully
        raise KeyboardInterrupt()


def test_function_image_positional():
    app = App()
    image = Image.debian_slim()

    with pytest.raises(InvalidError) as excinfo:

        @app.function(image)  # type: ignore
        def f():
            pass

    assert "function(image=image)" in str(excinfo.value)


def test_function_decorator_on_class():
    app = App()
    with pytest.raises(TypeError, match="cannot be used on a class"):

        @app.function()
        class Foo:
            pass


@pytest.mark.asyncio
async def test_deploy_disconnect(servicer, client):
    app = App()
    app.function(secrets=[Secret.from_name("nonexistent-secret")])(square)

    with pytest.raises(NotFoundError):
        await app.deploy.aio(name="my-app", client=client)

    assert servicer.app_state_history["ap-1"] == [
        api_pb2.APP_STATE_INITIALIZING,
        api_pb2.APP_STATE_STOPPED,
    ]


def test_parse_custom_domains():
    assert len(_parse_custom_domains(None)) == 0
    assert len(_parse_custom_domains(["foo.com", "bar.com"])) == 2
    with pytest.raises(AssertionError):
        assert _parse_custom_domains("foo.com")


def test_hydrated_other_app_object_gets_referenced(servicer, client):
    app = App("my-app")
    with servicer.intercept() as ctx:
        with Volume.ephemeral(client=client) as vol:
            app.function(volumes={"/vol": vol})(dummy)  # implicitly load vol
            app.deploy(client=client)
            function_create_req: api_pb2.FunctionCreateRequest = ctx.pop_request("FunctionCreate")
            assert vol.object_id in {obj.object_id for obj in function_create_req.function.object_dependencies}


def test_hasattr():
    app = App()
    assert not hasattr(app, "xyz")


def test_app(client):
    app = App()
    square_modal = app.function()(square)

    with app.run(client=client):
        square_modal.remote(42)


def test_non_string_app_name():
    with pytest.raises(InvalidError, match="Must be string"):
        App(Image.debian_slim())  # type: ignore


def test_app_logs(servicer, client):
    app = App()
    f = app.function()(dummy)

    with app.run(client=client):
        f.remote()

    logs = [data for data in app._logs(client=client)]
    assert logs == ["hello, world (1)\n"]


def test_app_interactive(servicer, client, capsys):
    app = App()

    async def app_logs_pty(servicer, stream):
        await stream.recv_message()

        # Enable PTY
        await stream.send_message(api_pb2.TaskLogsBatch(pty_exec_id="ta-123"))

        # Send some data (should be written raw to stdout)
        log = api_pb2.TaskLogs(data="some data\n", file_descriptor=api_pb2.FILE_DESCRIPTOR_STDOUT)
        await stream.send_message(api_pb2.TaskLogsBatch(entry_id="xyz", items=[log]))

        # Send an EOF
        await stream.send_message(api_pb2.TaskLogsBatch(eof=True, task_id="ta-123"))

        # Terminate app
        await stream.send_message(api_pb2.TaskLogsBatch(app_done=True))

    with servicer.intercept() as ctx:
        ctx.set_responder("AppGetLogs", app_logs_pty)

        with enable_output():
            with app.run(client=client):
                time.sleep(0.1)

    captured = capsys.readouterr()
    assert captured.out.endswith("\nsome data\n\r")


def test_app_interactive_no_output(servicer, client):
    app = App()

    with pytest.warns(match="Interactive mode is disabled because no output manager is active"):
        with app.run(client=client, interactive=True):
            # Verify that interactive mode was disabled
            assert not app.is_interactive


@pytest.mark.asyncio
async def test_deploy_from_container(servicer, container_client):
    app = App(image=Image.debian_slim().pip_install("pandas"))
    app.function()(square)

    # Deploy app
    await app.deploy.aio(name="my-app", client=container_client)
    assert servicer.app_objects["ap-1"]["square"] == "fu-1"
    assert servicer.app_state_history[app.app_id] == [api_pb2.APP_STATE_INITIALIZING, api_pb2.APP_STATE_DEPLOYED]


def test_app_create_bad_environment_name_error(client):
    environment_name = "this=is@not.allowed"
    app = App()
    with pytest.raises(InvalidError, match="Invalid Environment name"):
        with run_app(
            app, environment_name=environment_name, client=client
        ):  # TODO: why isn't environment_name an argument to app.run?
            pass

    assert len(asyncio.all_tasks(synchronizer._loop)) == 1  # no trailing tasks, except the `loop_inner` ever-task


def test_overriding_function_warning(caplog):
    app = App()

    @app.function(serialized=True)
    def func():  # type: ignore
        return 1

    assert len(caplog.messages) == 0

    app_2 = App()
    app_2.include(app)

    assert len(caplog.messages) == 0

    app_3 = App()

    app_3.include(app)
    app_3.include(app_2)

    assert len(caplog.messages) == 0

    app_4 = App()

    @app_4.function(serialized=True)  # type: ignore
    def func():  # noqa: F811
        return 2

    assert len(caplog.messages) == 0

    app_3.include(app_4)
    assert "Overriding existing function" in caplog.messages[0]


@pytest.mark.parametrize("name", ["", " ", "no way", "my-app!", "a" * 65])
def test_lookup_invalid_name(name):
    with pytest.raises(InvalidError, match="Invalid App name"):
        App.lookup(name)<|MERGE_RESOLUTION|>--- conflicted
+++ resolved
@@ -6,11 +6,7 @@
 
 from grpclib import GRPCError, Status
 
-<<<<<<< HEAD
-from modal import App, Image, Secret, Stub, Volume, enable_output, fastapi_endpoint, web_endpoint
-=======
-from modal import App, Image, Mount, Secret, Volume, enable_output, fastapi_endpoint, web_endpoint
->>>>>>> 14ad73c5
+from modal import App, Image, Secret, Volume, enable_output, fastapi_endpoint, web_endpoint
 from modal._partial_function import _parse_custom_domains
 from modal._utils.async_utils import synchronizer
 from modal.exception import DeprecationError, ExecutionError, InvalidError, NotFoundError
