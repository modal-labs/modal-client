--- conflicted
+++ resolved
@@ -9,11 +9,7 @@
 import modal
 from modal import method
 from modal._watcher import _watch_args_from_mounts
-<<<<<<< HEAD
-from modal.exception import InvalidError
-=======
 from modal.exception import ExecutionError
->>>>>>> 58fe43c6
 from modal.mount import _get_client_mount, _Mount
 
 
@@ -42,10 +38,14 @@
 
 
 def test_watch_mounts_requires_running_app():
-<<<<<<< HEAD
+    # Arguably a bit strange to test this, as the exception should never
+    # happen unless there is a bug in the client, since _get_watch_mounts
+    # is not a public function, and should only ever be called from "safe"
+    # contexts...
+
     # requires running app to make sure the mounts have been loaded
     app = modal.App()
-    with pytest.raises(InvalidError):
+    with pytest.raises(ExecutionError):
         # _get_watch_mounts needs to be called on a hydrated app
         app._get_watch_mounts()
 
@@ -121,76 +121,4 @@
 
     with app.run(client=client):
         watch_mounts = app._get_watch_mounts()
-    assert len(watch_mounts) == 1
-=======
-    # Arguably a bit strange to test this, as the exception should never
-    # happen unless there is a bug in the client, since _get_watch_mounts
-    # is not a public function, and should only ever be called from "safe"
-    # contexts...
-
-    # requires running app to make sure the mounts have been loaded
-    app = modal.App()
-    with pytest.raises(ExecutionError):
-        # _get_watch_mounts needs to be called on a hydrated app
-        app._get_watch_mounts()
-
-
-def test_watch_mounts_includes_function_mounts(client, supports_dir, monkeypatch, disable_auto_mount):
-    monkeypatch.syspath_prepend(supports_dir)
-    app = modal.App()
-    pkg_a_mount = modal.Mount.from_local_python_packages("pkg_a")
-
-    @app.function(mounts=[pkg_a_mount], serialized=True)
-    def f():
-        pass
-
-    with app.run(client=client):
-        watch_mounts = app._get_watch_mounts()
-    assert watch_mounts == [pkg_a_mount]
-
-
-def test_watch_mounts_includes_cls_mounts(client, supports_dir, monkeypatch, disable_auto_mount):
-    monkeypatch.syspath_prepend(supports_dir)
-    app = modal.App()
-    pkg_a_mount = modal.Mount.from_local_python_packages("pkg_a")
-
-    @app.cls(mounts=[pkg_a_mount], serialized=True)
-    class A:
-        @method()
-        def foo(self):
-            pass
-
-    with app.run(client=client):
-        watch_mounts = app._get_watch_mounts()
-    assert watch_mounts == [pkg_a_mount]
-
-
-def test_watch_mounts_includes_image_mounts(client, supports_dir, monkeypatch, disable_auto_mount):
-    monkeypatch.syspath_prepend(supports_dir)
-    app = modal.App()
-    pkg_a_mount = modal.Mount.from_local_python_packages("pkg_a")
-    image = modal.Image.debian_slim().copy_mount(pkg_a_mount)
-
-    @app.function(image=image, serialized=True)
-    def f():
-        pass
-
-    with app.run(client=client):
-        watch_mounts = app._get_watch_mounts()
-    assert watch_mounts == [pkg_a_mount]
-
-
-def test_watch_mounts_ignore_non_local(disable_auto_mount, client, servicer):
-    app = modal.App()
-
-    # uses the published client mount - should not be included in watch items
-    # serialized=True avoids auto-mounting the entrypoint
-    @app.function(mounts=[_get_client_mount()], serialized=True)
-    def dummy():
-        pass
-
-    with app.run(client=client):
-        mounts = app._get_watch_mounts()
-
-    assert len(mounts) == 0
->>>>>>> 58fe43c6
+    assert len(watch_mounts) == 1