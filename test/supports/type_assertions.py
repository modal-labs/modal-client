--- conflicted
+++ resolved
@@ -14,7 +14,20 @@
     return 0.0
 
 
-<<<<<<< HEAD
+@app.function()
+def other_func() -> str:
+    return "foo"
+
+
+ret = typed_func.remote(a="hello")
+assert_type(ret, float)
+
+ret2 = modal.functions.gather(typed_func.spawn("bar"), other_func.spawn())
+# This assertion doesn't work in mypy (it infers the more generic list[object]), but does work in pyright/vscode:
+# assert_type(ret2, typing.List[typing.Union[float, str]])
+mypy_compatible_ret: typing.Sequence[object] = ret2  # mypy infers to the broader "object" type instead
+
+
 should_be_float = typed_func.remote(a="hello")
 assert_type(should_be_float, float)
 
@@ -55,18 +68,4 @@
     should_also_be_str = await async_typed_func.local(False)  # local should be the original return type (!)
     assert_type(should_also_be_str, str)
     should_be_int = await instance.bar.local("bar")
-    assert_type(should_be_int, int)
-=======
-@app.function()
-def other_func() -> str:
-    return "foo"
-
-
-ret = typed_func.remote(a="hello")
-assert_type(ret, float)
-
-ret2 = modal.functions.gather(typed_func.spawn("bar"), other_func.spawn())
-# This assertion doesn't work in mypy (it infers the more generic list[object]), but does work in pyright/vscode:
-# assert_type(ret2, typing.List[typing.Union[float, str]])
-mypy_compatible_ret: typing.Sequence[object] = ret2  # mypy infers to the broader "object" type instead
->>>>>>> 0c31d8c0
+    assert_type(should_be_int, int)