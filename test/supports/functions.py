# Copyright Modal Labs 2022
import asyncio
import contextlib
import pytest
import threading
import time
import typing

from modal import (
    App,
    PickleSerialization,
    Sandbox,
    asgi_app,
    batched,
    build,
    current_function_call_id,
    current_input_id,
    enter,
    exit,
    is_local,
    method,
    parameter,
    web_endpoint,
    web_server,
    wsgi_app,
)
from modal._utils.deprecation import deprecation_warning
from modal.exception import DeprecationError
from modal.experimental import get_local_input_concurrency, set_local_input_concurrency

SLEEP_DELAY = 0.1

app = App()


@app.function()
def square(x: int):
    return x * x


@app.function()
def ident(x):
    return x


@app.function()
def delay(t):
    time.sleep(t)
    return t


@app.function()
async def delay_async(t):
    await asyncio.sleep(t)
    return t


@app.function()
async def async_cancel_doesnt_reraise(t):
    try:
        await asyncio.sleep(t)
    except asyncio.CancelledError:
        pass


@app.function()
async def square_async(x):
    await asyncio.sleep(SLEEP_DELAY)
    return x * x


@app.function()
def raises(x):
    raise Exception("Failure!")


@app.function()
def raises_sysexit(x):
    raise SystemExit(1)


@app.function()
def raises_keyboardinterrupt(x):
    raise KeyboardInterrupt()


@app.function()
def gen_n(n):
    for i in range(n):
        yield i**2


@app.function()
def gen_n_fail_on_m(n, m):
    for i in range(n):
        if i == m:
            raise Exception("bad")
        yield i**2


def deprecated_function(x):
    deprecation_warning((2000, 1, 1), "This function is deprecated")
    return x**2


@app.function()
@web_endpoint()
def webhook(arg="world"):
    return {"hello": arg}


def stream():
    for i in range(10):
        time.sleep(SLEEP_DELAY)
        yield f"{i}..."


@app.function()
@web_endpoint()
def webhook_streaming():
    from fastapi.responses import StreamingResponse

    return StreamingResponse(stream())


async def stream_async():
    for i in range(10):
        await asyncio.sleep(SLEEP_DELAY)
        yield f"{i}..."


@app.function()
@web_endpoint()
async def webhook_streaming_async():
    from fastapi.responses import StreamingResponse

    return StreamingResponse(stream_async())


if __name__ == "__main__":
    raise Exception("This line is not supposed to be reachable")


def gen(n):
    for i in range(n):
        yield i**2


@app.function(is_generator=True)
def fun_returning_gen(n):
    return gen(n)


@app.function()
@asgi_app()
def fastapi_app():
    from fastapi import FastAPI

    web_app = FastAPI()

    @web_app.get("/foo")
    async def foo(arg="world"):
        return {"hello": arg}

    return web_app


@app.function()
@web_server(8765, startup_timeout=1)
def non_blocking_web_server():
    import subprocess

    subprocess.Popen(["python", "-m", "http.server", "-b", "0.0.0.0", "8765"])


lifespan_global_asgi_app_func: list[str] = []


@app.function()
@asgi_app()
def fastapi_app_with_lifespan():
    from fastapi import FastAPI, Request

    assert len(lifespan_global_asgi_app_func) == 0

    @contextlib.asynccontextmanager
    async def lifespan(wapp: FastAPI):
        lifespan_global_asgi_app_func.append("enter")
        yield {"foo": "this was set from state"}
        lifespan_global_asgi_app_func.append("exit")

    web_app = FastAPI(lifespan=lifespan)

    @web_app.get("/")
    async def foo(request: Request):
        lifespan_global_asgi_app_func.append("foo")
        return request.state.foo

    return web_app


@app.function()
@asgi_app()
def fastapi_app_with_lifespan_failing_startup():
    from fastapi import FastAPI

    @contextlib.asynccontextmanager
    async def lifespan(wapp: FastAPI):
        print("enter")
        raise Exception("Error while setting up asgi app")
        yield
        print("exit")

    web_app = FastAPI(lifespan=lifespan)

    @web_app.get("/")
    async def foo():
        print("foo")
        return "bar"

    return web_app


@app.function()
@asgi_app()
def fastapi_app_with_lifespan_failing_shutdown():
    from fastapi import FastAPI

    @contextlib.asynccontextmanager
    async def lifespan(wapp: FastAPI):
        print("enter")
        yield
        raise Exception("Error while setting up asgi app")
        print("exit")

    web_app = FastAPI(lifespan=lifespan)

    @web_app.get("/")
    async def foo():
        print("foo")
        return "bar"

    return web_app


lifespan_global_asgi_app_cls: list[str] = []


@app.cls(container_idle_timeout=300, concurrency_limit=1, allow_concurrent_inputs=100)
class fastapi_class_multiple_asgi_apps_lifespans:
    def __init__(self):
        assert len(lifespan_global_asgi_app_cls) == 0

    @asgi_app()
    def my_app1(self):
        from fastapi import FastAPI

        @contextlib.asynccontextmanager
        async def lifespan1(wapp):
            lifespan_global_asgi_app_cls.append("enter1")
            yield
            lifespan_global_asgi_app_cls.append("exit1")

        web_app1 = FastAPI(lifespan=lifespan1)

        @web_app1.get("/")
        async def foo1():
            lifespan_global_asgi_app_cls.append("foo1")
            return "foo1"

        return web_app1

    @asgi_app()
    def my_app2(self):
        from fastapi import FastAPI

        @contextlib.asynccontextmanager
        async def lifespan2(wapp):
            lifespan_global_asgi_app_cls.append("enter2")
            yield
            lifespan_global_asgi_app_cls.append("exit2")

        web_app2 = FastAPI(lifespan=lifespan2)

        @web_app2.get("/")
        async def foo2():
            lifespan_global_asgi_app_cls.append("foo2")
            return "foo2"

        return web_app2

    @exit()
    def exit(self):
        lifespan_global_asgi_app_cls.append("exit")


lifespan_global_asgi_app_cls_fail: list[str] = []


@app.cls(container_idle_timeout=300, concurrency_limit=1, allow_concurrent_inputs=100)
class fastapi_class_lifespan_shutdown_failure:
    def __init__(self):
        assert len(lifespan_global_asgi_app_cls_fail) == 0

    @asgi_app()
    def my_app1(self):
        from fastapi import FastAPI

        @contextlib.asynccontextmanager
        async def lifespan1(wapp):
            lifespan_global_asgi_app_cls_fail.append("enter")
            yield
            raise

        web_app1 = FastAPI(lifespan=lifespan1)

        @web_app1.get("/")
        async def foo():
            lifespan_global_asgi_app_cls_fail.append("foo")
            return "foo"

        return web_app1

    @exit()
    def exit(self):
        lifespan_global_asgi_app_cls_fail.append("lifecycle exit")


@app.function()
@asgi_app()
def asgi_app_with_slow_lifespan_wind_down():
    async def _asgi_app(scope, receive, send):
        if scope["type"] == "lifespan":
            while True:
                message = await receive()
                if message["type"] == "lifespan.startup":
                    await send({"type": "lifespan.startup.complete"})
                elif message["type"] == "lifespan.shutdown":
                    await send({"type": "lifespan.shutdown.complete"})
                await asyncio.sleep(1)  # take some time to shut down - this should either be cancelled or awaited
        else:
            # dummy response to other requests
            await send({"type": "http.response.start", "status": 200})
            await send({"type": "http.response.body", "body": b'{"some_result":"foo"}'})

    return _asgi_app


@app.function()
@asgi_app()
def non_lifespan_asgi():
    async def app(scope, receive, send):
        if not scope["type"] == "http":
            return

        await send(
            {
                "type": "http.response.start",
                "status": 200,
                "headers": [
                    (b"content-type", b"application/json"),
                ],
            }
        )

        await send(
            {
                "type": "http.response.body",
                "body": b'"foo"',
            }
        )

    return app


@app.function()
@asgi_app()
def error_in_asgi_setup():
    raise Exception("Error while setting up asgi app")


@app.function()
@wsgi_app()
def basic_wsgi_app():
    def simple_app(environ, start_response):
        status = "200 OK"
        headers = [("Content-type", "text/plain; charset=utf-8")]
        body = environ["wsgi.input"].read()

        start_response(status, headers)
        yield b"got body: " + body

    return simple_app


@app.cls()
<<<<<<< HEAD
class Cls:
    def __init__(self):
        self._k = 11

    @enter()
    def enter(self):
        self._k += 100

    @method()
    def f(self, x):
        return self._k * x

    @web_endpoint()
    def web(self, arg):
        return {"ret": arg * self._k}

    @asgi_app()
    def asgi_web(self):
        from fastapi import FastAPI

        k_at_construction = self._k  # expected to be 111
        hydrated_at_contruction = square.is_hydrated
        web_app = FastAPI()

        @web_app.get("/")
        def k(arg: str):
            return {
                "at_construction": k_at_construction,
                "at_runtime": self._k,
                "arg": arg,
                "other_hydrated": hydrated_at_contruction,
            }

        return web_app

    def _generator(self, x):
        yield x**3

    @method(is_generator=True)
    def generator(self, x):
        return self._generator(x)


@app.cls()
class ClsWithPickleSerialization:
    bar: typing.Annotated[dict, PickleSerialization] = parameter(default={"foo": "bar"})

    @web_endpoint()
    def web(self, arg):
        return {"arg": arg, "bar": self.bar}


@app.cls()
=======
>>>>>>> e4f473db
class LifecycleCls:
    """Ensures that {sync,async} lifecycle hooks work with {sync,async} functions."""

    def __init__(
        self,
        print_at_exit: bool = False,
        sync_enter_duration=0,
        async_enter_duration=0,
        sync_exit_duration=0,
        async_exit_duration=0,
    ):
        self.events: list[str] = []
        self.sync_enter_duration = sync_enter_duration
        self.async_enter_duration = async_enter_duration
        self.sync_exit_duration = sync_exit_duration
        self.async_exit_duration = async_exit_duration
        if print_at_exit:
            self._print_at_exit()

    def _print_at_exit(self):
        import atexit

        atexit.register(lambda: print("[events:" + ",".join(self.events) + "]"))

    @enter()
    def enter_sync(self):
        self.events.append("enter_sync")
        time.sleep(self.sync_enter_duration)

    @enter()
    async def enter_async(self):
        self.events.append("enter_async")
        await asyncio.sleep(self.async_enter_duration)

    @exit()
    def exit_sync(self):
        self.events.append("exit_sync")
        time.sleep(self.sync_exit_duration)

    @exit()
    async def exit_async(self):
        self.events.append("exit_async")
        await asyncio.sleep(self.async_exit_duration)

    @method()
    def local(self):
        self.events.append("local")

    @method()
    def f_sync(self):
        self.events.append("f_sync")
        self.local.local()
        return self.events

    @method()
    async def f_async(self):
        self.events.append("f_async")
        self.local.local()
        return self.events

    @method()
    def delay(self, duration: float):
        self._print_at_exit()
        self.events.append("delay")
        time.sleep(duration)
        return self.events

    @method()
    async def delay_async(self, duration: float):
        self._print_at_exit()
        self.events.append("delay_async")
        await asyncio.sleep(duration)
        return self.events


@app.function(allow_concurrent_inputs=5)
def sleep_700_sync(x):
    time.sleep(0.7)
    return x * x, current_input_id(), current_function_call_id()


@app.function(allow_concurrent_inputs=5)
async def sleep_700_async(x):
    await asyncio.sleep(0.7)
    return x * x, current_input_id(), current_function_call_id()


@app.function()
@batched(max_batch_size=4, wait_ms=500)
def batch_function_sync(x: tuple[int], y: tuple[int]):
    outputs = []
    for x_i, y_i in zip(x, y):
        outputs.append(x_i / y_i)
    return outputs


@app.function()
@batched(max_batch_size=4, wait_ms=500)
def batch_function_outputs_not_list(x: tuple[int], y: tuple[int]):
    return str(x)


@app.function()
@batched(max_batch_size=4, wait_ms=500)
def batch_function_outputs_wrong_len(x: tuple[int], y: tuple[int]):
    return list(x) + [0]


@app.function()
@batched(max_batch_size=4, wait_ms=500)
async def batch_function_async(x: tuple[int], y: tuple[int]):
    outputs = []
    for x_i, y_i in zip(x, y):
        outputs.append(x_i / y_i)
    await asyncio.sleep(0.1)
    return outputs


def unassociated_function(x):
    return 100 - x


class BaseCls:
    @enter()
    def enter(self):
        self.x = 2

    @method()
    def run(self, y):
        return self.x * y


@app.cls()
class DerivedCls(BaseCls):
    pass


@app.function()
def cube(x):
    # Note: this ends up calling the servicer fixture,
    # which always just returns the sum of the squares of the inputs,
    # regardless of the actual funtion.
    assert square.is_hydrated
    return square.remote(x) * x


with pytest.warns(DeprecationError, match="@modal.build"):

    @app.cls()
    class BuildCls:
        def __init__(self):
            self._k = 1

        @enter()
        def enter1(self):
            self._k += 10

        @build()
        def build1(self):
            self._k += 100
            return self._k

        @build()
        def build2(self):
            self._k += 1000
            return self._k

        @exit()
        def exit1(self):
            raise Exception("exit called!")

        @method()
        def f(self, x):
            return self._k * x


@app.cls(enable_memory_snapshot=True)
class SnapshottingCls:
    def __init__(self):
        self._vals = []

    @enter(snap=True)
    def enter1(self):
        self._vals.append("A")

    @enter(snap=True)
    def enter2(self):
        self._vals.append("B")

    @enter()
    def enter3(self):
        self._vals.append("C")

    @method()
    def f(self, x):
        return "".join(self._vals) + x


@app.function(enable_memory_snapshot=True)
def snapshotting_square(x):
    return x * x


@app.cls()
class EventLoopCls:
    @enter()
    async def enter(self):
        self.loop = asyncio.get_running_loop()

    @method()
    async def f(self):
        return self.loop.is_running()


@app.function()
def sandbox_f(x):
    # TODO(erikbern): maybe inside containers, `app=app` should be automatic?
    sb = Sandbox.create("echo", str(x), app=app)
    return sb.object_id


@app.function()
def is_local_f(x):
    return is_local()


@app.function()
def raise_large_unicode_exception():
    byte_str = (b"k" * 120_000_000) + b"\x99"
    byte_str.decode("utf-8")


@app.function()
def get_input_concurrency(timeout: int):
    time.sleep(timeout)
    return get_local_input_concurrency()


@app.function()
def set_input_concurrency(start: float):
    set_local_input_concurrency(3)
    time.sleep(1)
    return time.time() - start


@app.function()
def check_container_app():
    # The container app should be associated with the app object
    assert App._get_container_app() == app


@app.function()
def get_running_loop(x):
    return asyncio.get_running_loop()


@app.function()
def is_main_thread_sync(x):
    return threading.main_thread() == threading.current_thread()


@app.function()
async def is_main_thread_async(x):
    return threading.main_thread() == threading.current_thread()


_import_thread_is_main_thread = threading.main_thread() == threading.current_thread()


@app.function()
def import_thread_is_main_thread(x):
    return _import_thread_is_main_thread


class CustomException(Exception):
    pass


@app.function()
def raises_custom_exception(x):
    raise CustomException("Failure!")<|MERGE_RESOLUTION|>--- conflicted
+++ resolved
@@ -394,7 +394,6 @@
 
 
 @app.cls()
-<<<<<<< HEAD
 class Cls:
     def __init__(self):
         self._k = 11
@@ -448,8 +447,6 @@
 
 
 @app.cls()
-=======
->>>>>>> e4f473db
 class LifecycleCls:
     """Ensures that {sync,async} lifecycle hooks work with {sync,async} functions."""
 
