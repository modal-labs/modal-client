--- conflicted
+++ resolved
@@ -4,11 +4,6 @@
 import pkg_b.g.h  # noqa
 
 import modal  # noqa
-<<<<<<< HEAD
-from modal._function_utils import FunctionInfo
-from modal.functions import _get_function_mounts
-=======
->>>>>>> d80cdaa1
 
 from .a import *  # noqa
 from .b.c import *  # noqa
@@ -16,12 +11,6 @@
 
 stub = modal.Stub()
 
-<<<<<<< HEAD
-    for mount in _get_function_mounts(fn_info, include_client_mount=False):
-        async for file_info in mount._get_files(mount.entries):
-            print(file_info.mount_filename)
-=======
->>>>>>> d80cdaa1
 
 @stub.function()
 def f():
