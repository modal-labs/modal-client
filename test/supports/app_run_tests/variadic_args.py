# Copyright Modal Labs 2022
from modal import App, method

<<<<<<< HEAD
app = App(include_source=True)
=======
app = App(include_source=True)  # TODO: remove include_source=True when automount is disabled by default
>>>>>>> d499c66f


@app.cls()
class VaClass:
    @method()
    def va_method(self, *args):
        pass  # Set via @servicer.function_body

    @method()
    def va_method_invalid(self, x: int, *args):
        pass  # Set via @servicer.function_body


@app.function()
def va_function(*args):
    pass  # Set via @servicer.function_body


@app.function()
def va_function_invalid(x: int, *args):
    pass  # Set via @servicer.function_body


@app.local_entrypoint()
def va_entrypoint(*args):
    print(f"args: {args}")


@app.local_entrypoint()
def va_entrypoint_invalid(x: int, *args):
    print(f"args: {args}")<|MERGE_RESOLUTION|>--- conflicted
+++ resolved
@@ -1,11 +1,7 @@
 # Copyright Modal Labs 2022
 from modal import App, method
 
-<<<<<<< HEAD
-app = App(include_source=True)
-=======
 app = App(include_source=True)  # TODO: remove include_source=True when automount is disabled by default
->>>>>>> d499c66f
 
 
 @app.cls()
