--- conflicted
+++ resolved
@@ -1318,14 +1318,13 @@
     return mock_modal_toml
 
 
-<<<<<<< HEAD
 @pytest.fixture
 def supports_dir(test_dir):
     return test_dir / Path("supports")
-=======
+
+
 @pytest.fixture()
 def modal_test_support_dir(request):
     # TODO: merge this with test/supports dir?
     root_dir = Path(request.config.rootdir)
-    return root_dir / "modal_test_support"
->>>>>>> bba12708
+    return root_dir / "modal_test_support"