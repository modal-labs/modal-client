--- conflicted
+++ resolved
@@ -1973,16 +1973,6 @@
 
 
 @pytest.fixture
-<<<<<<< HEAD
-def disable_auto_mount(monkeypatch):
-    monkeypatch.setenv("MODAL_AUTOMOUNT", "0")
-    yield
-
-
-@pytest.fixture()
-def supports_on_path(supports_dir, monkeypatch):
-    monkeypatch.syspath_prepend(str(supports_dir))
-=======
 def no_rich(monkeypatch):
     normal_import = __import__
 
@@ -2000,4 +1990,8 @@
 def disable_auto_mount(monkeypatch):
     monkeypatch.setenv("MODAL_AUTOMOUNT", "0")
     yield
->>>>>>> 58fe43c6
+
+
+@pytest.fixture()
+def supports_on_path(supports_dir, monkeypatch):
+    monkeypatch.syspath_prepend(str(supports_dir))