--- conflicted
+++ resolved
@@ -348,21 +348,6 @@
                     web_url=method_definition.web_url,
                     is_method=True,
                     use_method_name=method_name,
-<<<<<<< HEAD
-=======
-                )
-                for method_name, method_definition in definition.method_definitions.items()
-            },
-        )
-
-    def get_class_metadata(self, object_id: str) -> api_pb2.ClassHandleMetadata:
-        class_handle_metadata = api_pb2.ClassHandleMetadata()
-        for f_name, f_id in self.classes[object_id].items():
-            function_handle_metadata = self.get_function_metadata(f_id)
-            class_handle_metadata.methods.append(
-                api_pb2.ClassMethod(
-                    function_name=f_name, function_id=f_id, function_handle_metadata=function_handle_metadata
->>>>>>> 504be62c
                 )
                 for method_name, method_definition in definition.method_definitions.items()
             },
