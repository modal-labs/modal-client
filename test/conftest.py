# Copyright Modal Labs 2024
from __future__ import annotations

import asyncio
import contextlib
import dataclasses
import hashlib
import inspect
import os
import pytest
import shutil
import sys
import tempfile
import textwrap
import threading
import traceback
from collections import defaultdict
from pathlib import Path
<<<<<<< HEAD
from typing import Dict, Iterator, Optional, Tuple, get_args
=======
from typing import Dict, Iterator, List, Optional, get_args
>>>>>>> 7d029377

import aiohttp.web
import aiohttp.web_runner
import grpclib.server
import pkg_resources
import pytest_asyncio
from google.protobuf.empty_pb2 import Empty
from grpclib import GRPCError, Status

import modal._serialization
from modal import __version__, config
from modal._container_io_manager import _ContainerIOManager
from modal._serialization import serialize_data_format
from modal._utils.async_utils import asyncify, synchronize_api
from modal._utils.grpc_testing import patch_mock_servicer
from modal._utils.grpc_utils import find_free_port
from modal._utils.http_utils import run_temporary_http_server
from modal._vendor import cloudpickle
from modal.client import Client
from modal.image import ImageBuilderVersion
from modal.mount import client_mount_name
from modal_proto import api_grpc, api_pb2


@dataclasses.dataclass
class VolumeFile:
    data: bytes
    data_blob_id: str
    mode: int


# TODO: Isolate all test config from the host
@pytest.fixture(scope="session", autouse=True)
def set_env():
    os.environ["MODAL_ENVIRONMENT"] = "main"


@patch_mock_servicer
class MockClientServicer(api_grpc.ModalClientBase):
    # TODO(erikbern): add more annotations
    container_inputs: list[api_pb2.FunctionGetInputsResponse]
    container_outputs: list[api_pb2.FunctionPutOutputsRequest]
    fc_data_in: defaultdict[str, asyncio.Queue[api_pb2.DataChunk]]
    fc_data_out: defaultdict[str, asyncio.Queue[api_pb2.DataChunk]]

    def __init__(self, blob_host, blobs):
        self.use_blob_outputs = False
        self.put_outputs_barrier = threading.Barrier(
            1, timeout=10
        )  # set to non-1 to get lock-step of output pushing within a test
        self.get_inputs_barrier = threading.Barrier(
            1, timeout=10
        )  # set to non-1 to get lock-step of input releases within a test

        self.app_state_history = defaultdict(list)
        self.app_heartbeats: Dict[str, int] = defaultdict(int)
        self.container_snapshot_requests = 0
        self.n_blobs = 0
        self.blob_host = blob_host
        self.blobs = blobs  # shared dict
        self.requests = []
        self.done = False
        self.rate_limit_sleep_duration = None
        self.fail_get_inputs = False
        self.slow_put_inputs = False
        self.container_inputs = []
        self.container_outputs = []
        self.fc_data_in = defaultdict(lambda: asyncio.Queue())  # unbounded
        self.fc_data_out = defaultdict(lambda: asyncio.Queue())  # unbounded
        self.queue: Dict[bytes, List[bytes]] = {b"": []}
        self.deployed_apps = {
            client_mount_name(): "ap-x",
        }
        self.app_objects = {}
        self.app_single_objects = {}
        self.app_unindexed_objects = {
            "ap-1": ["im-1", "vo-1"],
        }
        self.n_inputs = 0
        self.n_queues = 0
        self.n_dict_heartbeats = 0
        self.n_queue_heartbeats = 0
        self.n_nfs_heartbeats = 0
        self.n_vol_heartbeats = 0
        self.n_mounts = 0
        self.n_mount_files = 0
        self.mount_contents = {}
        self.files_name2sha = {}
        self.files_sha2data = {}
        self.function_id_for_function_call = {}
        self.client_calls = {}
        self.function_is_running = False
        self.n_functions = 0
        self.n_schedules = 0
        self.function2schedule = {}
        self.function_create_error = False
        self.heartbeat_status_code = None
        self.n_apps = 0
        self.classes = {}

        self.task_result = None

        self.nfs_files: Dict[str, Dict[str, api_pb2.SharedVolumePutFileRequest]] = defaultdict(dict)
        self.volume_files: Dict[str, Dict[str, VolumeFile]] = defaultdict(dict)
        self.images = {}
        self.image_build_function_ids = {}
        self.image_builder_versions = {}
        self.force_built_images = []
        self.fail_blob_create = []
        self.blob_create_metadata = None
        self.blob_multipart_threshold = 10_000_000

        self.precreated_functions = set()

        self.app_functions = {}
        self.bound_functions: Dict[Tuple[str, bytes]] = {}
        self.fcidx = 0

        self.function_serialized = None
        self.class_serialized = None

        self.client_hello_metadata = None

        self.dicts = {}
        self.secrets = {}

        self.deployed_dicts = {}
        self.deployed_mounts = {
            (client_mount_name(), api_pb2.DEPLOYMENT_NAMESPACE_GLOBAL): "mo-123",
        }
        self.deployed_nfss = {}
        self.deployed_queues = {}
        self.deployed_secrets = {}
        self.deployed_volumes = {}

        self.cleared_function_calls = set()

        self.cancelled_calls = []

        self.app_client_disconnect_count = 0
        self.app_get_logs_initial_count = 0
        self.app_set_objects_count = 0

        self.volume_counter = 0
        # Volume-id -> commit/reload count
        self.volume_commits: Dict[str, int] = defaultdict(lambda: 0)
        self.volume_reloads: Dict[str, int] = defaultdict(lambda: 0)

        self.sandbox_defs = []
        self.sandbox: asyncio.subprocess.Process = None

        # Whether the sandbox is executing a shell program in interactive mode.
        self.sandbox_is_interactive = False
        self.sandbox_shell_prompt = "TEST_PROMPT# "
        self.sandbox_result: Optional[api_pb2.GenericResult] = None

        self.token_flow_localhost_port = None
        self.queue_max_len = 100

        self.container_heartbeat_response = None
        self.container_heartbeat_abort = threading.Event()

        self.image_join_sleep_duration = None

        @self.function_body
        def default_function_body(*args, **kwargs):
            return sum(arg**2 for arg in args) + sum(value**2 for key, value in kwargs.items())

    def function_body(self, func):
        """Decorator for setting the function that will be called for any FunctionGetOutputs calls"""
        self._function_body = func
        return func

    def container_heartbeat_return_now(self, response: api_pb2.ContainerHeartbeatResponse):
        self.container_heartbeat_response = response
        self.container_heartbeat_abort.set()

    def get_function_metadata(self, object_id: str) -> api_pb2.FunctionHandleMetadata:
        definition: api_pb2.Function = self.app_functions[object_id]
        return api_pb2.FunctionHandleMetadata(
            function_name=definition.function_name,
            function_type=definition.function_type,
            web_url=definition.web_url,
            is_method=definition.is_method,
            use_method_name=definition.use_method_name,
            use_function_id=definition.use_function_id,
        )

    def get_class_metadata(self, object_id: str) -> api_pb2.ClassHandleMetadata:
        class_function_id = self.classes[object_id]["method-unspecified"]
        class_handle_metadata = api_pb2.ClassHandleMetadata(
            class_function_id=self.classes[object_id]["method-unspecified"],
            class_function_metadata=self.get_function_metadata(class_function_id),
        )
        for f_name, f_id in self.classes[object_id].items():
            if f_name == "method-unspecified":
                continue
            function_handle_metadata = self.get_function_metadata(f_id)
            class_handle_metadata.methods.append(
                api_pb2.ClassMethod(
                    function_name=f_name, function_id=f_id, function_handle_metadata=function_handle_metadata
                )
            )

        return class_handle_metadata

    def get_object_metadata(self, object_id) -> api_pb2.Object:
        if object_id.startswith("fu-"):
            res = api_pb2.Object(function_handle_metadata=self.get_function_metadata(object_id))

        elif object_id.startswith("cs-"):
            res = api_pb2.Object(class_handle_metadata=self.get_class_metadata(object_id))

        elif object_id.startswith("mo-"):
            mount_handle_metadata = api_pb2.MountHandleMetadata(content_checksum_sha256_hex="abc123")
            res = api_pb2.Object(mount_handle_metadata=mount_handle_metadata)

        elif object_id.startswith("sb-"):
            sandbox_handle_metadata = api_pb2.SandboxHandleMetadata(result=self.sandbox_result)
            res = api_pb2.Object(sandbox_handle_metadata=sandbox_handle_metadata)

        else:
            res = api_pb2.Object()

        res.object_id = object_id
        return res

    ### App

    async def AppCreate(self, stream):
        request: api_pb2.AppCreateRequest = await stream.recv_message()
        self.requests.append(request)
        self.n_apps += 1
        app_id = f"ap-{self.n_apps}"
        self.app_state_history[app_id].append(api_pb2.APP_STATE_INITIALIZING)
        await stream.send_message(
            api_pb2.AppCreateResponse(app_id=app_id, app_logs_url="https://modaltest.com/apps/ap-123")
        )

    async def AppClientDisconnect(self, stream):
        request: api_pb2.AppClientDisconnectRequest = await stream.recv_message()
        self.requests.append(request)
        self.done = True
        self.app_client_disconnect_count += 1
        state_history = self.app_state_history[request.app_id]
        if state_history[-1] not in [api_pb2.APP_STATE_DETACHED, api_pb2.APP_STATE_DEPLOYED]:
            state_history.append(api_pb2.APP_STATE_STOPPED)
        await stream.send_message(Empty())

    async def AppGetLogs(self, stream):
        request: api_pb2.AppGetLogsRequest = await stream.recv_message()
        if not request.last_entry_id:
            # Just count initial requests
            self.app_get_logs_initial_count += 1
            last_entry_id = "1"
        else:
            last_entry_id = str(int(request.last_entry_id) + 1)
        await asyncio.sleep(0.5)
        log = api_pb2.TaskLogs(data=f"hello, world ({last_entry_id})\n", file_descriptor=api_pb2.FILE_DESCRIPTOR_STDOUT)
        await stream.send_message(api_pb2.TaskLogsBatch(entry_id=last_entry_id, items=[log]))
        if self.done:
            await stream.send_message(api_pb2.TaskLogsBatch(app_done=True))

    async def AppGetObjects(self, stream):
        request: api_pb2.AppGetObjectsRequest = await stream.recv_message()
        object_ids = self.app_objects.get(request.app_id, {})
        objects = list(object_ids.items())
        if request.include_unindexed:
            unindexed_object_ids = self.app_unindexed_objects.get(request.app_id, [])
            objects += [(None, object_id) for object_id in unindexed_object_ids]
        items = [
            api_pb2.AppGetObjectsItem(tag=tag, object=self.get_object_metadata(object_id)) for tag, object_id in objects
        ]
        await stream.send_message(api_pb2.AppGetObjectsResponse(items=items))

    async def AppSetObjects(self, stream):
        request: api_pb2.AppSetObjectsRequest = await stream.recv_message()
        self.app_objects[request.app_id] = dict(request.indexed_object_ids)
        self.app_unindexed_objects[request.app_id] = list(request.unindexed_object_ids)
        if request.single_object_id:
            self.app_single_objects[request.app_id] = request.single_object_id
        self.app_set_objects_count += 1
        if request.new_app_state:
            self.app_state_history[request.app_id].append(request.new_app_state)
        await stream.send_message(Empty())

    async def AppDeploy(self, stream):
        request: api_pb2.AppDeployRequest = await stream.recv_message()
        self.deployed_apps[request.name] = request.app_id
        self.app_state_history[request.app_id].append(api_pb2.APP_STATE_DEPLOYED)
        await stream.send_message(api_pb2.AppDeployResponse(url="http://test.modal.com/foo/bar"))

    async def AppGetByDeploymentName(self, stream):
        request: api_pb2.AppGetByDeploymentNameRequest = await stream.recv_message()
        await stream.send_message(api_pb2.AppGetByDeploymentNameResponse(app_id=self.deployed_apps.get(request.name)))

    async def AppHeartbeat(self, stream):
        request: api_pb2.AppHeartbeatRequest = await stream.recv_message()
        self.requests.append(request)
        self.app_heartbeats[request.app_id] += 1
        await stream.send_message(Empty())

    async def AppList(self, stream):
        await stream.recv_message()
        apps = []
        for app_name, app_id in self.deployed_apps.items():
            apps.append(api_pb2.AppStats(name=app_name, description=app_name, app_id=app_id))
        await stream.send_message(api_pb2.AppListResponse(apps=apps))

    ### Checkpoint

    async def ContainerCheckpoint(self, stream):
        request: api_pb2.ContainerCheckpointRequest = await stream.recv_message()
        self.requests.append(request)
        self.container_snapshot_requests += 1
        await stream.send_message(Empty())

    ### Blob

    async def BlobCreate(self, stream):
        req = await stream.recv_message()
        # This is used to test retry_transient_errors, see grpc_utils_test.py
        self.blob_create_metadata = stream.metadata
        if len(self.fail_blob_create) > 0:
            status_code = self.fail_blob_create.pop()
            raise GRPCError(status_code, "foobar")
        elif req.content_length > self.blob_multipart_threshold:
            blob_id = await self.next_blob_id()
            num_parts = (req.content_length + self.blob_multipart_threshold - 1) // self.blob_multipart_threshold
            upload_urls = []
            for part_number in range(num_parts):
                upload_url = f"{self.blob_host}/upload?blob_id={blob_id}&part_number={part_number}"
                upload_urls.append(upload_url)

            await stream.send_message(
                api_pb2.BlobCreateResponse(
                    blob_id=blob_id,
                    multipart=api_pb2.MultiPartUpload(
                        part_length=self.blob_multipart_threshold,
                        upload_urls=upload_urls,
                        completion_url=f"{self.blob_host}/complete_multipart?blob_id={blob_id}",
                    ),
                )
            )
        else:
            blob_id = await self.next_blob_id()
            upload_url = f"{self.blob_host}/upload?blob_id={blob_id}"
            await stream.send_message(api_pb2.BlobCreateResponse(blob_id=blob_id, upload_url=upload_url))

    async def next_blob_id(self):
        self.n_blobs += 1
        blob_id = f"bl-{self.n_blobs}"
        return blob_id

    async def BlobGet(self, stream):
        request: api_pb2.BlobGetRequest = await stream.recv_message()
        download_url = f"{self.blob_host}/download?blob_id={request.blob_id}"
        await stream.send_message(api_pb2.BlobGetResponse(download_url=download_url))

    ### Class

    async def ClassCreate(self, stream):
        request: api_pb2.ClassCreateRequest = await stream.recv_message()
        assert request.app_id
        methods: dict[str, str] = {method.function_name: method.function_id for method in request.methods}
        methods["method-unspecified"] = request.class_function_id
        class_id = "cs-" + str(len(self.classes))
        self.classes[class_id] = methods
        await stream.send_message(
            api_pb2.ClassCreateResponse(class_id=class_id, handle_metadata=self.get_class_metadata(class_id))
        )

    async def ClassGet(self, stream):
        request: api_pb2.ClassGetRequest = await stream.recv_message()
        app_id = self.deployed_apps.get(request.app_name)
        app_objects = self.app_objects[app_id]
        object_id = app_objects.get(request.object_tag)
        if object_id is None:
            raise GRPCError(Status.NOT_FOUND, f"can't find object {request.object_tag}")
        await stream.send_message(
            api_pb2.ClassGetResponse(class_id=object_id, handle_metadata=self.get_class_metadata(object_id))
        )

    ### Client

    async def ClientHello(self, stream):
        request: Empty = await stream.recv_message()
        self.requests.append(request)
        self.client_create_metadata = stream.metadata
        client_version = stream.metadata["x-modal-client-version"]
        image_builder_version = max(get_args(ImageBuilderVersion))
        warning = ""
        assert stream.user_agent.startswith(f"modal-client/{__version__} ")
        if stream.metadata.get("x-modal-token-id") == "bad":
            raise GRPCError(Status.UNAUTHENTICATED, "bad bad bad")
        elif client_version == "unauthenticated":
            raise GRPCError(Status.UNAUTHENTICATED, "failed authentication")
        elif client_version == "deprecated":
            warning = "SUPER OLD"
        elif client_version == "timeout":
            await asyncio.sleep(60)
        elif pkg_resources.parse_version(client_version) < pkg_resources.parse_version(__version__):
            raise GRPCError(Status.FAILED_PRECONDITION, "Old client")
        resp = api_pb2.ClientHelloResponse(warning=warning, image_builder_version=image_builder_version)
        await stream.send_message(resp)

    # Container

    async def ContainerHeartbeat(self, stream):
        request: api_pb2.ContainerHeartbeatRequest = await stream.recv_message()
        self.requests.append(request)
        # Return earlier than the usual 15-second heartbeat to avoid suspending tests.
        await asyncify(self.container_heartbeat_abort.wait)(5)
        if self.container_heartbeat_response:
            await stream.send_message(self.container_heartbeat_response)
            self.container_heartbeat_response = None
        else:
            await stream.send_message(api_pb2.ContainerHeartbeatResponse())

    async def ContainerExec(self, stream):
        _request: api_pb2.ContainerExecRequest = await stream.recv_message()
        await stream.send_message(api_pb2.ContainerExecResponse(exec_id="container_exec_id"))

    async def ContainerExecGetOutput(self, stream):
        _request: api_pb2.ContainerExecGetOutputRequest = await stream.recv_message()
        await stream.send_message(
            api_pb2.RuntimeOutputBatch(
                items=[
                    api_pb2.RuntimeOutputMessage(
                        file_descriptor=api_pb2.FileDescriptor.FILE_DESCRIPTOR_STDOUT, message="Hello World"
                    )
                ]
            )
        )
        await stream.send_message(api_pb2.RuntimeOutputBatch(exit_code=0))

    ### Dict

    async def DictCreate(self, stream):
        request: api_pb2.DictCreateRequest = await stream.recv_message()
        if request.existing_dict_id:
            dict_id = request.existing_dict_id
        else:
            dict_id = f"di-{len(self.dicts)}"
            self.dicts[dict_id] = {}
        await stream.send_message(api_pb2.DictCreateResponse(dict_id=dict_id))

    async def DictGetOrCreate(self, stream):
        request: api_pb2.DictGetOrCreateRequest = await stream.recv_message()
        k = (request.deployment_name, request.namespace, request.environment_name)
        if k in self.deployed_dicts:
            dict_id = self.deployed_dicts[k]
        elif request.object_creation_type == api_pb2.OBJECT_CREATION_TYPE_CREATE_IF_MISSING:
            dict_id = f"di-{len(self.dicts)}"
            self.dicts[dict_id] = {entry.key: entry.value for entry in request.data}
            self.deployed_dicts[k] = dict_id
            self.deployed_apps[request.deployment_name] = f"ap-{dict_id}"
        elif request.object_creation_type == api_pb2.OBJECT_CREATION_TYPE_EPHEMERAL:
            dict_id = f"di-{len(self.dicts)}"
            self.dicts[dict_id] = {entry.key: entry.value for entry in request.data}
        else:
            raise GRPCError(Status.NOT_FOUND, "Dict not found")
        await stream.send_message(api_pb2.DictGetOrCreateResponse(dict_id=dict_id))

    async def DictHeartbeat(self, stream):
        await stream.recv_message()
        self.n_dict_heartbeats += 1
        await stream.send_message(Empty())

    async def DictDelete(self, stream):
        request: api_pb2.DictDeleteRequest = await stream.recv_message()
        self.deployed_dicts = {k: v for k, v in self.deployed_dicts.items() if v != request.dict_id}
        await stream.send_message(Empty())

    async def DictClear(self, stream):
        request: api_pb2.DictGetRequest = await stream.recv_message()
        self.dicts[request.dict_id] = {}
        await stream.send_message(Empty())

    async def DictGet(self, stream):
        request: api_pb2.DictGetRequest = await stream.recv_message()
        d = self.dicts[request.dict_id]
        await stream.send_message(api_pb2.DictGetResponse(value=d.get(request.key), found=bool(request.key in d)))

    async def DictLen(self, stream):
        request: api_pb2.DictLenRequest = await stream.recv_message()
        await stream.send_message(api_pb2.DictLenResponse(len=len(self.dicts[request.dict_id])))

    async def DictList(self, stream):
        dicts = [
            api_pb2.DictListResponse.DictInfo(name=name, created_at=1)
            for name, _, _ in self.deployed_dicts
            if name in self.deployed_apps
        ]
        await stream.send_message(api_pb2.DictListResponse(dicts=dicts))

    async def DictUpdate(self, stream):
        request: api_pb2.DictUpdateRequest = await stream.recv_message()
        for update in request.updates:
            self.dicts[request.dict_id][update.key] = update.value
        await stream.send_message(api_pb2.DictUpdateResponse())

    async def DictContents(self, stream):
        request: api_pb2.DictGetRequest = await stream.recv_message()
        for k, v in self.dicts[request.dict_id].items():
            await stream.send_message(api_pb2.DictEntry(key=k, value=v))

    ### Function

    async def FunctionBindParams(self, stream):
        request: api_pb2.FunctionBindParamsRequest = await stream.recv_message()
        assert request.function_id
        assert request.serialized_params
        existing_func_id = self.bound_functions.get((request.function_id, request.serialized_params), None)
        if existing_func_id:
            return self.app_functions[existing_func_id]

        self.n_functions += 1
        function_id = f"fu-{self.n_functions}"
        base_function = self.app_functions[request.function_id]
        assert not base_function.use_method_name

        bound_func = api_pb2.Function()
        bound_func.CopyFrom(base_function)
        bound_func.function_name += "(parametrized)"  # hack
        self.app_functions[function_id] = bound_func
        self.bound_functions[(request.function_id, request.serialized_params)] = function_id

        await stream.send_message(
            api_pb2.FunctionBindParamsResponse(
                bound_function_id=function_id,
                handle_metadata=api_pb2.FunctionHandleMetadata(
                    function_name=base_function.function_name,
                    function_type=base_function.function_type,
                    web_url=base_function.web_url,
                    use_function_id=function_id,
                    use_method_name="",
                ),
            )
        )

    @contextlib.contextmanager
    def input_lockstep(self) -> Iterator[threading.Barrier]:
        self.get_inputs_barrier = threading.Barrier(2, timeout=10)
        yield self.get_inputs_barrier
        self.get_inputs_barrier = threading.Barrier(1)

    @contextlib.contextmanager
    def output_lockstep(self) -> Iterator[threading.Barrier]:
        self.put_outputs_barrier = threading.Barrier(2, timeout=10)
        yield self.put_outputs_barrier
        self.put_outputs_barrier = threading.Barrier(1)

    async def FunctionGetInputs(self, stream):
        self.get_inputs_barrier.wait()
        request: api_pb2.FunctionGetInputsRequest = await stream.recv_message()
        assert request.function_id
        if self.fail_get_inputs:
            raise GRPCError(Status.INTERNAL)
        elif self.rate_limit_sleep_duration is not None:
            s = self.rate_limit_sleep_duration
            self.rate_limit_sleep_duration = None
            await stream.send_message(api_pb2.FunctionGetInputsResponse(rate_limit_sleep_duration=s))
        elif not self.container_inputs:
            await asyncio.sleep(1.0)
            await stream.send_message(api_pb2.FunctionGetInputsResponse(inputs=[]))
        else:
            await stream.send_message(self.container_inputs.pop(0))

    async def FunctionPutOutputs(self, stream):
        self.put_outputs_barrier.wait()
        request: api_pb2.FunctionPutOutputsRequest = await stream.recv_message()
        self.container_outputs.append(request)
        await stream.send_message(Empty())

    async def FunctionPrecreate(self, stream):
        req: api_pb2.FunctionPrecreateRequest = await stream.recv_message()
        if not req.existing_function_id:
            self.n_functions += 1
            function_id = f"fu-{self.n_functions}"
            print("Precreating new", function_id, req.function_name)
        else:
            function_id = req.existing_function_id
            print("Precreating existing", function_id, req.function_name)

        self.precreated_functions.add(function_id)

        web_url = "http://xyz.internal" if req.HasField("webhook_config") and req.webhook_config.type else None
        await stream.send_message(
            api_pb2.FunctionPrecreateResponse(
                function_id=function_id,
                handle_metadata=api_pb2.FunctionHandleMetadata(
                    function_name=req.function_name,
                    function_type=req.function_type,
                    web_url=web_url,
                    use_function_id=req.use_function_id or function_id,
                    use_method_name=req.use_method_name,
                ),
            )
        )

    async def FunctionCreate(self, stream):
        request: api_pb2.FunctionCreateRequest = await stream.recv_message()
        if self.function_create_error:
            raise GRPCError(Status.INTERNAL, "Function create failed")
        if request.existing_function_id:
            function_id = request.existing_function_id
        else:
            self.n_functions += 1
            function_id = f"fu-{self.n_functions}"
            print("Creating without existing id", request.function.function_name, function_id)
        if request.schedule:
            self.function2schedule[function_id] = request.schedule
        function = api_pb2.Function()
        function.CopyFrom(request.function)
        if function.webhook_config.type:
            function.web_url = "http://xyz.internal"

        self.app_functions[function_id] = function
        await stream.send_message(
            api_pb2.FunctionCreateResponse(
                function_id=function_id,
                function=function,
                handle_metadata=api_pb2.FunctionHandleMetadata(
                    function_name=function.function_name,
                    function_type=function.function_type,
                    web_url=function.web_url,
                    use_function_id=function.use_function_id or function_id,
                    use_method_name=function.use_method_name,
                ),
            )
        )

    async def FunctionGet(self, stream):
        request: api_pb2.FunctionGetRequest = await stream.recv_message()
        app_id = self.deployed_apps.get(request.app_name)
        app_objects = self.app_objects[app_id]
        object_id = app_objects.get(request.object_tag)
        if object_id is None:
            raise GRPCError(Status.NOT_FOUND, f"can't find object {request.object_tag}")
        await stream.send_message(
            api_pb2.FunctionGetResponse(function_id=object_id, handle_metadata=self.get_function_metadata(object_id))
        )

    async def FunctionMap(self, stream):
        self.fcidx += 1
        request: api_pb2.FunctionMapRequest = await stream.recv_message()
        function_call_id = f"fc-{self.fcidx}"
        self.function_id_for_function_call[function_call_id] = request.function_id
        await stream.send_message(api_pb2.FunctionMapResponse(function_call_id=function_call_id))

    async def FunctionPutInputs(self, stream):
        request: api_pb2.FunctionPutInputsRequest = await stream.recv_message()
        response_items = []
        function_call_inputs = self.client_calls.setdefault(request.function_call_id, [])
        for item in request.inputs:
            if item.input.WhichOneof("args_oneof") == "args":
                args, kwargs = modal._serialization.deserialize(item.input.args, None)
            else:
                args, kwargs = modal._serialization.deserialize(self.blobs[item.input.args_blob_id], None)

            input_id = f"in-{self.n_inputs}"
            self.n_inputs += 1
            response_items.append(api_pb2.FunctionPutInputsResponseItem(input_id=input_id, idx=item.idx))
            function_call_inputs.append(((item.idx, input_id), (args, kwargs)))
        if self.slow_put_inputs:
            await asyncio.sleep(0.001)
        await stream.send_message(api_pb2.FunctionPutInputsResponse(inputs=response_items))

    async def FunctionGetOutputs(self, stream):
        request: api_pb2.FunctionGetOutputsRequest = await stream.recv_message()
        if request.clear_on_success:
            self.cleared_function_calls.add(request.function_call_id)

        client_calls = self.client_calls.get(request.function_call_id, [])
        if client_calls and not self.function_is_running:
            popidx = len(client_calls) // 2  # simulate that results don't always come in order
            (idx, input_id), (args, kwargs) = client_calls.pop(popidx)
            output_exc = None
            try:
                res = self._function_body(*args, **kwargs)

                if inspect.iscoroutine(res):
                    result = await res
                    result_data_format = api_pb2.DATA_FORMAT_PICKLE
                elif inspect.isgenerator(res):
                    count = 0
                    for item in res:
                        count += 1
                        await self.fc_data_out[request.function_call_id].put(
                            api_pb2.DataChunk(
                                data_format=api_pb2.DATA_FORMAT_PICKLE,
                                data=serialize_data_format(item, api_pb2.DATA_FORMAT_PICKLE),
                                index=count,
                            )
                        )
                    result = api_pb2.GeneratorDone(items_total=count)
                    result_data_format = api_pb2.DATA_FORMAT_GENERATOR_DONE
                else:
                    result = res
                    result_data_format = api_pb2.DATA_FORMAT_PICKLE
            except Exception as exc:
                serialized_exc = cloudpickle.dumps(exc)
                result = api_pb2.GenericResult(
                    status=api_pb2.GenericResult.GENERIC_STATUS_FAILURE,
                    data=serialized_exc,
                    exception=repr(exc),
                    traceback="".join(traceback.format_exception(type(exc), exc, exc.__traceback__)),
                )
                output_exc = api_pb2.FunctionGetOutputsItem(
                    input_id=input_id, idx=idx, result=result, gen_index=0, data_format=api_pb2.DATA_FORMAT_PICKLE
                )

            if output_exc:
                output = output_exc
            else:
                serialized_data = serialize_data_format(result, result_data_format)
                if self.use_blob_outputs:
                    blob_id = await self.next_blob_id()
                    self.blobs[blob_id] = serialized_data
                    data_kwargs = {
                        "data_blob_id": blob_id,
                    }
                else:
                    data_kwargs = {"data": serialized_data}
                output = api_pb2.FunctionGetOutputsItem(
                    input_id=input_id,
                    idx=idx,
                    result=api_pb2.GenericResult(status=api_pb2.GenericResult.GENERIC_STATUS_SUCCESS, **data_kwargs),
                    data_format=result_data_format,
                )

            await stream.send_message(api_pb2.FunctionGetOutputsResponse(outputs=[output]))
        else:
            await stream.send_message(api_pb2.FunctionGetOutputsResponse(outputs=[]))

    async def FunctionGetSerialized(self, stream):
        await stream.send_message(
            api_pb2.FunctionGetSerializedResponse(
                function_serialized=self.function_serialized,
                class_serialized=self.class_serialized,
            )
        )

    async def FunctionCallCancel(self, stream):
        req = await stream.recv_message()
        self.cancelled_calls.append(req.function_call_id)
        await stream.send_message(Empty())

    async def FunctionCallGetDataIn(self, stream):
        req: api_pb2.FunctionCallGetDataRequest = await stream.recv_message()
        while True:
            chunk = await self.fc_data_in[req.function_call_id].get()
            await stream.send_message(chunk)

    async def FunctionCallGetDataOut(self, stream):
        req: api_pb2.FunctionCallGetDataRequest = await stream.recv_message()
        while True:
            chunk = await self.fc_data_out[req.function_call_id].get()
            await stream.send_message(chunk)

    async def FunctionCallPutDataOut(self, stream):
        req: api_pb2.FunctionCallPutDataRequest = await stream.recv_message()
        for chunk in req.data_chunks:
            await self.fc_data_out[req.function_call_id].put(chunk)
        await stream.send_message(Empty())

    ### Image

    async def ImageGetOrCreate(self, stream):
        request: api_pb2.ImageGetOrCreateRequest = await stream.recv_message()
        idx = len(self.images) + 1
        image_id = f"im-{idx}"

        self.images[image_id] = request.image
        self.image_build_function_ids[image_id] = request.build_function_id
        self.image_builder_versions[image_id] = request.builder_version
        if request.force_build:
            self.force_built_images.append(image_id)
        await stream.send_message(api_pb2.ImageGetOrCreateResponse(image_id=image_id))

    async def ImageJoinStreaming(self, stream):
        await stream.recv_message()

        if self.image_join_sleep_duration is not None:
            await asyncio.sleep(self.image_join_sleep_duration)

        task_log_1 = api_pb2.TaskLogs(data="hello, world\n", file_descriptor=api_pb2.FILE_DESCRIPTOR_INFO)
        task_log_2 = api_pb2.TaskLogs(
            task_progress=api_pb2.TaskProgress(
                len=1, pos=0, progress_type=api_pb2.IMAGE_SNAPSHOT_UPLOAD, description="xyz"
            )
        )
        await stream.send_message(api_pb2.ImageJoinStreamingResponse(task_logs=[task_log_1, task_log_2]))
        await stream.send_message(
            api_pb2.ImageJoinStreamingResponse(
                result=api_pb2.GenericResult(status=api_pb2.GenericResult.GENERIC_STATUS_SUCCESS)
            )
        )

    ### Mount

    async def MountPutFile(self, stream):
        request: api_pb2.MountPutFileRequest = await stream.recv_message()
        if request.WhichOneof("data_oneof") is not None:
            self.files_sha2data[request.sha256_hex] = {"data": request.data, "data_blob_id": request.data_blob_id}
            self.n_mount_files += 1
            await stream.send_message(api_pb2.MountPutFileResponse(exists=True))
        else:
            await stream.send_message(api_pb2.MountPutFileResponse(exists=False))

    async def MountGetOrCreate(self, stream):
        request: api_pb2.MountGetOrCreateRequest = await stream.recv_message()
        k = (request.deployment_name, request.namespace)
        if request.object_creation_type == api_pb2.OBJECT_CREATION_TYPE_UNSPECIFIED:
            if k not in self.deployed_mounts:
                raise GRPCError(Status.NOT_FOUND, "Mount not found")
            mount_id = self.deployed_mounts[k]
        elif request.object_creation_type == api_pb2.OBJECT_CREATION_TYPE_CREATE_FAIL_IF_EXISTS:
            self.n_mounts += 1
            mount_id = f"mo-{self.n_mounts}"
            self.deployed_mounts[k] = mount_id
        elif request.object_creation_type == api_pb2.OBJECT_CREATION_TYPE_ANONYMOUS_OWNED_BY_APP:
            self.n_mounts += 1
            mount_id = f"mo-{self.n_mounts}"

        else:
            raise Exception("unsupported creation type")

        mount_content = self.mount_contents[mount_id] = {}
        for file in request.files:
            mount_content[file.filename] = self.files_name2sha[file.filename] = file.sha256_hex

        await stream.send_message(
            api_pb2.MountGetOrCreateResponse(
                mount_id=mount_id, handle_metadata=api_pb2.MountHandleMetadata(content_checksum_sha256_hex="deadbeef")
            )
        )

    ### Proxy

    async def ProxyGetOrCreate(self, stream):
        await stream.recv_message()
        await stream.send_message(api_pb2.ProxyGetOrCreateResponse(proxy_id="pr-123"))

    ### Queue

    async def QueueClear(self, stream):
        request: api_pb2.QueueClearRequest = await stream.recv_message()
        if request.all_partitions:
            self.queue = {b"": []}
        else:
            if request.partition_key in self.queue:
                self.queue[request.partition_key] = []
        await stream.send_message(Empty())

    async def QueueCreate(self, stream):
        request: api_pb2.QueueCreateRequest = await stream.recv_message()
        if request.existing_queue_id:
            queue_id = request.existing_queue_id
        else:
            self.n_queues += 1
            queue_id = f"qu-{self.n_queues}"
        await stream.send_message(api_pb2.QueueCreateResponse(queue_id=queue_id))

    async def QueueGetOrCreate(self, stream):
        request: api_pb2.QueueGetOrCreateRequest = await stream.recv_message()
        k = (request.deployment_name, request.namespace, request.environment_name)
        if k in self.deployed_queues:
            queue_id = self.deployed_queues[k]
        elif request.object_creation_type == api_pb2.OBJECT_CREATION_TYPE_CREATE_IF_MISSING:
            self.n_queues += 1
            queue_id = f"qu-{self.n_queues}"
            self.deployed_queues[k] = queue_id
            self.deployed_apps[request.deployment_name] = f"ap-{queue_id}"
        elif request.object_creation_type == api_pb2.OBJECT_CREATION_TYPE_EPHEMERAL:
            self.n_queues += 1
            queue_id = f"qu-{self.n_queues}"
        else:
            raise GRPCError(Status.NOT_FOUND, "Queue not found")
        await stream.send_message(api_pb2.QueueGetOrCreateResponse(queue_id=queue_id))

    async def QueueDelete(self, stream):
        request: api_pb2.QueueDeleteRequest = await stream.recv_message()
        self.deployed_queues = {k: v for k, v in self.deployed_queues.items() if v != request.queue_id}
        await stream.send_message(Empty())

    async def QueueHeartbeat(self, stream):
        await stream.recv_message()
        self.n_queue_heartbeats += 1
        await stream.send_message(Empty())

    async def QueuePut(self, stream):
        request: api_pb2.QueuePutRequest = await stream.recv_message()
        if sum(map(len, self.queue.values())) >= self.queue_max_len:
            raise GRPCError(Status.RESOURCE_EXHAUSTED, f"Hit servicer's max len for Queues: {self.queue_max_len}")
        q = self.queue.setdefault(request.partition_key, [])
        q += request.values
        await stream.send_message(Empty())

    async def QueueGet(self, stream):
        request: api_pb2.QueueGetRequest = await stream.recv_message()
        q = self.queue.get(request.partition_key, [])
        if len(q) > 0:
            values = [q.pop(0)]
        else:
            values = []
        await stream.send_message(api_pb2.QueueGetResponse(values=values))

    async def QueueLen(self, stream):
        request = await stream.recv_message()
        if request.total:
            value = sum(map(len, self.queue.values()))
        else:
            q = self.queue.get(request.partition_key, [])
            value = len(q)
        await stream.send_message(api_pb2.QueueLenResponse(len=value))

    async def QueueList(self, stream):
        # TODO Note that the actual self.queue holding the data assumes we have a single queue
        # So there is a mismatch and I am not implementing a mock for the num_partitions / total_size
        queues = [
            api_pb2.QueueListResponse.QueueInfo(name=name, created_at=1)
            for name, _, _ in self.deployed_queues
            if name in self.deployed_apps
        ]
        await stream.send_message(api_pb2.QueueListResponse(queues=queues))

    async def QueueNextItems(self, stream):
        request: api_pb2.QueueNextItemsRequest = await stream.recv_message()
        next_item_idx = int(request.last_entry_id) + 1 if request.last_entry_id else 0
        q = self.queue.get(request.partition_key, [])
        if next_item_idx < len(q):
            item = api_pb2.QueueItem(value=q[next_item_idx], entry_id=f"{next_item_idx}")
            await stream.send_message(api_pb2.QueueNextItemsResponse(items=[item]))
        else:
            if request.item_poll_timeout > 0:
                await asyncio.sleep(0.1)
            await stream.send_message(api_pb2.QueueNextItemsResponse(items=[]))

    ### Sandbox

    async def SandboxCreate(self, stream):
        request: api_pb2.SandboxCreateRequest = await stream.recv_message()
        if request.definition.pty_info.pty_type == api_pb2.PTYInfo.PTY_TYPE_SHELL:
            self.sandbox_is_interactive = True

        self.sandbox = await asyncio.subprocess.create_subprocess_exec(
            *request.definition.entrypoint_args,
            stdout=asyncio.subprocess.PIPE,
            stderr=asyncio.subprocess.PIPE,
            stdin=asyncio.subprocess.PIPE,
        )

        self.sandbox_defs.append(request.definition)

        await stream.send_message(api_pb2.SandboxCreateResponse(sandbox_id="sb-123"))

    async def SandboxGetLogs(self, stream):
        request: api_pb2.SandboxGetLogsRequest = await stream.recv_message()
        f: asyncio.StreamReader
        if self.sandbox_is_interactive:
            # sends an empty message to simulate PTY
            await stream.send_message(
                api_pb2.TaskLogsBatch(
                    items=[api_pb2.TaskLogs(data=self.sandbox_shell_prompt, file_descriptor=request.file_descriptor)]
                )
            )

        if request.file_descriptor == api_pb2.FILE_DESCRIPTOR_STDOUT:
            # Blocking read until EOF is returned.
            f = self.sandbox.stdout
        else:
            f = self.sandbox.stderr

        async for message in f:
            await stream.send_message(
                api_pb2.TaskLogsBatch(
                    items=[api_pb2.TaskLogs(data=message.decode("utf-8"), file_descriptor=request.file_descriptor)]
                )
            )

        await stream.send_message(api_pb2.TaskLogsBatch(eof=True))

    async def SandboxWait(self, stream):
        request: api_pb2.SandboxWaitRequest = await stream.recv_message()
        try:
            await asyncio.wait_for(self.sandbox.wait(), request.timeout)
        except asyncio.TimeoutError:
            pass

        if self.sandbox.returncode is None:
            # This happens when request.timeout is 0 and the sandbox hasn't completed.
            await stream.send_message(api_pb2.SandboxWaitResponse())
            return
        elif self.sandbox.returncode != 0:
            result = api_pb2.GenericResult(
                status=api_pb2.GenericResult.GENERIC_STATUS_FAILURE, exitcode=self.sandbox.returncode
            )
        else:
            result = api_pb2.GenericResult(status=api_pb2.GenericResult.GENERIC_STATUS_SUCCESS)
        self.sandbox_result = result
        await stream.send_message(api_pb2.SandboxWaitResponse(result=result))

    async def SandboxTerminate(self, stream):
        self.sandbox.terminate()
        await stream.send_message(api_pb2.SandboxTerminateResponse())

    async def SandboxGetTaskId(self, stream):
        # only used for `modal shell` / `modal container exec`
        _request: api_pb2.SandboxGetTaskIdRequest = await stream.recv_message()
        await stream.send_message(api_pb2.SandboxGetTaskIdResponse(task_id="modal_container_exec"))

    async def SandboxStdinWrite(self, stream):
        request: api_pb2.SandboxStdinWriteRequest = await stream.recv_message()

        self.sandbox.stdin.write(request.input)
        await self.sandbox.stdin.drain()

        if request.eof:
            self.sandbox.stdin.close()
        await stream.send_message(api_pb2.SandboxStdinWriteResponse())

    ### Secret

    async def SecretGetOrCreate(self, stream):
        request: api_pb2.SecretGetOrCreateRequest = await stream.recv_message()
        k = (request.deployment_name, request.namespace, request.environment_name)
        if request.object_creation_type == api_pb2.OBJECT_CREATION_TYPE_ANONYMOUS_OWNED_BY_APP:
            secret_id = "st-" + str(len(self.secrets))
            self.secrets[secret_id] = request.env_dict
        elif request.object_creation_type == api_pb2.OBJECT_CREATION_TYPE_CREATE_FAIL_IF_EXISTS:
            if k in self.deployed_secrets:
                raise GRPCError(Status.ALREADY_EXISTS, "Already exists")
            secret_id = None
        elif request.object_creation_type == api_pb2.OBJECT_CREATION_TYPE_CREATE_OVERWRITE_IF_EXISTS:
            secret_id = None
        elif request.object_creation_type == api_pb2.OBJECT_CREATION_TYPE_UNSPECIFIED:
            if k not in self.deployed_secrets:
                raise GRPCError(Status.NOT_FOUND, "No such secret")
            secret_id = self.deployed_secrets[k]
        else:
            raise Exception("unsupported creation type")

        if secret_id is None:  # Create one
            secret_id = "st-" + str(len(self.secrets))
            self.secrets[secret_id] = request.env_dict
            self.deployed_secrets[k] = secret_id

        await stream.send_message(api_pb2.SecretGetOrCreateResponse(secret_id=secret_id))

    async def SecretList(self, stream):
        await stream.recv_message()
        items = [api_pb2.SecretListItem(label=f"dummy-secret-{i}") for i, _ in enumerate(self.secrets)]
        await stream.send_message(api_pb2.SecretListResponse(items=items))

    ### Network File System (née Shared volume)

    async def SharedVolumeCreate(self, stream):
        nfs_id = f"sv-{len(self.nfs_files)}"
        self.nfs_files[nfs_id] = {}
        await stream.send_message(api_pb2.SharedVolumeCreateResponse(shared_volume_id=nfs_id))

    async def SharedVolumeGetOrCreate(self, stream):
        request: api_pb2.SharedVolumeGetOrCreateRequest = await stream.recv_message()
        k = (request.deployment_name, request.namespace, request.environment_name)
        if request.object_creation_type == api_pb2.OBJECT_CREATION_TYPE_UNSPECIFIED:
            if k not in self.deployed_nfss:
                raise GRPCError(Status.NOT_FOUND, "NFS not found")
            nfs_id = self.deployed_nfss[k]
        elif request.object_creation_type == api_pb2.OBJECT_CREATION_TYPE_EPHEMERAL:
            nfs_id = f"sv-{len(self.nfs_files)}"
            self.nfs_files[nfs_id] = {}
        elif request.object_creation_type == api_pb2.OBJECT_CREATION_TYPE_CREATE_IF_MISSING:
            if k not in self.deployed_nfss:
                nfs_id = f"sv-{len(self.nfs_files)}"
                self.nfs_files[nfs_id] = {}
                self.deployed_nfss[k] = nfs_id
            nfs_id = self.deployed_nfss[k]
        elif request.object_creation_type == api_pb2.OBJECT_CREATION_TYPE_CREATE_FAIL_IF_EXISTS:
            if k in self.deployed_nfss:
                raise GRPCError(Status.ALREADY_EXISTS, "NFS already exists")
            nfs_id = f"sv-{len(self.nfs_files)}"
            self.nfs_files[nfs_id] = {}
            self.deployed_nfss[k] = nfs_id
        else:
            raise GRPCError(Status.INVALID_ARGUMENT, "unsupported object creation type")

        await stream.send_message(api_pb2.SharedVolumeGetOrCreateResponse(shared_volume_id=nfs_id))

    async def SharedVolumeHeartbeat(self, stream):
        await stream.recv_message()
        self.n_nfs_heartbeats += 1
        await stream.send_message(Empty())

    async def SharedVolumePutFile(self, stream):
        req = await stream.recv_message()
        self.nfs_files[req.shared_volume_id][req.path] = req
        await stream.send_message(api_pb2.SharedVolumePutFileResponse(exists=True))

    async def SharedVolumeGetFile(self, stream):
        req = await stream.recv_message()
        put_req = self.nfs_files.get(req.shared_volume_id, {}).get(req.path)
        if not put_req:
            raise GRPCError(Status.NOT_FOUND, f"No such file: {req.path}")
        if put_req.data_blob_id:
            await stream.send_message(api_pb2.SharedVolumeGetFileResponse(data_blob_id=put_req.data_blob_id))
        else:
            await stream.send_message(api_pb2.SharedVolumeGetFileResponse(data=put_req.data))

    async def SharedVolumeListFilesStream(self, stream):
        req: api_pb2.SharedVolumeListFilesRequest = await stream.recv_message()
        for path in self.nfs_files[req.shared_volume_id].keys():
            entry = api_pb2.FileEntry(path=path, type=api_pb2.FileEntry.FileType.FILE)
            response = api_pb2.SharedVolumeListFilesResponse(entries=[entry])
            if req.path == "**" or req.path == "/" or req.path == path:  # hack
                await stream.send_message(response)

    ### Task

    async def TaskCurrentInputs(
        self, stream: "grpclib.server.Stream[Empty, api_pb2.TaskCurrentInputsResponse]"
    ) -> None:
        await stream.send_message(api_pb2.TaskCurrentInputsResponse(input_ids=[]))  # dummy implementation

    async def TaskResult(self, stream):
        request: api_pb2.TaskResultRequest = await stream.recv_message()
        self.task_result = request.result
        await stream.send_message(Empty())

    ### Token flow

    async def TokenFlowCreate(self, stream):
        request: api_pb2.TokenFlowCreateRequest = await stream.recv_message()
        self.token_flow_localhost_port = request.localhost_port
        await stream.send_message(
            api_pb2.TokenFlowCreateResponse(token_flow_id="tc-123", web_url="https://localhost/xyz/abc")
        )

    async def TokenFlowWait(self, stream):
        await stream.send_message(
            api_pb2.TokenFlowWaitResponse(
                token_id="abc",
                token_secret="xyz",
            )
        )

    async def WorkspaceNameLookup(self, stream):
        await stream.send_message(api_pb2.WorkspaceNameLookupResponse(username="test-username"))

    ### Tunnel

    async def TunnelStart(self, stream):
        request: api_pb2.TunnelStartRequest = await stream.recv_message()
        port = request.port
        await stream.send_message(api_pb2.TunnelStartResponse(host=f"{port}.modal.test", port=443))

    async def TunnelStop(self, stream):
        await stream.recv_message()
        await stream.send_message(api_pb2.TunnelStopResponse(exists=True))

    ### Volume

    async def VolumeCreate(self, stream):
        req = await stream.recv_message()
        self.requests.append(req)
        self.volume_counter += 1
        volume_id = f"vo-{self.volume_counter}"
        self.volume_files[volume_id] = {}
        await stream.send_message(api_pb2.VolumeCreateResponse(volume_id=volume_id))

    async def VolumeGetOrCreate(self, stream):
        request: api_pb2.VolumeGetOrCreateRequest = await stream.recv_message()
        k = (request.deployment_name, request.namespace, request.environment_name)
        if request.object_creation_type == api_pb2.OBJECT_CREATION_TYPE_UNSPECIFIED:
            if k not in self.deployed_volumes:
                raise GRPCError(Status.NOT_FOUND, "Volume not found")
            volume_id = self.deployed_volumes[k]
        elif request.object_creation_type == api_pb2.OBJECT_CREATION_TYPE_EPHEMERAL:
            volume_id = f"vo-{len(self.volume_files)}"
            self.volume_files[volume_id] = {}
        elif request.object_creation_type == api_pb2.OBJECT_CREATION_TYPE_CREATE_IF_MISSING:
            if k not in self.deployed_volumes:
                volume_id = f"vo-{len(self.volume_files)}"
                self.volume_files[volume_id] = {}
                self.deployed_volumes[k] = volume_id
            volume_id = self.deployed_volumes[k]
        elif request.object_creation_type == api_pb2.OBJECT_CREATION_TYPE_CREATE_FAIL_IF_EXISTS:
            if k in self.deployed_volumes:
                raise GRPCError(Status.ALREADY_EXISTS, "Volume already exists")
            volume_id = f"vo-{len(self.volume_files)}"
            self.volume_files[volume_id] = {}
            self.deployed_volumes[k] = volume_id
        else:
            raise GRPCError(Status.INVALID_ARGUMENT, "unsupported object creation type")

        await stream.send_message(api_pb2.VolumeGetOrCreateResponse(volume_id=volume_id))

    async def VolumeList(self, stream):
        req = await stream.recv_message()
        items = []
        for (name, _, env_name), volume_id in self.deployed_volumes.items():
            if env_name != req.environment_name:
                continue
            items.append(api_pb2.VolumeListItem(label=name, volume_id=volume_id, created_at=1))
        resp = api_pb2.VolumeListResponse(items=items, environment_name=req.environment_name)
        await stream.send_message(resp)

    async def VolumeHeartbeat(self, stream):
        await stream.recv_message()
        self.n_vol_heartbeats += 1
        await stream.send_message(Empty())

    async def VolumeCommit(self, stream):
        req = await stream.recv_message()
        self.requests.append(req)
        if not req.volume_id.startswith("vo-"):
            raise GRPCError(Status.NOT_FOUND, f"invalid volume ID {req.volume_id}")
        self.volume_commits[req.volume_id] += 1
        await stream.send_message(api_pb2.VolumeCommitResponse(skip_reload=False))

    async def VolumeDelete(self, stream):
        req: api_pb2.VolumeDeleteRequest = await stream.recv_message()
        self.volume_files.pop(req.volume_id)
        self.deployed_volumes = {k: vol_id for k, vol_id in self.deployed_volumes.items() if vol_id != req.volume_id}
        await stream.send_message(Empty())

    async def VolumeReload(self, stream):
        req = await stream.recv_message()
        self.requests.append(req)
        self.volume_reloads[req.volume_id] += 1
        await stream.send_message(Empty())

    async def VolumeGetFile(self, stream):
        req = await stream.recv_message()
        if req.path.decode("utf-8") not in self.volume_files[req.volume_id]:
            raise GRPCError(Status.NOT_FOUND, "File not found")
        vol_file = self.volume_files[req.volume_id][req.path.decode("utf-8")]
        if vol_file.data_blob_id:
            await stream.send_message(api_pb2.VolumeGetFileResponse(data_blob_id=vol_file.data_blob_id))
        else:
            size = len(vol_file.data)
            if req.start or req.len:
                start = req.start
                len_ = req.len or len(vol_file.data)
                await stream.send_message(
                    api_pb2.VolumeGetFileResponse(data=vol_file.data[start : start + len_], size=size)
                )
            else:
                await stream.send_message(api_pb2.VolumeGetFileResponse(data=vol_file.data, size=size))

    async def VolumeRemoveFile(self, stream):
        req = await stream.recv_message()
        if req.path.decode("utf-8") not in self.volume_files[req.volume_id]:
            raise GRPCError(Status.INVALID_ARGUMENT, "File not found")
        del self.volume_files[req.volume_id][req.path.decode("utf-8")]
        await stream.send_message(Empty())

    async def VolumeListFiles(self, stream):
        req = await stream.recv_message()
        path = req.path if req.path else "/"
        if path.startswith("/"):
            path = path[1:]
        if path.endswith("/"):
            path = path[:-1]

        found_file = False  # empty directory detection is not handled here!
        for k, vol_file in self.volume_files[req.volume_id].items():
            if not path or k == path or (k.startswith(path + "/") and (req.recursive or "/" not in k[len(path) + 1 :])):
                entry = api_pb2.FileEntry(path=k, type=api_pb2.FileEntry.FileType.FILE, size=len(vol_file.data))
                await stream.send_message(api_pb2.VolumeListFilesResponse(entries=[entry]))
                found_file = True

        if path and not found_file:
            raise GRPCError(Status.NOT_FOUND, "No such file")

    async def VolumePutFiles(self, stream):
        req = await stream.recv_message()
        for file in req.files:
            blob_data = self.files_sha2data[file.sha256_hex]

            if file.filename in self.volume_files[req.volume_id] and req.disallow_overwrite_existing_files:
                raise GRPCError(
                    Status.ALREADY_EXISTS,
                    f"{file.filename}: already exists (disallow_overwrite_existing_files={req.disallow_overwrite_existing_files}",
                )

            self.volume_files[req.volume_id][file.filename] = VolumeFile(
                data=blob_data["data"],
                data_blob_id=blob_data["data_blob_id"],
                mode=file.mode,
            )
        await stream.send_message(Empty())

    async def VolumeCopyFiles(self, stream):
        req = await stream.recv_message()
        for src_path in req.src_paths:
            if src_path.decode("utf-8") not in self.volume_files[req.volume_id]:
                raise GRPCError(Status.NOT_FOUND, f"Source file not found: {src_path}")
            src_file = self.volume_files[req.volume_id][src_path.decode("utf-8")]
            if len(req.src_paths) > 1:
                # check to make sure dst is a directory
                if (
                    req.dst_path.decode("utf-8").endswith(("/", "\\"))
                    or not os.path.splitext(os.path.basename(req.dst_path))[1]
                ):
                    dst_path = os.path.join(req.dst_path, os.path.basename(src_path))
                else:
                    raise GRPCError(Status.INVALID_ARGUMENT, f"{dst_path} is not a directory.")
            else:
                dst_path = req.dst_path
            self.volume_files[req.volume_id][dst_path.decode("utf-8")] = src_file
        await stream.send_message(Empty())


@pytest_asyncio.fixture
async def blob_server():
    blobs = {}
    blob_parts: Dict[str, Dict[int, bytes]] = defaultdict(dict)

    async def upload(request):
        blob_id = request.query["blob_id"]
        content = await request.content.read()
        if content == b"FAILURE":
            return aiohttp.web.Response(status=500)
        content_md5 = hashlib.md5(content).hexdigest()
        etag = f'"{content_md5}"'
        if "part_number" in request.query:
            part_number = int(request.query["part_number"])
            blob_parts[blob_id][part_number] = content
        else:
            blobs[blob_id] = content
        return aiohttp.web.Response(text="Hello, world", headers={"ETag": etag})

    async def complete_multipart(request):
        blob_id = request.query["blob_id"]
        blob_nums = range(min(blob_parts[blob_id].keys()), max(blob_parts[blob_id].keys()) + 1)
        content = b""
        part_hashes = b""
        for num in blob_nums:
            part_content = blob_parts[blob_id][num]
            content += part_content
            part_hashes += hashlib.md5(part_content).digest()

        content_md5 = hashlib.md5(part_hashes).hexdigest()
        etag = f'"{content_md5}-{len(blob_parts[blob_id])}"'
        blobs[blob_id] = content
        return aiohttp.web.Response(text=f"<etag>{etag}</etag>")

    async def download(request):
        blob_id = request.query["blob_id"]
        if blob_id == "bl-failure":
            return aiohttp.web.Response(status=500)
        return aiohttp.web.Response(body=blobs[blob_id])

    app = aiohttp.web.Application()
    app.add_routes([aiohttp.web.put("/upload", upload)])
    app.add_routes([aiohttp.web.get("/download", download)])
    app.add_routes([aiohttp.web.post("/complete_multipart", complete_multipart)])

    async with run_temporary_http_server(app) as host:
        yield host, blobs


@pytest_asyncio.fixture(scope="function")
async def servicer_factory(blob_server):
    @contextlib.asynccontextmanager
    async def create_server(host=None, port=None, path=None):
        blob_host, blobs = blob_server
        servicer = MockClientServicer(blob_host, blobs)  # type: ignore
        server = None

        async def _start_servicer():
            nonlocal server
            server = grpclib.server.Server([servicer])
            await server.start(host=host, port=port, path=path)

        async def _stop_servicer():
            servicer.container_heartbeat_abort.set()
            server.close()
            # This is the proper way to close down the asyncio server,
            # but it causes our tests to hang on 3.12+ because client connections
            # for clients created through _Client.from_env don't get closed until
            # asyncio event loop shutdown. Commenting out but perhaps revisit if we
            # refactor the way that _Client cleanup happens.
            # await server.wait_closed()

        start_servicer = synchronize_api(_start_servicer)
        stop_servicer = synchronize_api(_stop_servicer)

        await start_servicer.aio()
        try:
            yield servicer
        finally:
            await stop_servicer.aio()

    yield create_server


@pytest_asyncio.fixture(scope="function")
async def servicer(servicer_factory):
    port = find_free_port()
    async with servicer_factory(host="0.0.0.0", port=port) as servicer:
        servicer.remote_addr = f"http://127.0.0.1:{port}"
        yield servicer


@pytest_asyncio.fixture(scope="function")
async def unix_servicer(servicer_factory):
    with tempfile.TemporaryDirectory() as tmpdirname:
        path = os.path.join(tmpdirname, "servicer.sock")
        async with servicer_factory(path=path) as servicer:
            servicer.remote_addr = f"unix://{path}"
            yield servicer


@pytest_asyncio.fixture(scope="function")
async def client(servicer):
    with Client(servicer.remote_addr, api_pb2.CLIENT_TYPE_CLIENT, ("foo-id", "foo-secret")) as client:
        yield client


@pytest_asyncio.fixture(scope="function")
async def container_client(unix_servicer):
    async with Client(unix_servicer.remote_addr, api_pb2.CLIENT_TYPE_CONTAINER, ("ta-123", "task-secret")) as client:
        yield client


@pytest_asyncio.fixture(scope="function")
async def server_url_env(servicer, monkeypatch):
    monkeypatch.setenv("MODAL_SERVER_URL", servicer.remote_addr)
    yield


@pytest_asyncio.fixture(scope="function", autouse=True)
async def reset_default_client():
    Client.set_env_client(None)


@pytest.fixture(name="mock_dir", scope="session")
def mock_dir_factory():
    """Sets up a temp dir with content as specified in a nested dict

    Example usage:
    spec = {
        "foo": {
            "bar.txt": "some content"
        },
    }

    with mock_dir(spec) as root_dir:
        assert os.path.exists(os.path.join(root_dir, "foo", "bar.txt"))
    """

    @contextlib.contextmanager
    def mock_dir(root_spec):
        def rec_make(dir, dir_spec):
            for filename, spec in dir_spec.items():
                path = os.path.join(dir, filename)
                if isinstance(spec, str):
                    with open(path, "w") as f:
                        f.write(spec)
                else:
                    os.mkdir(path)
                    rec_make(path, spec)

        # Windows has issues cleaning up TempDirectory: https://www.scivision.dev/python-tempfile-permission-error-windows
        # Seems to have been fixed for some python versions in https://github.com/python/cpython/pull/10320.
        root_dir = tempfile.mkdtemp()
        rec_make(root_dir, root_spec)
        cwd = os.getcwd()
        try:
            os.chdir(root_dir)
            yield
        finally:
            os.chdir(cwd)
            shutil.rmtree(root_dir, ignore_errors=True)

    return mock_dir


@pytest.fixture(autouse=True)
def reset_sys_modules():
    # Needed since some tests will import dynamic modules
    backup = sys.modules.copy()
    try:
        yield
    finally:
        sys.modules = backup


@pytest.fixture(autouse=True)
def reset_container_app():
    try:
        yield
    finally:
        _ContainerIOManager._reset_singleton()


@pytest.fixture
def repo_root(request):
    return Path(request.config.rootdir)


@pytest.fixture(scope="module")
def test_dir(request):
    """Absolute path to directory containing test file."""
    root_dir = Path(request.config.rootdir)
    test_dir = Path(os.getenv("PYTEST_CURRENT_TEST")).parent
    return root_dir / test_dir


@pytest.fixture(scope="function")
def modal_config():
    """Return a context manager with a temporary modal.toml file"""

    @contextlib.contextmanager
    def mock_modal_toml(contents: str = "", show_on_error: bool = False):
        # Some of the cli tests run within within the main process
        # so we need to modify the config singletons to pick up any changes
        orig_config_path_env = os.environ.get("MODAL_CONFIG_PATH")
        orig_config_path = config.user_config_path
        orig_profile = config._profile
        try:
            with tempfile.NamedTemporaryFile(delete=False, suffix=".toml", mode="w") as t:
                t.write(textwrap.dedent(contents.strip("\n")))
            os.environ["MODAL_CONFIG_PATH"] = t.name
            config.user_config_path = t.name
            config._user_config = config._read_user_config()
            config._profile = config._config_active_profile()
            yield t.name
        except Exception:
            if show_on_error:
                with open(t.name) as f:
                    print(f"Test config file contents:\n\n{f.read()}", file=sys.stderr)
            raise
        finally:
            if orig_config_path_env:
                os.environ["MODAL_CONFIG_PATH"] = orig_config_path_env
            else:
                del os.environ["MODAL_CONFIG_PATH"]
            config.user_config_path = orig_config_path
            config._user_config = config._read_user_config()
            config._profile = orig_profile
            os.remove(t.name)

    return mock_modal_toml


@pytest.fixture
def supports_dir(test_dir):
    return test_dir / Path("supports")


@pytest_asyncio.fixture
async def set_env_client(client):
    try:
        Client.set_env_client(client)
        yield
    finally:
        Client.set_env_client(None)<|MERGE_RESOLUTION|>--- conflicted
+++ resolved
@@ -16,11 +16,7 @@
 import traceback
 from collections import defaultdict
 from pathlib import Path
-<<<<<<< HEAD
-from typing import Dict, Iterator, Optional, Tuple, get_args
-=======
-from typing import Dict, Iterator, List, Optional, get_args
->>>>>>> 7d029377
+from typing import Dict, Iterator, List, Optional, Tuple, get_args
 
 import aiohttp.web
 import aiohttp.web_runner
