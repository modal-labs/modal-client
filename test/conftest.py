# Copyright Modal Labs 2024
from __future__ import annotations

import asyncio
import builtins
import contextlib
import dataclasses
import datetime
import hashlib
import inspect
import os
import platform
import pytest
import shutil
import sys
import tempfile
import textwrap
import threading
import traceback
import uuid
from collections import defaultdict
from pathlib import Path
from types import ModuleType
from typing import Any, Dict, Iterator, List, Optional, Tuple, get_args

import aiohttp.web
import aiohttp.web_runner
import grpclib.server
import pkg_resources
import pytest_asyncio
from google.protobuf.empty_pb2 import Empty
from grpclib import GRPCError, Status
from grpclib.events import RecvRequest, listen

import modal._serialization
from modal import __version__, config
from modal._container_io_manager import _ContainerIOManager
from modal._serialization import serialize_data_format
from modal._utils.async_utils import asyncify, synchronize_api
from modal._utils.grpc_testing import patch_mock_servicer
from modal._utils.grpc_utils import find_free_port
from modal._utils.http_utils import run_temporary_http_server
from modal._vendor import cloudpickle
from modal.app import _App
from modal.client import Client
from modal.image import ImageBuilderVersion
from modal.mount import client_mount_name
from modal_proto import api_grpc, api_pb2


@dataclasses.dataclass
class VolumeFile:
    data: bytes
    data_blob_id: str
    mode: int


# TODO: Isolate all test config from the host
@pytest.fixture(scope="function", autouse=True)
def set_env(monkeypatch):
    monkeypatch.setenv("MODAL_ENVIRONMENT", "main")


@pytest.fixture(scope="function", autouse=True)
def disable_app_run_warning(monkeypatch):
    monkeypatch.setenv("MODAL_DISABLE_APP_RUN_OUTPUT_WARNING", "1")


@pytest.fixture(scope="function", autouse=True)
def ignore_local_config():
    # When running tests locally, we don't want to pick up the local .modal.toml file
    config._user_config = {}
    yield


class FunctionsRegistry:
    def __init__(self):
        self._functions: Dict[str, api_pb2.Function] = {}
        self._functions_data: Dict[str, api_pb2.FunctionData] = {}

    def __getitem__(self, key):
        if key in self._functions:
            return self._functions[key]
        return self._functions_data[key]

    def __setitem__(self, key, value):
        if isinstance(value, api_pb2.FunctionData):
            self._functions_data[key] = value
        else:
            self._functions[key] = value

    def __len__(self):
        return len(self._functions) + len(self._functions_data)

    def values(self):
        return list(self._functions.values()) + list(self._functions_data.values())

    def items(self):
        return list(self._functions.items()) + list(self._functions_data.items())


@patch_mock_servicer
class MockClientServicer(api_grpc.ModalClientBase):
    # TODO(erikbern): add more annotations
    container_inputs: list[api_pb2.FunctionGetInputsResponse]
    container_outputs: list[api_pb2.FunctionPutOutputsRequest]
    fc_data_in: defaultdict[str, asyncio.Queue[api_pb2.DataChunk]]
    fc_data_out: defaultdict[str, asyncio.Queue[api_pb2.DataChunk]]

    # Set when the server runs
    client_addr: str
    container_addr: str

    def __init__(self, blob_host, blobs, credentials):
        self.use_blob_outputs = False
        self.put_outputs_barrier = threading.Barrier(
            1, timeout=10
        )  # set to non-1 to get lock-step of output pushing within a test
        self.get_inputs_barrier = threading.Barrier(
            1, timeout=10
        )  # set to non-1 to get lock-step of input releases within a test

        self.app_state_history = defaultdict(list)
        self.app_heartbeats: Dict[str, int] = defaultdict(int)
        self.container_snapshot_requests = 0
        self.n_blobs = 0
        self.blob_host = blob_host
        self.blobs = blobs  # shared dict
        self.requests = []
        self.done = False
        self.rate_limit_sleep_duration = None
        self.fail_get_inputs = False
        self.slow_put_inputs = False
        self.container_inputs = []
        self.container_outputs = []
        self.fail_get_data_out = []
        self.fc_data_in = defaultdict(lambda: asyncio.Queue())  # unbounded
        self.fc_data_out = defaultdict(lambda: asyncio.Queue())  # unbounded
        self.queue: Dict[bytes, List[bytes]] = {b"": []}
        self.deployed_apps = {
            client_mount_name(): "ap-x",
        }
        self.app_deployment_history: defaultdict[str, List[Dict[str, Any]]] = defaultdict(list)
        self.app_deployment_history["ap-x"] = [
            {
                "app_id": "ap-x",
                "deployed_at": datetime.datetime.now().timestamp(),
                "version": 1,
                "client_version": str(pkg_resources.parse_version(__version__)),
                "deployed_by": "foo-user",
                "tag": "latest",
            }
        ]
        self.app_objects = {}
        self.app_single_objects = {}
        self.app_unindexed_objects = {
            "ap-1": ["im-1", "vo-1"],
        }
        self.n_inputs = 0
        self.n_queues = 0
        self.n_dict_heartbeats = 0
        self.n_queue_heartbeats = 0
        self.n_nfs_heartbeats = 0
        self.n_vol_heartbeats = 0
        self.n_mounts = 0
        self.n_mount_files = 0
        self.mount_contents = {}
        self.files_name2sha = {}
        self.files_sha2data = {}
        self.function_id_for_function_call = {}
        self.client_calls = {}
        self.function_is_running = False
        self.n_functions = 0
        self.n_schedules = 0
        self.function2schedule = {}
        self.function_create_error: Optional[BaseException] = None
        self.heartbeat_status_code = None
        self.n_apps = 0
        self.classes = {}
        self.environments = {"main": "en-1"}

        self.task_result = None

        self.nfs_files: Dict[str, Dict[str, api_pb2.SharedVolumePutFileRequest]] = defaultdict(dict)
        self.volume_files: Dict[str, Dict[str, VolumeFile]] = defaultdict(dict)
        self.images = {}
        self.image_build_function_ids = {}
        self.image_builder_versions = {}
        self.force_built_images = []
        self.fail_blob_create = []
        self.blob_create_metadata = None
        self.blob_multipart_threshold = 10_000_000

        self.precreated_functions = set()

        self.app_functions: FunctionsRegistry = FunctionsRegistry()
        self.bound_functions: Dict[Tuple[str, bytes], str] = {}
        self.function_params: Dict[str, Tuple[Tuple, Dict[str, Any]]] = {}
        self.function_options: Dict[str, api_pb2.FunctionOptions] = {}
        self.fcidx = 0

        self.function_serialized = None
        self.class_serialized = None

        self.client_hello_metadata = None

        self.dicts = {}
        self.secrets = {}

        self.deployed_dicts = {}
        self.deployed_mounts = {
            (client_mount_name(), api_pb2.DEPLOYMENT_NAMESPACE_GLOBAL): "mo-123",
        }
        self.deployed_nfss = {}
        self.deployed_queues = {}
        self.deployed_secrets = {}
        self.deployed_volumes = {}

        self.cleared_function_calls = set()

        self.cancelled_calls = []

        self.app_client_disconnect_count = 0
        self.app_get_logs_initial_count = 0
        self.app_set_objects_count = 0
        self.app_publish_count = 0

        self.volume_counter = 0
        # Volume-id -> commit/reload count
        self.volume_commits: Dict[str, int] = defaultdict(lambda: 0)
        self.volume_reloads: Dict[str, int] = defaultdict(lambda: 0)

        self.sandbox_defs = []
        self.sandbox_app_id = None
        self.sandbox: asyncio.subprocess.Process = None
        self.sandbox_result: Optional[api_pb2.GenericResult] = None

        self.shell_prompt = None
        self.container_exec: asyncio.subprocess.Process = None
        self.container_exec_result: Optional[api_pb2.GenericResult] = None

        self.token_flow_localhost_port = None
        self.queue_max_len = 100

        self.container_heartbeat_response = None
        self.container_heartbeat_abort = threading.Event()

        self.image_join_sleep_duration = None

        token_id, token_secret = credentials
        self.required_creds = {token_id: token_secret}  # Any of this will be accepted
        self.last_metadata = None

        @self.function_body
        def default_function_body(*args, **kwargs):
            return sum(arg**2 for arg in args) + sum(value**2 for key, value in kwargs.items())

    async def recv_request(self, event: RecvRequest):
        # Make sure metadata is correct
        self.last_metadata = event.metadata
        for header in [
            "x-modal-python-version",
            "x-modal-client-version",
            "x-modal-client-type",
        ]:
            if header not in event.metadata:
                raise GRPCError(Status.FAILED_PRECONDITION, f"Missing {header} header")

        client_version = event.metadata["x-modal-client-version"]
        assert isinstance(client_version, str)
        if client_version == "unauthenticated":
            raise GRPCError(Status.UNAUTHENTICATED, "failed authentication")
        elif client_version == "timeout":
            await asyncio.sleep(60)
        elif client_version == "deprecated":
            pass  # dumb magic fixture constant
        elif pkg_resources.parse_version(client_version) < pkg_resources.parse_version(__version__):
            raise GRPCError(Status.FAILED_PRECONDITION, "Old client")

        if event.metadata["x-modal-client-type"] == str(api_pb2.CLIENT_TYPE_CLIENT):
            if event.method_name in [
                "/modal.client.ModalClient/TokenFlowCreate",
                "/modal.client.ModalClient/TokenFlowWait",
            ]:
                pass  # Methods that don't require authentication
            else:
                token_id = event.metadata.get("x-modal-token-id")
                token_secret = event.metadata.get("x-modal-token-secret")
                if not token_id or not token_secret:
                    raise GRPCError(Status.UNAUTHENTICATED, f"No credentials for method {event.method_name}")
                elif token_id not in self.required_creds:
                    raise GRPCError(Status.UNAUTHENTICATED, f"Invalid {token_id=!r} for method {event.method_name}")
                elif self.required_creds[token_id] != token_secret:
                    raise GRPCError(Status.UNAUTHENTICATED, f"Invalid token secret for for method {event.method_name}")
        elif event.metadata["x-modal-client-type"] == str(api_pb2.CLIENT_TYPE_CONTAINER):
            for header in [
                "x-modal-token-id",
                "x-modal-token-secret",
                "x-modal-task-id",  # old
                "x-modal-task-secret",  # old
            ]:
                if header in event.metadata:
                    raise GRPCError(Status.FAILED_PRECONDITION, f"Container client should not set header {header}")
        else:
            raise GRPCError(Status.FAILED_PRECONDITION, "Unknown client type")

    def function_body(self, func):
        """Decorator for setting the function that will be called for any FunctionGetOutputs calls"""
        self._function_body = func
        return func

    def function_by_name(self, name: str, params: Optional[Tuple[Tuple, Dict[str, Any]]] = None) -> api_pb2.Function:
        matches = []
        all_names = []
        for function_id, fun in self.app_functions.items():
            all_names.append(fun.function_name)
            if fun.function_name != name:
                continue
            if fun.is_class and params:
                if self.function_params.get(function_id, ((), {})) != params:
                    continue

            matches.append(fun)
        if len(matches) == 1:
            return matches[0]

        if len(matches) > 1:
            raise ValueError("More than 1 matching function")
        raise ValueError(f"No function with name {name=} {params=} ({all_names=})")

    def container_heartbeat_return_now(self, response: api_pb2.ContainerHeartbeatResponse):
        self.container_heartbeat_response = response
        self.container_heartbeat_abort.set()

    def get_function_metadata(self, object_id: str) -> api_pb2.FunctionHandleMetadata:
        definition: api_pb2.Function = self.app_functions[object_id]
        return api_pb2.FunctionHandleMetadata(
            function_name=definition.function_name,
            function_type=definition.function_type,
            web_url=definition.web_url,
            is_method=definition.is_method,
            use_method_name=definition.use_method_name,
            use_function_id=definition.use_function_id,
            method_handle_metadata={
                method_name: api_pb2.FunctionHandleMetadata(
                    function_name=method_definition.function_name,
                    function_type=method_definition.function_type,
                    web_url=method_definition.web_url,
                    is_method=True,
                    use_method_name=method_name,
                )
                for method_name, method_definition in definition.method_definitions.items()
            },
        )

    def get_object_metadata(self, object_id) -> api_pb2.Object:
        if object_id.startswith("fu-"):
            res = api_pb2.Object(function_handle_metadata=self.get_function_metadata(object_id))

        elif object_id.startswith("cs-"):
            res = api_pb2.Object(class_handle_metadata=api_pb2.ClassHandleMetadata())

        elif object_id.startswith("mo-"):
            mount_handle_metadata = api_pb2.MountHandleMetadata(content_checksum_sha256_hex="abc123")
            res = api_pb2.Object(mount_handle_metadata=mount_handle_metadata)

        elif object_id.startswith("sb-"):
            sandbox_handle_metadata = api_pb2.SandboxHandleMetadata(result=self.sandbox_result)
            res = api_pb2.Object(sandbox_handle_metadata=sandbox_handle_metadata)

        else:
            res = api_pb2.Object()

        res.object_id = object_id
        return res

    ### App

    async def AppCreate(self, stream):
        request: api_pb2.AppCreateRequest = await stream.recv_message()
        self.requests.append(request)
        self.n_apps += 1
        app_id = f"ap-{self.n_apps}"
        self.app_state_history[app_id].append(api_pb2.APP_STATE_INITIALIZING)
        await stream.send_message(
            api_pb2.AppCreateResponse(app_id=app_id, app_page_url="https://modaltest.com/apps/ap-123")
        )

    async def AppGetOrCreate(self, stream):
        request: api_pb2.AppGetOrCreateRequest = await stream.recv_message()
        self.requests.append(request)

        await stream.send_message(api_pb2.AppGetOrCreateResponse(app_id="ap-123"))

    async def AppClientDisconnect(self, stream):
        request: api_pb2.AppClientDisconnectRequest = await stream.recv_message()
        self.requests.append(request)
        self.done = True
        self.app_client_disconnect_count += 1
        state_history = self.app_state_history[request.app_id]
        if state_history[-1] not in [api_pb2.APP_STATE_DETACHED, api_pb2.APP_STATE_DEPLOYED]:
            state_history.append(api_pb2.APP_STATE_STOPPED)
        await stream.send_message(Empty())

    async def AppGetLogs(self, stream):
        request: api_pb2.AppGetLogsRequest = await stream.recv_message()
        if not request.last_entry_id:
            # Just count initial requests
            self.app_get_logs_initial_count += 1
            last_entry_id = "1"
        else:
            last_entry_id = str(int(request.last_entry_id) + 1)
        for _ in range(50):
            await asyncio.sleep(0.5)
            log = api_pb2.TaskLogs(
                data=f"hello, world ({last_entry_id})\n", file_descriptor=api_pb2.FILE_DESCRIPTOR_STDOUT
            )
            await stream.send_message(api_pb2.TaskLogsBatch(entry_id=last_entry_id, items=[log]))
            last_entry_id = str(int(last_entry_id) + 1)
            if self.done:
                await stream.send_message(api_pb2.TaskLogsBatch(app_done=True))
                return

    async def AppGetObjects(self, stream):
        request: api_pb2.AppGetObjectsRequest = await stream.recv_message()
        object_ids = self.app_objects.get(request.app_id, {})
        objects = list(object_ids.items())
        if request.include_unindexed:
            unindexed_object_ids = set()
            for object_id in object_ids.values():
                if object_id.startswith("fu-"):
                    definition = self.app_functions[object_id]
                    if isinstance(definition, api_pb2.FunctionData):
                        for ranked_fn in definition.ranked_functions:
                            unindexed_object_ids |= {obj.object_id for obj in ranked_fn.function.object_dependencies}
                    else:
                        unindexed_object_ids |= {obj.object_id for obj in definition.object_dependencies}
            objects += [(None, object_id) for object_id in unindexed_object_ids]
            # TODO(michael) This perpetuates a hack! The container_test tests rely on hardcoded unindexed_object_ids
            # but we now look those up dynamically from the indexed objects in (the real) AppGetObjects. But the
            # container tests never actually set indexed objects on the app. We need a total rewrite here.
            if (None, "im-1") not in objects:
                objects.append((None, "im-1"))
        items = [
            api_pb2.AppGetObjectsItem(tag=tag, object=self.get_object_metadata(object_id)) for tag, object_id in objects
        ]
        await stream.send_message(api_pb2.AppGetObjectsResponse(items=items))

    async def AppRollback(self, stream):
        request: api_pb2.AppRollbackRequest = await stream.recv_message()
        current_version = self.app_deployment_history[request.app_id][-1]["version"]
        if request.version < 0:
            rollback_version = current_version + request.version
        else:
            rollback_version = request.version
        rollback_client = self.app_deployment_history[request.app_id][rollback_version - 1]["client_version"]
        self.app_deployment_history[request.app_id].append(
            {
                "app_id": request.app_id,
                "deployed_at": datetime.datetime.now().timestamp(),
                "version": current_version + 1,
                "client_version": rollback_client,
                "deployed_by": "foo-user",
                "tag": "latest",
                "rollback_version": rollback_version,
            }
        )

        self.app_state_history[request.app_id].append(api_pb2.APP_STATE_DEPLOYED)
        await stream.send_message(Empty())

    async def AppSetObjects(self, stream):
        request: api_pb2.AppSetObjectsRequest = await stream.recv_message()
        self.app_objects[request.app_id] = dict(request.indexed_object_ids)
        self.app_unindexed_objects[request.app_id] = list(request.unindexed_object_ids)
        if request.single_object_id:
            self.app_single_objects[request.app_id] = request.single_object_id
        self.app_set_objects_count += 1
        if request.new_app_state:
            self.app_state_history[request.app_id].append(request.new_app_state)
        await stream.send_message(Empty())

    async def AppDeploy(self, stream):
        request: api_pb2.AppDeployRequest = await stream.recv_message()
        self.deployed_apps[request.name] = request.app_id
        self.app_state_history[request.app_id].append(api_pb2.APP_STATE_DEPLOYED)

        await stream.send_message(api_pb2.AppDeployResponse(url="http://test.modal.com/foo/bar"))

    async def AppPublish(self, stream):
        request: api_pb2.AppPublishRequest = await stream.recv_message()
        for key, val in request.definition_ids.items():
            assert key.startswith("fu-")
            assert val.startswith("de-")
        # TODO(michael) add some other assertions once we make the mock server represent real RPCs more accurately
        self.app_publish_count += 1
        self.app_objects[request.app_id] = {**request.function_ids, **request.class_ids}
        self.app_state_history[request.app_id].append(request.app_state)
        if request.app_state == api_pb2.AppState.APP_STATE_DEPLOYED:
            self.deployed_apps[request.name] = request.app_id
            await stream.send_message(api_pb2.AppPublishResponse(url="http://test.modal.com/foo/bar"))
        else:
            await stream.send_message(api_pb2.AppPublishResponse())

        if current_history := self.app_deployment_history[request.app_id]:
            current_version = current_history[-1]["version"]
        else:
            current_version = 0
        self.app_deployment_history[request.app_id].append(
            {
                "app_id": request.app_id,
                "deployed_at": datetime.datetime.now().timestamp(),
                "version": current_version + 1,
                "client_version": str(pkg_resources.parse_version(__version__)),
                "deployed_by": "foo-user",
                "tag": "latest",
                "rollback_version": None,
            }
        )

    async def AppGetByDeploymentName(self, stream):
        request: api_pb2.AppGetByDeploymentNameRequest = await stream.recv_message()
        await stream.send_message(api_pb2.AppGetByDeploymentNameResponse(app_id=self.deployed_apps.get(request.name)))

    async def AppHeartbeat(self, stream):
        request: api_pb2.AppHeartbeatRequest = await stream.recv_message()
        self.requests.append(request)
        self.app_heartbeats[request.app_id] += 1
        await stream.send_message(Empty())

    async def AppDeploymentHistory(self, stream):
        request: api_pb2.AppHeartbeatRequest = await stream.recv_message()
        app_deployment_histories = []

        for app_deployment_history in self.app_deployment_history.get(request.app_id, []):
            app_deployment_histories.append(
                api_pb2.AppDeploymentHistory(
                    app_id=request.app_id,
                    deployed_at=app_deployment_history["deployed_at"],
                    version=app_deployment_history["version"],
                    client_version=app_deployment_history["client_version"],
                    deployed_by=app_deployment_history["deployed_by"],
                    tag=app_deployment_history["tag"],
                )
            )

        await stream.send_message(
            api_pb2.AppDeploymentHistoryResponse(app_deployment_histories=app_deployment_histories)
        )

    async def AppList(self, stream):
        await stream.recv_message()
        apps = []
        for app_name, app_id in self.deployed_apps.items():
            apps.append(
                api_pb2.AppListResponse.AppListItem(
                    name=app_name,
                    description=app_name,
                    app_id=app_id,
                    state=api_pb2.APP_STATE_DEPLOYED,
                )
            )
        await stream.send_message(api_pb2.AppListResponse(apps=apps))

    async def AppStop(self, stream):
        request: api_pb2.AppStopRequest = await stream.recv_message()
        self.deployed_apps = {k: v for k, v in self.deployed_apps.items() if v != request.app_id}
        await stream.send_message(Empty())

    ### Checkpoint

    async def ContainerCheckpoint(self, stream):
        request: api_pb2.ContainerCheckpointRequest = await stream.recv_message()
        self.requests.append(request)
        self.container_snapshot_requests += 1
        await stream.send_message(Empty())

    async def ContainerExecPutInput(self, stream):
        request = await stream.recv_message()

        self.container_exec.stdin.write(request.input.message)
        await self.container_exec.stdin.drain()

        if request.input.eof:
            self.container_exec.stdin.close()

        await stream.send_message(Empty())

    ### Blob

    async def BlobCreate(self, stream):
        req = await stream.recv_message()
        # This is used to test retry_transient_errors, see grpc_utils_test.py
        self.blob_create_metadata = stream.metadata
        if len(self.fail_blob_create) > 0:
            status_code = self.fail_blob_create.pop()
            raise GRPCError(status_code, "foobar")
        elif req.content_length > self.blob_multipart_threshold:
            blob_id = await self.next_blob_id()
            num_parts = (req.content_length + self.blob_multipart_threshold - 1) // self.blob_multipart_threshold
            upload_urls = []
            for part_number in range(num_parts):
                upload_url = f"{self.blob_host}/upload?blob_id={blob_id}&part_number={part_number}"
                upload_urls.append(upload_url)

            await stream.send_message(
                api_pb2.BlobCreateResponse(
                    blob_id=blob_id,
                    multipart=api_pb2.MultiPartUpload(
                        part_length=self.blob_multipart_threshold,
                        upload_urls=upload_urls,
                        completion_url=f"{self.blob_host}/complete_multipart?blob_id={blob_id}",
                    ),
                )
            )
        else:
            blob_id = await self.next_blob_id()
            upload_url = f"{self.blob_host}/upload?blob_id={blob_id}"
            await stream.send_message(api_pb2.BlobCreateResponse(blob_id=blob_id, upload_url=upload_url))

    async def next_blob_id(self):
        self.n_blobs += 1
        blob_id = f"bl-{self.n_blobs}"
        return blob_id

    async def BlobGet(self, stream):
        request: api_pb2.BlobGetRequest = await stream.recv_message()
        download_url = f"{self.blob_host}/download?blob_id={request.blob_id}"
        await stream.send_message(api_pb2.BlobGetResponse(download_url=download_url))

    ### Class

    async def ClassCreate(self, stream):
        request: api_pb2.ClassCreateRequest = await stream.recv_message()
        assert request.app_id
        methods: dict[str, str] = {method.function_name: method.function_id for method in request.methods}
        class_id = "cs-" + str(len(self.classes))
        self.classes[class_id] = methods
        await stream.send_message(
            api_pb2.ClassCreateResponse(class_id=class_id, handle_metadata=api_pb2.ClassHandleMetadata())
        )

    async def ClassGet(self, stream):
        request: api_pb2.ClassGetRequest = await stream.recv_message()
        app_id = self.deployed_apps.get(request.app_name)
        app_objects = self.app_objects[app_id]
        object_id = app_objects.get(request.object_tag)
        if object_id is None:
            raise GRPCError(Status.NOT_FOUND, f"can't find object {request.object_tag}")
        await stream.send_message(
            api_pb2.ClassGetResponse(class_id=object_id, handle_metadata=api_pb2.ClassHandleMetadata())
        )

    ### Client

    async def ClientHello(self, stream):
        request: Empty = await stream.recv_message()
        self.requests.append(request)
        warning = ""
        if stream.metadata["x-modal-client-version"] == "deprecated":
            warning = "SUPER OLD"
        resp = api_pb2.ClientHelloResponse(warning=warning)
        await stream.send_message(resp)

    # Container

    async def ContainerHeartbeat(self, stream):
        request: api_pb2.ContainerHeartbeatRequest = await stream.recv_message()
        self.requests.append(request)
        # Return earlier than the usual 15-second heartbeat to avoid suspending tests.
        await asyncify(self.container_heartbeat_abort.wait)(5)
        if self.container_heartbeat_response:
            await stream.send_message(self.container_heartbeat_response)
            self.container_heartbeat_response = None
        else:
            await stream.send_message(api_pb2.ContainerHeartbeatResponse())

    async def ContainerExec(self, stream):
        request: api_pb2.ContainerExecRequest = await stream.recv_message()
        self.container_exec = await asyncio.subprocess.create_subprocess_exec(
            *request.command,
            stdout=asyncio.subprocess.PIPE,
            stderr=asyncio.subprocess.PIPE,
            stdin=asyncio.subprocess.PIPE,
        )
        await stream.send_message(api_pb2.ContainerExecResponse(exec_id="container_exec_id"))

    async def ContainerExecWait(self, stream):
        request: api_pb2.ContainerExecWaitRequest = await stream.recv_message()
        try:
            await asyncio.wait_for(self.container_exec.wait(), request.timeout)
        except asyncio.TimeoutError:
            pass

        if self.container_exec.returncode is None:
            await stream.send_message(api_pb2.ContainerExecWaitResponse(completed=False))
        else:
            await stream.send_message(
                api_pb2.ContainerExecWaitResponse(completed=True, exit_code=self.container_exec.returncode)
            )

    async def ContainerExecGetOutput(self, stream):
        request: api_pb2.ContainerExecGetOutputRequest = await stream.recv_message()
        if request.file_descriptor == api_pb2.FILE_DESCRIPTOR_STDOUT:
            if self.shell_prompt:
                await stream.send_message(
                    api_pb2.RuntimeOutputBatch(
                        items=[
                            api_pb2.RuntimeOutputMessage(
                                message=self.shell_prompt, file_descriptor=request.file_descriptor
                            )
                        ]
                    )
                )
            read_stream = self.container_exec.stdout
        else:
            read_stream = self.container_exec.stderr

        async for message in read_stream:
            await stream.send_message(
                api_pb2.RuntimeOutputBatch(
                    items=[
                        api_pb2.RuntimeOutputMessage(
                            message=message.decode("utf-8"), file_descriptor=request.file_descriptor
                        )
                    ]
                )
            )

        await stream.send_message(api_pb2.RuntimeOutputBatch(exit_code=0))

    ### Dict

    async def DictGetOrCreate(self, stream):
        request: api_pb2.DictGetOrCreateRequest = await stream.recv_message()
        k = (request.deployment_name, request.namespace, request.environment_name)
        if k in self.deployed_dicts:
            dict_id = self.deployed_dicts[k]
        elif request.object_creation_type == api_pb2.OBJECT_CREATION_TYPE_CREATE_IF_MISSING:
            dict_id = f"di-{len(self.dicts)}"
            self.dicts[dict_id] = {entry.key: entry.value for entry in request.data}
            self.deployed_dicts[k] = dict_id
            self.deployed_apps[request.deployment_name] = f"ap-{dict_id}"
        elif request.object_creation_type == api_pb2.OBJECT_CREATION_TYPE_EPHEMERAL:
            dict_id = f"di-{len(self.dicts)}"
            self.dicts[dict_id] = {entry.key: entry.value for entry in request.data}
        else:
            raise GRPCError(Status.NOT_FOUND, f"Dict {k} not found")
        await stream.send_message(api_pb2.DictGetOrCreateResponse(dict_id=dict_id))

    async def DictHeartbeat(self, stream):
        await stream.recv_message()
        self.n_dict_heartbeats += 1
        await stream.send_message(Empty())

    async def DictDelete(self, stream):
        request: api_pb2.DictDeleteRequest = await stream.recv_message()
        self.deployed_dicts = {k: v for k, v in self.deployed_dicts.items() if v != request.dict_id}
        await stream.send_message(Empty())

    async def DictClear(self, stream):
        request: api_pb2.DictGetRequest = await stream.recv_message()
        self.dicts[request.dict_id] = {}
        await stream.send_message(Empty())

    async def DictGet(self, stream):
        request: api_pb2.DictGetRequest = await stream.recv_message()
        d = self.dicts[request.dict_id]
        await stream.send_message(api_pb2.DictGetResponse(value=d.get(request.key), found=bool(request.key in d)))

    async def DictLen(self, stream):
        request: api_pb2.DictLenRequest = await stream.recv_message()
        await stream.send_message(api_pb2.DictLenResponse(len=len(self.dicts[request.dict_id])))

    async def DictList(self, stream):
        dicts = [
            api_pb2.DictListResponse.DictInfo(name=name, created_at=1)
            for name, _, _ in self.deployed_dicts
            if name in self.deployed_apps
        ]
        await stream.send_message(api_pb2.DictListResponse(dicts=dicts))

    async def DictUpdate(self, stream):
        request: api_pb2.DictUpdateRequest = await stream.recv_message()
        for update in request.updates:
            self.dicts[request.dict_id][update.key] = update.value
        await stream.send_message(api_pb2.DictUpdateResponse())

    async def DictContents(self, stream):
        request: api_pb2.DictGetRequest = await stream.recv_message()
        for k, v in self.dicts[request.dict_id].items():
            await stream.send_message(api_pb2.DictEntry(key=k, value=v))

    ### Environment

    async def EnvironmentCreate(self, stream):
        await stream.send_message(Empty())

    async def EnvironmentUpdate(self, stream):
        await stream.send_message(api_pb2.EnvironmentListItem())

    async def EnvironmentGetOrCreate(self, stream):
        request: api_pb2.EnvironmentGetOrCreateRequest = await stream.recv_message()
        name = request.deployment_name
        if name in self.environments:
            environment_id = self.environments[name]
        else:
            environment_id = f"en-{len(self.environments) + 1}"
            self.environments[name] = environment_id
        image_builder_version = max(get_args(ImageBuilderVersion))
        settings = api_pb2.EnvironmentSettings(image_builder_version=image_builder_version)
        metadata = api_pb2.EnvironmentMetadata(name=name, settings=settings)
        await stream.send_message(
            api_pb2.EnvironmentGetOrCreateResponse(environment_id=environment_id, metadata=metadata)
        )

    ### Function

    async def FunctionBindParams(self, stream):
        from modal._serialization import deserialize

        request: api_pb2.FunctionBindParamsRequest = await stream.recv_message()
        assert request.function_id
        assert request.serialized_params
        existing_func_id = self.bound_functions.get((request.function_id, request.serialized_params), None)
        if existing_func_id:
            return self.app_functions[existing_func_id]

        self.n_functions += 1
        function_id = f"fu-{self.n_functions}"
        base_function = self.app_functions[request.function_id]
        assert not base_function.use_method_name

        bound_func = api_pb2.Function()
        bound_func.CopyFrom(base_function)
        self.app_functions[function_id] = bound_func
        self.bound_functions[(request.function_id, request.serialized_params)] = function_id
        self.function_params[function_id] = deserialize(request.serialized_params, None)
        self.function_options[function_id] = request.function_options

        await stream.send_message(
            api_pb2.FunctionBindParamsResponse(
                bound_function_id=function_id,
                handle_metadata=api_pb2.FunctionHandleMetadata(
                    function_name=base_function.function_name,
                    function_type=base_function.function_type,
                    web_url=base_function.web_url,
                    use_function_id=function_id,
                    use_method_name="",
                ),
            )
        )

    @contextlib.contextmanager
    def input_lockstep(self) -> Iterator[threading.Barrier]:
        self.get_inputs_barrier = threading.Barrier(2, timeout=10)
        yield self.get_inputs_barrier
        self.get_inputs_barrier = threading.Barrier(1)

    @contextlib.contextmanager
    def output_lockstep(self) -> Iterator[threading.Barrier]:
        self.put_outputs_barrier = threading.Barrier(2, timeout=10)
        yield self.put_outputs_barrier
        self.put_outputs_barrier = threading.Barrier(1)

    async def FunctionGetDynamicConcurrency(self, stream):
        await stream.send_message(api_pb2.FunctionGetDynamicConcurrencyResponse(concurrency=5))

    async def FunctionGetInputs(self, stream):
        await asyncio.get_running_loop().run_in_executor(None, self.get_inputs_barrier.wait)
        request: api_pb2.FunctionGetInputsRequest = await stream.recv_message()
        assert request.function_id
        if self.fail_get_inputs:
            raise GRPCError(Status.INTERNAL)
        elif self.rate_limit_sleep_duration is not None:
            s = self.rate_limit_sleep_duration
            self.rate_limit_sleep_duration = None
            await stream.send_message(api_pb2.FunctionGetInputsResponse(rate_limit_sleep_duration=s))
        elif not self.container_inputs:
            await asyncio.sleep(10.0)
            await stream.send_message(api_pb2.FunctionGetInputsResponse(inputs=[]))
        else:
            await stream.send_message(self.container_inputs.pop(0))

    async def FunctionPutOutputs(self, stream):
        await asyncio.get_running_loop().run_in_executor(None, self.put_outputs_barrier.wait)
        request: api_pb2.FunctionPutOutputsRequest = await stream.recv_message()
        self.container_outputs.append(request)
        await stream.send_message(Empty())

    async def FunctionPrecreate(self, stream):
        req: api_pb2.FunctionPrecreateRequest = await stream.recv_message()
        if not req.existing_function_id:
            self.n_functions += 1
            function_id = f"fu-{self.n_functions}"
        else:
            function_id = req.existing_function_id

        self.precreated_functions.add(function_id)

        web_url = "http://xyz.internal" if req.HasField("webhook_config") and req.webhook_config.type else None

        # This loop is for class service functions, where req.method_definitions will be non-empty
        method_handle_metadata: dict[str, api_pb2.FunctionHandleMetadata] = {}
        for method_name, method_definition in req.method_definitions.items():
            method_web_url = (
<<<<<<< HEAD
                f"https://{method_name}.internal"
=======
                f"http://{method_name}.internal"
>>>>>>> cc7496e0
                if method_definition.HasField("webhook_config") and method_definition.webhook_config.type
                else None
            )
            method_handle_metadata[method_name] = api_pb2.FunctionHandleMetadata(
                function_name=method_definition.function_name,
                function_type=method_definition.function_type,
                web_url=method_web_url,
            )
        await stream.send_message(
            api_pb2.FunctionPrecreateResponse(
                function_id=function_id,
                handle_metadata=api_pb2.FunctionHandleMetadata(
                    function_name=req.function_name,
                    function_type=req.function_type,
                    web_url=web_url,
                    use_function_id=req.use_function_id or function_id,
                    use_method_name=req.use_method_name,
                    method_handle_metadata=method_handle_metadata,
                ),
            )
        )

    async def FunctionCreate(self, stream):
        request: api_pb2.FunctionCreateRequest = await stream.recv_message()
        if self.function_create_error:
            raise self.function_create_error
        if request.existing_function_id:
            function_id = request.existing_function_id
        else:
            self.n_functions += 1
            function_id = f"fu-{self.n_functions}"

        function: Optional[api_pb2.Function] = None
        function_data: Optional[api_pb2.FunctionData] = None

        if len(request.function_data.ranked_functions) > 0:
            function_data = api_pb2.FunctionData()
            function_data.CopyFrom(request.function_data)
            if function_data.webhook_config.type:
                function_data.web_url = "http://xyz.internal"
        else:
            assert request.function
            function = api_pb2.Function()
            function.CopyFrom(request.function)
            if function.webhook_config.type:
                function.web_url = "http://xyz.internal"

        assert (function is None) != (function_data is None)
        function_defn = function or function_data
        assert function_defn
        self.app_functions[function_id] = function_defn

        if function_defn.schedule:
            self.function2schedule[function_id] = function_defn.schedule

        await stream.send_message(
            api_pb2.FunctionCreateResponse(
                function_id=function_id,
                function=function,
                handle_metadata=api_pb2.FunctionHandleMetadata(
                    function_name=function_defn.function_name,
                    function_type=function_defn.function_type,
                    web_url=function_defn.web_url,
                    use_function_id=function_defn.use_function_id or function_id,
                    use_method_name=function_defn.use_method_name,
                    definition_id=f"de-{self.n_functions}",
                    method_handle_metadata={
                        method_name: api_pb2.FunctionHandleMetadata(
                            function_name=method_definition.function_name,
                            function_type=method_definition.function_type,
                            web_url=method_definition.web_url,
                            is_method=True,
                            use_method_name=method_name,
                        )
                        for method_name, method_definition in function_defn.method_definitions.items()
                    },
                ),
            )
        )

    async def FunctionGet(self, stream):
        request: api_pb2.FunctionGetRequest = await stream.recv_message()
        app_id = self.deployed_apps.get(request.app_name)
        app_objects = self.app_objects[app_id]
        object_id = app_objects.get(request.object_tag)
        if object_id is None:
            raise GRPCError(Status.NOT_FOUND, f"can't find object {request.object_tag}")
        await stream.send_message(
            api_pb2.FunctionGetResponse(function_id=object_id, handle_metadata=self.get_function_metadata(object_id))
        )

    async def FunctionMap(self, stream):
        self.fcidx += 1
        request: api_pb2.FunctionMapRequest = await stream.recv_message()
        function_call_id = f"fc-{self.fcidx}"
        self.function_id_for_function_call[function_call_id] = request.function_id
        await stream.send_message(api_pb2.FunctionMapResponse(function_call_id=function_call_id))

    async def FunctionPutInputs(self, stream):
        request: api_pb2.FunctionPutInputsRequest = await stream.recv_message()
        response_items = []
        function_call_inputs = self.client_calls.setdefault(request.function_call_id, [])
        for item in request.inputs:
            if item.input.WhichOneof("args_oneof") == "args":
                args, kwargs = modal._serialization.deserialize(item.input.args, None)
            else:
                args, kwargs = modal._serialization.deserialize(self.blobs[item.input.args_blob_id], None)

            input_id = f"in-{self.n_inputs}"
            self.n_inputs += 1
            response_items.append(api_pb2.FunctionPutInputsResponseItem(input_id=input_id, idx=item.idx))
            function_call_inputs.append(((item.idx, input_id), (args, kwargs)))
        if self.slow_put_inputs:
            await asyncio.sleep(0.001)
        await stream.send_message(api_pb2.FunctionPutInputsResponse(inputs=response_items))

    async def FunctionGetOutputs(self, stream):
        request: api_pb2.FunctionGetOutputsRequest = await stream.recv_message()
        if request.clear_on_success:
            self.cleared_function_calls.add(request.function_call_id)

        client_calls = self.client_calls.get(request.function_call_id, [])
        if client_calls and not self.function_is_running:
            popidx = len(client_calls) // 2  # simulate that results don't always come in order
            (idx, input_id), (args, kwargs) = client_calls.pop(popidx)
            output_exc = None
            try:
                res = self._function_body(*args, **kwargs)

                if inspect.iscoroutine(res):
                    result = await res
                    result_data_format = api_pb2.DATA_FORMAT_PICKLE
                elif inspect.isgenerator(res):
                    count = 0
                    for item in res:
                        count += 1
                        await self.fc_data_out[request.function_call_id].put(
                            api_pb2.DataChunk(
                                data_format=api_pb2.DATA_FORMAT_PICKLE,
                                data=serialize_data_format(item, api_pb2.DATA_FORMAT_PICKLE),
                                index=count,
                            )
                        )
                    result = api_pb2.GeneratorDone(items_total=count)
                    result_data_format = api_pb2.DATA_FORMAT_GENERATOR_DONE
                else:
                    result = res
                    result_data_format = api_pb2.DATA_FORMAT_PICKLE
            except Exception as exc:
                serialized_exc = cloudpickle.dumps(exc)
                result = api_pb2.GenericResult(
                    status=api_pb2.GenericResult.GENERIC_STATUS_FAILURE,
                    data=serialized_exc,
                    exception=repr(exc),
                    traceback="".join(traceback.format_exception(type(exc), exc, exc.__traceback__)),
                )
                output_exc = api_pb2.FunctionGetOutputsItem(
                    input_id=input_id, idx=idx, result=result, data_format=api_pb2.DATA_FORMAT_PICKLE
                )

            if output_exc:
                output = output_exc
            else:
                serialized_data = serialize_data_format(result, result_data_format)
                if self.use_blob_outputs:
                    blob_id = await self.next_blob_id()
                    self.blobs[blob_id] = serialized_data
                    data_kwargs = {
                        "data_blob_id": blob_id,
                    }
                else:
                    data_kwargs = {"data": serialized_data}
                output = api_pb2.FunctionGetOutputsItem(
                    input_id=input_id,
                    idx=idx,
                    result=api_pb2.GenericResult(status=api_pb2.GenericResult.GENERIC_STATUS_SUCCESS, **data_kwargs),
                    data_format=result_data_format,
                )

            await stream.send_message(api_pb2.FunctionGetOutputsResponse(outputs=[output]))
        else:
            await stream.send_message(api_pb2.FunctionGetOutputsResponse(outputs=[], num_unfinished_inputs=1))

    async def FunctionGetSerialized(self, stream):
        await stream.send_message(
            api_pb2.FunctionGetSerializedResponse(
                function_serialized=self.function_serialized,
                class_serialized=self.class_serialized,
            )
        )

    async def FunctionCallCancel(self, stream):
        req = await stream.recv_message()
        self.cancelled_calls.append(req.function_call_id)
        await stream.send_message(Empty())

    async def FunctionCallGetDataIn(self, stream):
        req: api_pb2.FunctionCallGetDataRequest = await stream.recv_message()
        while True:
            chunk = await self.fc_data_in[req.function_call_id].get()
            await stream.send_message(chunk)

    async def FunctionCallGetDataOut(self, stream):
        req: api_pb2.FunctionCallGetDataRequest = await stream.recv_message()

        if len(self.fail_get_data_out) > 0:
            status_code = self.fail_get_data_out.pop()
            raise GRPCError(status_code, "foobar")

        while True:
            chunk = await self.fc_data_out[req.function_call_id].get()
            await stream.send_message(chunk)

    async def FunctionCallPutDataOut(self, stream):
        req: api_pb2.FunctionCallPutDataRequest = await stream.recv_message()
        for chunk in req.data_chunks:
            await self.fc_data_out[req.function_call_id].put(chunk)
        await stream.send_message(Empty())

    async def FunctionUpdateSchedulingParams(self, stream):
        req: api_pb2.FunctionUpdateSchedulingParamsRequest = await stream.recv_message()
        # update function definition
        fn_definition = self.app_functions[req.function_id]
        assert isinstance(fn_definition, api_pb2.Function)
        fn_definition.warm_pool_size = req.warm_pool_size_override  # hacky

        await stream.send_message(api_pb2.FunctionUpdateSchedulingParamsResponse())

    ### Image

    async def ImageGetOrCreate(self, stream):
        request: api_pb2.ImageGetOrCreateRequest = await stream.recv_message()
        for image_id, image in self.images.items():
            if request.image.SerializeToString() == image.SerializeToString():
                await stream.send_message(api_pb2.ImageGetOrCreateResponse(image_id=image_id))
                return
        idx = len(self.images) + 1
        image_id = f"im-{idx}"

        self.images[image_id] = request.image
        self.image_build_function_ids[image_id] = request.build_function_id
        self.image_builder_versions[image_id] = request.builder_version
        if request.force_build:
            self.force_built_images.append(image_id)
        await stream.send_message(api_pb2.ImageGetOrCreateResponse(image_id=image_id))

    async def ImageJoinStreaming(self, stream):
        await stream.recv_message()

        if self.image_join_sleep_duration is not None:
            await asyncio.sleep(self.image_join_sleep_duration)

        task_log_1 = api_pb2.TaskLogs(data="build starting\n", file_descriptor=api_pb2.FILE_DESCRIPTOR_INFO)
        task_log_2 = api_pb2.TaskLogs(
            task_progress=api_pb2.TaskProgress(
                len=1, pos=0, progress_type=api_pb2.IMAGE_SNAPSHOT_UPLOAD, description="xyz"
            )
        )
        task_log_3 = api_pb2.TaskLogs(data="build finished\n", file_descriptor=api_pb2.FILE_DESCRIPTOR_INFO)
        await stream.send_message(api_pb2.ImageJoinStreamingResponse(task_logs=[task_log_1, task_log_2, task_log_3]))
        await stream.send_message(
            api_pb2.ImageJoinStreamingResponse(
                result=api_pb2.GenericResult(status=api_pb2.GenericResult.GENERIC_STATUS_SUCCESS)
            )
        )

    ### Mount

    async def MountPutFile(self, stream):
        request: api_pb2.MountPutFileRequest = await stream.recv_message()
        if request.WhichOneof("data_oneof") is not None:
            self.files_sha2data[request.sha256_hex] = {"data": request.data, "data_blob_id": request.data_blob_id}
            self.n_mount_files += 1
            await stream.send_message(api_pb2.MountPutFileResponse(exists=True))
        else:
            await stream.send_message(api_pb2.MountPutFileResponse(exists=False))

    async def MountGetOrCreate(self, stream):
        request: api_pb2.MountGetOrCreateRequest = await stream.recv_message()
        k = (request.deployment_name, request.namespace)
        if request.object_creation_type == api_pb2.OBJECT_CREATION_TYPE_UNSPECIFIED:
            if k not in self.deployed_mounts:
                raise GRPCError(Status.NOT_FOUND, f"Mount {k} not found")
            mount_id = self.deployed_mounts[k]
        elif request.object_creation_type == api_pb2.OBJECT_CREATION_TYPE_CREATE_FAIL_IF_EXISTS:
            self.n_mounts += 1
            mount_id = f"mo-{self.n_mounts}"
            self.deployed_mounts[k] = mount_id
        elif request.object_creation_type == api_pb2.OBJECT_CREATION_TYPE_ANONYMOUS_OWNED_BY_APP:
            self.n_mounts += 1
            mount_id = f"mo-{self.n_mounts}"
        elif request.object_creation_type == api_pb2.OBJECT_CREATION_TYPE_EPHEMERAL:
            self.n_mounts += 1
            mount_id = f"mo-{self.n_mounts}"

        else:
            raise Exception("unsupported creation type")

        mount_content = self.mount_contents[mount_id] = {}
        for file in request.files:
            mount_content[file.filename] = self.files_name2sha[file.filename] = file.sha256_hex

        await stream.send_message(
            api_pb2.MountGetOrCreateResponse(
                mount_id=mount_id, handle_metadata=api_pb2.MountHandleMetadata(content_checksum_sha256_hex="deadbeef")
            )
        )

    ### Proxy

    async def ProxyGetOrCreate(self, stream):
        await stream.recv_message()
        await stream.send_message(api_pb2.ProxyGetOrCreateResponse(proxy_id="pr-123"))

    async def ProxyGet(self, stream):
        await stream.recv_message()
        await stream.send_message(api_pb2.ProxyGetResponse(proxy=api_pb2.Proxy(proxy_id="pr-123")))

    ### Queue

    async def QueueClear(self, stream):
        request: api_pb2.QueueClearRequest = await stream.recv_message()
        if request.all_partitions:
            self.queue = {b"": []}
        else:
            if request.partition_key in self.queue:
                self.queue[request.partition_key] = []
        await stream.send_message(Empty())

    async def QueueGetOrCreate(self, stream):
        request: api_pb2.QueueGetOrCreateRequest = await stream.recv_message()
        k = (request.deployment_name, request.namespace, request.environment_name)
        if k in self.deployed_queues:
            queue_id = self.deployed_queues[k]
        elif request.object_creation_type == api_pb2.OBJECT_CREATION_TYPE_CREATE_IF_MISSING:
            self.n_queues += 1
            queue_id = f"qu-{self.n_queues}"
            self.deployed_queues[k] = queue_id
            self.deployed_apps[request.deployment_name] = f"ap-{queue_id}"
        elif request.object_creation_type == api_pb2.OBJECT_CREATION_TYPE_EPHEMERAL:
            self.n_queues += 1
            queue_id = f"qu-{self.n_queues}"
        else:
            raise GRPCError(Status.NOT_FOUND, f"Queue {k} not found")
        await stream.send_message(api_pb2.QueueGetOrCreateResponse(queue_id=queue_id))

    async def QueueDelete(self, stream):
        request: api_pb2.QueueDeleteRequest = await stream.recv_message()
        self.deployed_queues = {k: v for k, v in self.deployed_queues.items() if v != request.queue_id}
        await stream.send_message(Empty())

    async def QueueHeartbeat(self, stream):
        await stream.recv_message()
        self.n_queue_heartbeats += 1
        await stream.send_message(Empty())

    async def QueuePut(self, stream):
        request: api_pb2.QueuePutRequest = await stream.recv_message()
        if sum(map(len, self.queue.values())) >= self.queue_max_len:
            raise GRPCError(Status.RESOURCE_EXHAUSTED, f"Hit servicer's max len for Queues: {self.queue_max_len}")
        q = self.queue.setdefault(request.partition_key, [])
        q += request.values
        await stream.send_message(Empty())

    async def QueueGet(self, stream):
        request: api_pb2.QueueGetRequest = await stream.recv_message()
        q = self.queue.get(request.partition_key, [])
        if len(q) > 0:
            values = [q.pop(0)]
        else:
            values = []
            await asyncio.sleep(request.timeout)
        await stream.send_message(api_pb2.QueueGetResponse(values=values))

    async def QueueLen(self, stream):
        request = await stream.recv_message()
        if request.total:
            value = sum(map(len, self.queue.values()))
        else:
            q = self.queue.get(request.partition_key, [])
            value = len(q)
        await stream.send_message(api_pb2.QueueLenResponse(len=value))

    async def QueueList(self, stream):
        # TODO Note that the actual self.queue holding the data assumes we have a single queue
        # So there is a mismatch and I am not implementing a mock for the num_partitions / total_size
        queues = [
            api_pb2.QueueListResponse.QueueInfo(name=name, created_at=1)
            for name, _, _ in self.deployed_queues
            if name in self.deployed_apps
        ]
        await stream.send_message(api_pb2.QueueListResponse(queues=queues))

    async def QueueNextItems(self, stream):
        request: api_pb2.QueueNextItemsRequest = await stream.recv_message()
        next_item_idx = int(request.last_entry_id) + 1 if request.last_entry_id else 0
        q = self.queue.get(request.partition_key, [])
        if next_item_idx < len(q):
            item = api_pb2.QueueItem(value=q[next_item_idx], entry_id=f"{next_item_idx}")
            await stream.send_message(api_pb2.QueueNextItemsResponse(items=[item]))
        else:
            if request.item_poll_timeout > 0:
                await asyncio.sleep(0.1)
            await stream.send_message(api_pb2.QueueNextItemsResponse(items=[]))

    ### Sandbox

    async def SandboxCreate(self, stream):
        request: api_pb2.SandboxCreateRequest = await stream.recv_message()
        self.sandbox = await asyncio.subprocess.create_subprocess_exec(
            *request.definition.entrypoint_args,
            stdout=asyncio.subprocess.PIPE,
            stderr=asyncio.subprocess.PIPE,
            stdin=asyncio.subprocess.PIPE,
        )

        self.sandbox_app_id = request.app_id
        self.sandbox_defs.append(request.definition)

        await stream.send_message(api_pb2.SandboxCreateResponse(sandbox_id="sb-123"))

    async def SandboxGetLogs(self, stream):
        request: api_pb2.SandboxGetLogsRequest = await stream.recv_message()
        f: asyncio.StreamReader
        if request.file_descriptor == api_pb2.FILE_DESCRIPTOR_STDOUT:
            # Blocking read until EOF is returned.
            f = self.sandbox.stdout
        else:
            f = self.sandbox.stderr

        async for message in f:
            await stream.send_message(
                api_pb2.TaskLogsBatch(
                    items=[api_pb2.TaskLogs(data=message.decode("utf-8"), file_descriptor=request.file_descriptor)]
                )
            )

        await stream.send_message(api_pb2.TaskLogsBatch(eof=True))

    async def SandboxWait(self, stream):
        request: api_pb2.SandboxWaitRequest = await stream.recv_message()
        try:
            await asyncio.wait_for(self.sandbox.wait(), request.timeout)
        except asyncio.TimeoutError:
            pass

        if self.sandbox.returncode is None:
            # This happens when request.timeout is 0 and the sandbox hasn't completed.
            await stream.send_message(api_pb2.SandboxWaitResponse())
            return
        elif self.sandbox.returncode != 0:
            result = api_pb2.GenericResult(
                status=api_pb2.GenericResult.GENERIC_STATUS_FAILURE, exitcode=self.sandbox.returncode
            )
        else:
            result = api_pb2.GenericResult(status=api_pb2.GenericResult.GENERIC_STATUS_SUCCESS)
        self.sandbox_result = result
        await stream.send_message(api_pb2.SandboxWaitResponse(result=result))

    async def SandboxList(self, stream):
        request: api_pb2.SandboxListRequest = await stream.recv_message()
        if self.sandbox.returncode or request.before_timestamp == 1:
            await stream.send_message(api_pb2.SandboxListResponse(sandboxes=[]))
            return

        if request.app_id and request.app_id != self.sandbox_app_id:
            await stream.send_message(api_pb2.SandboxListResponse(sandboxes=[]))
            return

        for tag in request.tags:
            if self.sandbox_tags.get(tag.tag_name) != tag.tag_value:
                await stream.send_message(api_pb2.SandboxListResponse(sandboxes=[]))
                return

        await stream.send_message(
            api_pb2.SandboxListResponse(
                sandboxes=[
                    api_pb2.SandboxInfo(
                        id="sb-123", created_at=1, task_info=api_pb2.TaskInfo(result=self.sandbox_result)
                    )
                ]
            )
        )

    async def SandboxTagsSet(self, stream):
        request: api_pb2.SandboxTagsSetRequest = await stream.recv_message()
        self.sandbox_tags = {tag.tag_name: tag.tag_value for tag in request.tags}
        await stream.send_message(Empty())

    async def SandboxTerminate(self, stream):
        try:
            self.sandbox.terminate()
        except ProcessLookupError:
            pass
        await stream.send_message(api_pb2.SandboxTerminateResponse())

    async def SandboxGetTaskId(self, stream):
        # only used for `modal shell` / `modal container exec`
        _request: api_pb2.SandboxGetTaskIdRequest = await stream.recv_message()
        await stream.send_message(api_pb2.SandboxGetTaskIdResponse(task_id="modal_container_exec"))

    async def SandboxStdinWrite(self, stream):
        request: api_pb2.SandboxStdinWriteRequest = await stream.recv_message()

        if self.sandbox.returncode is not None:
            raise GRPCError(Status.FAILED_PRECONDITION, "Sandbox has already terminated")

        self.sandbox.stdin.write(request.input)
        await self.sandbox.stdin.drain()

        if request.eof:
            self.sandbox.stdin.close()
        await stream.send_message(api_pb2.SandboxStdinWriteResponse())

    ### Secret

    async def SecretGetOrCreate(self, stream):
        request: api_pb2.SecretGetOrCreateRequest = await stream.recv_message()
        k = (request.deployment_name, request.namespace, request.environment_name)
        if request.object_creation_type == api_pb2.OBJECT_CREATION_TYPE_ANONYMOUS_OWNED_BY_APP:
            secret_id = "st-" + str(len(self.secrets))
            self.secrets[secret_id] = request.env_dict
        elif request.object_creation_type == api_pb2.OBJECT_CREATION_TYPE_EPHEMERAL:
            secret_id = "st-" + str(len(self.secrets))
            self.secrets[secret_id] = request.env_dict
        elif request.object_creation_type == api_pb2.OBJECT_CREATION_TYPE_CREATE_FAIL_IF_EXISTS:
            if k in self.deployed_secrets:
                raise GRPCError(Status.ALREADY_EXISTS, f"Secret {k} already exists")
            secret_id = None
        elif request.object_creation_type == api_pb2.OBJECT_CREATION_TYPE_CREATE_OVERWRITE_IF_EXISTS:
            secret_id = None
        elif request.object_creation_type == api_pb2.OBJECT_CREATION_TYPE_UNSPECIFIED:
            if k not in self.deployed_secrets:
                raise GRPCError(Status.NOT_FOUND, f"Secret {k} not found")
            secret_id = self.deployed_secrets[k]
        else:
            raise Exception("unsupported creation type")

        if secret_id is None:  # Create one
            secret_id = "st-" + str(len(self.secrets))
            self.secrets[secret_id] = request.env_dict
            self.deployed_secrets[k] = secret_id

        await stream.send_message(api_pb2.SecretGetOrCreateResponse(secret_id=secret_id))

    async def SecretList(self, stream):
        await stream.recv_message()
        items = [api_pb2.SecretListItem(label=f"dummy-secret-{i}") for i, _ in enumerate(self.secrets)]
        await stream.send_message(api_pb2.SecretListResponse(items=items))

    ### Network File System (née Shared volume)

    async def SharedVolumeGetOrCreate(self, stream):
        request: api_pb2.SharedVolumeGetOrCreateRequest = await stream.recv_message()
        k = (request.deployment_name, request.namespace, request.environment_name)
        if request.object_creation_type == api_pb2.OBJECT_CREATION_TYPE_UNSPECIFIED:
            if k not in self.deployed_nfss:
                if k in self.deployed_volumes:
                    raise GRPCError(Status.NOT_FOUND, "App has wrong entity vo")
                raise GRPCError(Status.NOT_FOUND, f"NFS {k} not found")
            nfs_id = self.deployed_nfss[k]
        elif request.object_creation_type == api_pb2.OBJECT_CREATION_TYPE_EPHEMERAL:
            nfs_id = f"sv-{len(self.nfs_files)}"
            self.nfs_files[nfs_id] = {}
        elif request.object_creation_type == api_pb2.OBJECT_CREATION_TYPE_CREATE_IF_MISSING:
            if k not in self.deployed_nfss:
                nfs_id = f"sv-{len(self.nfs_files)}"
                self.nfs_files[nfs_id] = {}
                self.deployed_nfss[k] = nfs_id
            nfs_id = self.deployed_nfss[k]
        elif request.object_creation_type == api_pb2.OBJECT_CREATION_TYPE_CREATE_FAIL_IF_EXISTS:
            if k in self.deployed_nfss:
                raise GRPCError(Status.ALREADY_EXISTS, f"NFS {k} already exists")
            nfs_id = f"sv-{len(self.nfs_files)}"
            self.nfs_files[nfs_id] = {}
            self.deployed_nfss[k] = nfs_id
        else:
            raise GRPCError(Status.INVALID_ARGUMENT, "unsupported object creation type")

        await stream.send_message(api_pb2.SharedVolumeGetOrCreateResponse(shared_volume_id=nfs_id))

    async def SharedVolumeHeartbeat(self, stream):
        await stream.recv_message()
        self.n_nfs_heartbeats += 1
        await stream.send_message(Empty())

    async def SharedVolumePutFile(self, stream):
        req = await stream.recv_message()
        self.nfs_files[req.shared_volume_id][req.path] = req
        await stream.send_message(api_pb2.SharedVolumePutFileResponse(exists=True))

    async def SharedVolumeGetFile(self, stream):
        req = await stream.recv_message()
        put_req = self.nfs_files.get(req.shared_volume_id, {}).get(req.path)
        if not put_req:
            raise GRPCError(Status.NOT_FOUND, f"No such file: {req.path}")
        if put_req.data_blob_id:
            await stream.send_message(api_pb2.SharedVolumeGetFileResponse(data_blob_id=put_req.data_blob_id))
        else:
            await stream.send_message(api_pb2.SharedVolumeGetFileResponse(data=put_req.data))

    async def SharedVolumeListFilesStream(self, stream):
        req: api_pb2.SharedVolumeListFilesRequest = await stream.recv_message()
        for path in self.nfs_files[req.shared_volume_id].keys():
            entry = api_pb2.FileEntry(path=path, type=api_pb2.FileEntry.FileType.FILE)
            response = api_pb2.SharedVolumeListFilesResponse(entries=[entry])
            if req.path == "**" or req.path == "/" or req.path == path:  # hack
                await stream.send_message(response)

    ### Task

    async def TaskCurrentInputs(
        self, stream: "grpclib.server.Stream[Empty, api_pb2.TaskCurrentInputsResponse]"
    ) -> None:
        await stream.send_message(api_pb2.TaskCurrentInputsResponse(input_ids=[]))  # dummy implementation

    async def TaskResult(self, stream):
        request: api_pb2.TaskResultRequest = await stream.recv_message()
        if self.task_result is None:
            self.task_result = request.result
        await stream.send_message(Empty())

    ### Token flow

    async def TokenFlowCreate(self, stream):
        request: api_pb2.TokenFlowCreateRequest = await stream.recv_message()
        self.token_flow_localhost_port = request.localhost_port
        await stream.send_message(
            api_pb2.TokenFlowCreateResponse(token_flow_id="tc-123", web_url="https://localhost/xyz/abc")
        )

    async def TokenFlowWait(self, stream):
        await stream.send_message(
            api_pb2.TokenFlowWaitResponse(
                token_id="abc",
                token_secret="xyz",
            )
        )

    async def WorkspaceNameLookup(self, stream):
        await stream.send_message(api_pb2.WorkspaceNameLookupResponse(username="test-username"))

    ### Tunnel

    async def TunnelStart(self, stream):
        request: api_pb2.TunnelStartRequest = await stream.recv_message()
        port = request.port
        await stream.send_message(api_pb2.TunnelStartResponse(host=f"{port}.modal.test", port=443))

    async def TunnelStop(self, stream):
        await stream.recv_message()
        await stream.send_message(api_pb2.TunnelStopResponse(exists=True))

    ### Volume

    async def VolumeGetOrCreate(self, stream):
        request: api_pb2.VolumeGetOrCreateRequest = await stream.recv_message()
        k = (request.deployment_name, request.namespace, request.environment_name)
        if request.object_creation_type == api_pb2.OBJECT_CREATION_TYPE_UNSPECIFIED:
            if k not in self.deployed_volumes:
                raise GRPCError(Status.NOT_FOUND, f"Volume {k} not found")
            volume_id = self.deployed_volumes[k]
        elif request.object_creation_type == api_pb2.OBJECT_CREATION_TYPE_EPHEMERAL:
            volume_id = f"vo-{len(self.volume_files)}"
            self.volume_files[volume_id] = {}
        elif request.object_creation_type == api_pb2.OBJECT_CREATION_TYPE_CREATE_IF_MISSING:
            if k not in self.deployed_volumes:
                volume_id = f"vo-{len(self.volume_files)}"
                self.volume_files[volume_id] = {}
                self.deployed_volumes[k] = volume_id
            volume_id = self.deployed_volumes[k]
        elif request.object_creation_type == api_pb2.OBJECT_CREATION_TYPE_CREATE_FAIL_IF_EXISTS:
            if k in self.deployed_volumes:
                raise GRPCError(Status.ALREADY_EXISTS, f"Volume {k} already exists")
            volume_id = f"vo-{len(self.volume_files)}"
            self.volume_files[volume_id] = {}
            self.deployed_volumes[k] = volume_id
        else:
            raise GRPCError(Status.INVALID_ARGUMENT, "unsupported object creation type")

        await stream.send_message(api_pb2.VolumeGetOrCreateResponse(volume_id=volume_id))

    async def VolumeList(self, stream):
        req = await stream.recv_message()
        items = []
        for (name, _, env_name), volume_id in self.deployed_volumes.items():
            if env_name != req.environment_name:
                continue
            items.append(api_pb2.VolumeListItem(label=name, volume_id=volume_id, created_at=1))
        resp = api_pb2.VolumeListResponse(items=items, environment_name=req.environment_name)
        await stream.send_message(resp)

    async def VolumeHeartbeat(self, stream):
        await stream.recv_message()
        self.n_vol_heartbeats += 1
        await stream.send_message(Empty())

    async def VolumeCommit(self, stream):
        req = await stream.recv_message()
        self.requests.append(req)
        if not req.volume_id.startswith("vo-"):
            raise GRPCError(Status.NOT_FOUND, f"invalid volume ID {req.volume_id}")
        self.volume_commits[req.volume_id] += 1
        await stream.send_message(api_pb2.VolumeCommitResponse(skip_reload=False))

    async def VolumeDelete(self, stream):
        req: api_pb2.VolumeDeleteRequest = await stream.recv_message()
        self.volume_files.pop(req.volume_id)
        self.deployed_volumes = {k: vol_id for k, vol_id in self.deployed_volumes.items() if vol_id != req.volume_id}
        await stream.send_message(Empty())

    async def VolumeReload(self, stream):
        req = await stream.recv_message()
        self.requests.append(req)
        self.volume_reloads[req.volume_id] += 1
        await stream.send_message(Empty())

    async def VolumeGetFile(self, stream):
        req = await stream.recv_message()
        if req.path not in self.volume_files[req.volume_id]:
            raise GRPCError(Status.NOT_FOUND, "File not found")
        vol_file = self.volume_files[req.volume_id][req.path]
        if vol_file.data_blob_id:
            await stream.send_message(api_pb2.VolumeGetFileResponse(data_blob_id=vol_file.data_blob_id))
        else:
            size = len(vol_file.data)
            if req.start or req.len:
                start = req.start
                len_ = req.len or len(vol_file.data)
                await stream.send_message(
                    api_pb2.VolumeGetFileResponse(data=vol_file.data[start : start + len_], size=size)
                )
            else:
                await stream.send_message(api_pb2.VolumeGetFileResponse(data=vol_file.data, size=size))

    async def VolumeRemoveFile(self, stream):
        req = await stream.recv_message()
        if req.path not in self.volume_files[req.volume_id]:
            raise GRPCError(Status.INVALID_ARGUMENT, "File not found")
        del self.volume_files[req.volume_id][req.path]
        await stream.send_message(Empty())

    async def VolumeListFiles(self, stream):
        req = await stream.recv_message()
        path = req.path if req.path else "/"
        if path.startswith("/"):
            path = path[1:]
        if path.endswith("/"):
            path = path[:-1]

        found_file = False  # empty directory detection is not handled here!
        for k, vol_file in self.volume_files[req.volume_id].items():
            if not path or k == path or (k.startswith(path + "/") and (req.recursive or "/" not in k[len(path) + 1 :])):
                entry = api_pb2.FileEntry(path=k, type=api_pb2.FileEntry.FileType.FILE, size=len(vol_file.data))
                await stream.send_message(api_pb2.VolumeListFilesResponse(entries=[entry]))
                found_file = True

        if path and not found_file:
            raise GRPCError(Status.NOT_FOUND, "No such file")

    async def VolumePutFiles(self, stream):
        req = await stream.recv_message()
        for file in req.files:
            blob_data = self.files_sha2data[file.sha256_hex]

            if file.filename in self.volume_files[req.volume_id] and req.disallow_overwrite_existing_files:
                raise GRPCError(
                    Status.ALREADY_EXISTS,
                    (
                        f"{file.filename}: already exists "
                        f"(disallow_overwrite_existing_files={req.disallow_overwrite_existing_files}"
                    ),
                )

            self.volume_files[req.volume_id][file.filename] = VolumeFile(
                data=blob_data["data"],
                data_blob_id=blob_data["data_blob_id"],
                mode=file.mode,
            )
        await stream.send_message(Empty())

    async def VolumeCopyFiles(self, stream):
        req = await stream.recv_message()
        for src_path in req.src_paths:
            if src_path not in self.volume_files[req.volume_id]:
                raise GRPCError(Status.NOT_FOUND, f"Source file not found: {src_path}")
            src_file = self.volume_files[req.volume_id][src_path]
            if len(req.src_paths) > 1:
                # check to make sure dst is a directory
                if req.dst_path.endswith(("/", "\\")) or not os.path.splitext(os.path.basename(req.dst_path))[1]:
                    dst_path = os.path.join(req.dst_path, os.path.basename(src_path))
                else:
                    raise GRPCError(Status.INVALID_ARGUMENT, f"{dst_path} is not a directory.")
            else:
                dst_path = req.dst_path
            self.volume_files[req.volume_id][dst_path] = src_file
        await stream.send_message(Empty())


@pytest.fixture
def blob_server():
    blobs = {}
    blob_parts: Dict[str, Dict[int, bytes]] = defaultdict(dict)

    async def upload(request):
        blob_id = request.query["blob_id"]
        content = await request.content.read()
        if content == b"FAILURE":
            return aiohttp.web.Response(status=500)
        content_md5 = hashlib.md5(content).hexdigest()
        etag = f'"{content_md5}"'
        if "part_number" in request.query:
            part_number = int(request.query["part_number"])
            blob_parts[blob_id][part_number] = content
        else:
            blobs[blob_id] = content
        return aiohttp.web.Response(text="Hello, world", headers={"ETag": etag})

    async def complete_multipart(request):
        blob_id = request.query["blob_id"]
        blob_nums = range(min(blob_parts[blob_id].keys()), max(blob_parts[blob_id].keys()) + 1)
        content = b""
        part_hashes = b""
        for num in blob_nums:
            part_content = blob_parts[blob_id][num]
            content += part_content
            part_hashes += hashlib.md5(part_content).digest()

        content_md5 = hashlib.md5(part_hashes).hexdigest()
        etag = f'"{content_md5}-{len(blob_parts[blob_id])}"'
        blobs[blob_id] = content
        return aiohttp.web.Response(text=f"<etag>{etag}</etag>")

    async def download(request):
        blob_id = request.query["blob_id"]
        if blob_id == "bl-failure":
            return aiohttp.web.Response(status=500)
        return aiohttp.web.Response(body=blobs[blob_id])

    app = aiohttp.web.Application()
    app.add_routes([aiohttp.web.put("/upload", upload)])
    app.add_routes([aiohttp.web.get("/download", download)])
    app.add_routes([aiohttp.web.post("/complete_multipart", complete_multipart)])

    started = threading.Event()
    stop_server = threading.Event()

    host = None

    def run_server_other_thread():
        loop = asyncio.new_event_loop()

        async def async_main():
            nonlocal host
            async with run_temporary_http_server(app) as _host:
                host = _host
                started.set()
                await loop.run_in_executor(None, stop_server.wait)

        loop.run_until_complete(async_main())

    # run server on separate thread to not lock up the server event loop in case of blocking calls in tests
    thread = threading.Thread(target=run_server_other_thread)
    thread.start()
    started.wait()
    yield host, blobs
    stop_server.set()
    thread.join()


@pytest_asyncio.fixture(scope="function")
def temporary_sock_path():
    with tempfile.TemporaryDirectory() as tmpdirname:
        yield os.path.join(tmpdirname, "servicer.sock")


@contextlib.asynccontextmanager
async def run_server(servicer, host=None, port=None, path=None):
    server = None

    async def _start_servicer():
        nonlocal server
        server = grpclib.server.Server([servicer])
        listen(server, RecvRequest, servicer.recv_request)
        await server.start(host=host, port=port, path=path)

    async def _stop_servicer():
        servicer.container_heartbeat_abort.set()
        server.close()
        # This is the proper way to close down the asyncio server,
        # but it causes our tests to hang on 3.12+ because client connections
        # for clients created through _Client.from_env don't get closed until
        # asyncio event loop shutdown. Commenting out but perhaps revisit if we
        # refactor the way that _Client cleanup happens.
        # await server.wait_closed()

    start_servicer = synchronize_api(_start_servicer)
    stop_servicer = synchronize_api(_stop_servicer)

    await start_servicer.aio()
    try:
        yield
    finally:
        await stop_servicer.aio()


@pytest.fixture(scope="function")
def credentials():
    token_id = "ak-" + str(uuid.uuid4())
    token_secret = "as-" + str(uuid.uuid4())
    return (token_id, token_secret)


@pytest_asyncio.fixture(scope="function")
async def servicer(blob_server, temporary_sock_path, credentials):
    port = find_free_port()

    blob_host, blobs = blob_server
    servicer = MockClientServicer(blob_host, blobs, credentials)  # type: ignore

    if platform.system() != "Windows":
        async with run_server(servicer, host="0.0.0.0", port=port):
            async with run_server(servicer, path=temporary_sock_path):
                servicer.client_addr = f"http://127.0.0.1:{port}"
                servicer.container_addr = f"unix://{temporary_sock_path}"
                yield servicer
    else:
        # Use a regular TCP socket for the container connection
        container_port = find_free_port()
        async with run_server(servicer, host="0.0.0.0", port=port):
            async with run_server(servicer, host="0.0.0.0", port=container_port):
                servicer.client_addr = f"http://127.0.0.1:{port}"
                servicer.container_addr = f"http://127.0.0.1:{container_port}"
                yield servicer


@pytest_asyncio.fixture(scope="function")
async def client(servicer, credentials):
    with Client(servicer.client_addr, api_pb2.CLIENT_TYPE_CLIENT, credentials) as client:
        yield client


@pytest_asyncio.fixture(scope="function")
async def container_client(servicer):
    async with Client(servicer.container_addr, api_pb2.CLIENT_TYPE_CONTAINER, None) as client:
        yield client


@pytest_asyncio.fixture(scope="function")
async def server_url_env(servicer, monkeypatch):
    monkeypatch.setenv("MODAL_SERVER_URL", servicer.client_addr)
    yield


@pytest_asyncio.fixture(scope="function")
async def token_env(servicer, monkeypatch, credentials):
    token_id, token_secret = credentials
    monkeypatch.setenv("MODAL_TOKEN_ID", token_id)
    monkeypatch.setenv("MODAL_TOKEN_SECRET", token_secret)
    yield


@pytest_asyncio.fixture(scope="function")
async def container_env(servicer, monkeypatch):
    monkeypatch.setenv("MODAL_SERVER_URL", servicer.container_addr)
    monkeypatch.setenv("MODAL_TASK_ID", "ta-123")
    monkeypatch.setenv("MODAL_IS_REMOTE", "1")
    yield


@pytest_asyncio.fixture(scope="function", autouse=True)
async def reset_default_client():
    Client.set_env_client(None)


@pytest.fixture(name="mock_dir", scope="session")
def mock_dir_factory():
    """Sets up a temp dir with content as specified in a nested dict

    Example usage:
    spec = {
        "foo": {
            "bar.txt": "some content"
        },
    }

    with mock_dir(spec) as root_dir:
        assert os.path.exists(os.path.join(root_dir, "foo", "bar.txt"))
    """

    @contextlib.contextmanager
    def mock_dir(root_spec):
        def rec_make(dir, dir_spec):
            for filename, spec in dir_spec.items():
                path = os.path.join(dir, filename)
                if isinstance(spec, str):
                    with open(path, "w") as f:
                        f.write(spec)
                else:
                    os.mkdir(path)
                    rec_make(path, spec)

        # Windows has issues cleaning up TempDirectory: https://www.scivision.dev/python-tempfile-permission-error-windows
        # Seems to have been fixed for some python versions in https://github.com/python/cpython/pull/10320.
        root_dir = tempfile.mkdtemp()
        rec_make(root_dir, root_spec)
        cwd = os.getcwd()
        try:
            os.chdir(root_dir)
            yield
        finally:
            os.chdir(cwd)
            shutil.rmtree(root_dir, ignore_errors=True)

    return mock_dir


@pytest.fixture(autouse=True)
def reset_container_app():
    try:
        yield
    finally:
        _ContainerIOManager._reset_singleton()
        _App._reset_container_app()


@pytest.fixture
def repo_root(request):
    return Path(request.config.rootdir)


@pytest.fixture(scope="module")
def test_dir(request):
    """Absolute path to directory containing test file."""
    root_dir = Path(request.config.rootdir)
    test_dir = Path(os.getenv("PYTEST_CURRENT_TEST")).parent
    return root_dir / test_dir


@pytest.fixture(scope="function")
def modal_config():
    """Return a context manager with a temporary modal.toml file"""

    @contextlib.contextmanager
    def mock_modal_toml(contents: str = "", show_on_error: bool = False):
        # Some of the cli tests run within within the main process
        # so we need to modify the config singletons to pick up any changes
        orig_config_path_env = os.environ.get("MODAL_CONFIG_PATH")
        orig_config_path = config.user_config_path
        orig_profile = config._profile
        try:
            with tempfile.NamedTemporaryFile(delete=False, suffix=".toml", mode="w") as t:
                t.write(textwrap.dedent(contents.strip("\n")))
            os.environ["MODAL_CONFIG_PATH"] = t.name
            config.user_config_path = t.name
            config._user_config = config._read_user_config()
            config._profile = config._config_active_profile()
            yield t.name
        except Exception:
            if show_on_error:
                with open(t.name) as f:
                    print(f"Test config file contents:\n\n{f.read()}", file=sys.stderr)
            raise
        finally:
            if orig_config_path_env:
                os.environ["MODAL_CONFIG_PATH"] = orig_config_path_env
            else:
                del os.environ["MODAL_CONFIG_PATH"]
            config.user_config_path = orig_config_path
            config._user_config = config._read_user_config()
            config._profile = orig_profile
            os.remove(t.name)

    return mock_modal_toml


@pytest.fixture
def supports_dir(test_dir):
    return test_dir / Path("supports")


@pytest_asyncio.fixture
async def set_env_client(client):
    try:
        Client.set_env_client(client)
        yield
    finally:
        Client.set_env_client(None)


@pytest.fixture
def no_rich(monkeypatch):
    normal_import = __import__

    def import_fail_for_rich(name: str, *args, **kwargs) -> ModuleType:
        if name.startswith("rich"):
            raise ModuleNotFoundError("No module named 'rich'")
        else:
            return normal_import(name, *args, **kwargs)

    monkeypatch.setattr(builtins, "__import__", import_fail_for_rich)
    yield


@pytest.fixture
def disable_auto_mount(monkeypatch):
    monkeypatch.setenv("MODAL_AUTOMOUNT", "0")
    yield<|MERGE_RESOLUTION|>--- conflicted
+++ resolved
@@ -904,11 +904,7 @@
         method_handle_metadata: dict[str, api_pb2.FunctionHandleMetadata] = {}
         for method_name, method_definition in req.method_definitions.items():
             method_web_url = (
-<<<<<<< HEAD
-                f"https://{method_name}.internal"
-=======
                 f"http://{method_name}.internal"
->>>>>>> cc7496e0
                 if method_definition.HasField("webhook_config") and method_definition.webhook_config.type
                 else None
             )
@@ -959,6 +955,11 @@
         assert (function is None) != (function_data is None)
         function_defn = function or function_data
         assert function_defn
+        if function_defn.webhook_config.type:
+            function_defn.web_url = "http://xyz.internal"
+        for method_name, method_definition in function_defn.method_definitions.items():
+            if method_definition.webhook_config.type:
+                method_definition.web_url = f"http://{method_name}.internal"
         self.app_functions[function_id] = function_defn
 
         if function_defn.schedule:
