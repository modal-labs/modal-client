--- conflicted
+++ resolved
@@ -1436,156 +1436,6 @@
         await t
 
 
-<<<<<<< HEAD
-@pytest.mark.asyncio
-async def test_sync_in_async_warning(client):
-    """Test that using blocking interface from async context emits a warning."""
-    import warnings
-
-    import modal
-
-    # Call the blocking interface from within an async context
-    # This should trigger the sync_in_async_warning_callback
-    with warnings.catch_warnings(record=True) as w:
-        warnings.simplefilter("always")
-        modal.Dict.objects.list(client=client)
-
-        # Verify the warning was emitted
-        assert len(w) == 1
-        assert issubclass(w[0].category, UserWarning)
-
-        warning_message = str(w[0].message)
-        print(warning_message)
-        # Verify the warning contains key information
-        assert "Blocking Modal interface used from within " in warning_message
-        assert "await modal.Dict.objects.list.aio(client=client)" in warning_message
-
-
-@pytest.mark.asyncio
-async def test_sync_in_async_property_warning(client):
-    import warnings
-
-    import modal
-
-    with warnings.catch_warnings(record=True) as w:
-        warnings.simplefilter("always")
-        f = modal.Function.from_name("test", "f")
-        with pytest.raises(Exception):
-            f.web_url  # expected to raise due to failing hydration
-
-        # Verify the warning was emitted
-        assert len(w) == 1
-        assert issubclass(w[0].category, UserWarning)
-
-        warning_message = str(w[0].message)
-        print(warning_message)
-        # Verify the warning contains key information
-        assert "Blocking Modal interface used from within " in warning_message
-        assert "await f.web_url" in warning_message
-
-
-@pytest.mark.asyncio
-async def test_sync_in_async_warning_iteration(servicer, client, set_env_client):
-    """Test that using blocking function call from async context emits a warning."""
-    import warnings
-
-    import modal
-
-    async with modal.Queue.ephemeral(client=client) as q:
-        with warnings.catch_warnings(record=True) as w:
-            for _ in q.iterate():  # this blocks!
-                pass
-            # Verify the warning was emitted
-            assert len(w) == 1
-            warning_message = str(w[0].message)
-            print(warning_message)
-
-            # Verify the warning contains key information
-            assert "Blocking Modal interface used from within " in warning_message
-            assert "async for _ in q.iterate():" in warning_message
-
-
-@pytest.mark.asyncio
-async def test_sync_in_async_warning_context_manager(servicer, client):
-    """Test that using blocking context manager from async context emits a warning."""
-    import warnings
-
-    import modal
-
-    with warnings.catch_warnings(record=True) as w:
-        warnings.simplefilter("always")
-
-        # Try to use blocking context manager from async context
-        # This should trigger the warning
-        with modal.Queue.ephemeral(client=client) as q:  # This triggers the warning
-            pass
-
-        # Verify the warning was emitted
-        assert len(w) == 1
-        warning_message = str(w[0].message)
-        print(warning_message)
-
-        # Verify the warning contains key information
-        assert "Blocking Modal interface used from within " in warning_message
-        assert "async with modal.Queue.ephemeral(client=client) as q:" in warning_message
-
-
-def test_extract_user_call_frame_filters_packages_not_filenames():
-    """Test that _extract_user_call_frame correctly filters packages, not just filenames containing those words."""
-    from modal._utils.async_utils import _extract_user_call_frame
-
-    # This test itself is in a file that might contain "asyncio" or other keywords
-    # The important thing is that it should NOT be filtered out just because the filename contains those words
-    call_frame = _extract_user_call_frame()
-
-    # We should get a call frame (not None)
-    assert call_frame is not None
-
-    # The filename should be this test file
-    assert call_frame.filename.endswith("async_utils_test.py")
-
-    # The line should contain our function call
-    assert "_extract_user_call_frame()" in call_frame.line
-
-
-def test_extract_user_call_frame_with_asyncio_in_filename():
-    """Test that files with 'asyncio' or 'synchronicity' in their names are not filtered out."""
-    from test.supports.my_asyncio_test_helper import call_extract_from_asyncio_named_file
-
-    # Call the function from a file that has 'asyncio' in its name
-    call_frame = call_extract_from_asyncio_named_file()
-
-    # We should get a call frame (not None) - proving the file wasn't filtered
-    assert call_frame is not None
-
-    # The filename should be the helper file with 'asyncio' in its name
-    assert "my_asyncio_test_helper.py" in call_frame.filename
-
-    # Verify it's not from a package path (no /asyncio/ in the path)
-    assert "/asyncio/" not in call_frame.filename
-
-
-@pytest.mark.asyncio
-async def test_sync_in_async_no_warning_in_ipython(client, monkeypatch):
-    """Test that no warning is emitted when using sync code in async blocks in IPython."""
-    import warnings
-
-    import modal
-
-    # Monkeypatch is_interactive_ipython at the module where it's used
-    from modal._utils import async_utils
-
-    monkeypatch.setattr(async_utils, "is_interactive_ipython", lambda: True)
-
-    # Call the blocking interface from within an async context
-    # This should NOT trigger a warning because we're in "IPython mode"
-    with warnings.catch_warnings(record=True) as w:
-        warnings.simplefilter("always")
-        modal.Dict.objects.list(client=client)
-
-        # Verify NO warning was emitted
-        assert len(w) == 0
-=======
 def test_volume_ephemeral_global_scope_no_errors():
     """
     Test that Volume.ephemeral() in global scope doesn't emit errors on exit.
@@ -1675,4 +1525,153 @@
     # Should have timed out around 1 second (the _cancellation_grace period)
     # Allow some margin for timing variations
     assert 0.9 < elapsed < 1.5
->>>>>>> a4950891
+
+
+@pytest.mark.asyncio
+async def test_sync_in_async_warning(client):
+    """Test that using blocking interface from async context emits a warning."""
+    import warnings
+
+    import modal
+
+    # Call the blocking interface from within an async context
+    # This should trigger the sync_in_async_warning_callback
+    with warnings.catch_warnings(record=True) as w:
+        warnings.simplefilter("always")
+        modal.Dict.objects.list(client=client)
+
+        # Verify the warning was emitted
+        assert len(w) == 1
+        assert issubclass(w[0].category, UserWarning)
+
+        warning_message = str(w[0].message)
+        print(warning_message)
+        # Verify the warning contains key information
+        assert "Blocking Modal interface used from within " in warning_message
+        assert "await modal.Dict.objects.list.aio(client=client)" in warning_message
+
+
+@pytest.mark.asyncio
+async def test_sync_in_async_property_warning(client):
+    import warnings
+
+    import modal
+
+    with warnings.catch_warnings(record=True) as w:
+        warnings.simplefilter("always")
+        f = modal.Function.from_name("test", "f")
+        with pytest.raises(Exception):
+            f.web_url  # expected to raise due to failing hydration
+
+        # Verify the warning was emitted
+        assert len(w) == 1
+        assert issubclass(w[0].category, UserWarning)
+
+        warning_message = str(w[0].message)
+        print(warning_message)
+        # Verify the warning contains key information
+        assert "Blocking Modal interface used from within " in warning_message
+        assert "await f.web_url" in warning_message
+
+
+@pytest.mark.asyncio
+async def test_sync_in_async_warning_iteration(servicer, client, set_env_client):
+    """Test that using blocking function call from async context emits a warning."""
+    import warnings
+
+    import modal
+
+    async with modal.Queue.ephemeral(client=client) as q:
+        with warnings.catch_warnings(record=True) as w:
+            for _ in q.iterate():  # this blocks!
+                pass
+            # Verify the warning was emitted
+            assert len(w) == 1
+            warning_message = str(w[0].message)
+            print(warning_message)
+
+            # Verify the warning contains key information
+            assert "Blocking Modal interface used from within " in warning_message
+            assert "async for _ in q.iterate():" in warning_message
+
+
+@pytest.mark.asyncio
+async def test_sync_in_async_warning_context_manager(servicer, client):
+    """Test that using blocking context manager from async context emits a warning."""
+    import warnings
+
+    import modal
+
+    with warnings.catch_warnings(record=True) as w:
+        warnings.simplefilter("always")
+
+        # Try to use blocking context manager from async context
+        # This should trigger the warning
+        with modal.Queue.ephemeral(client=client) as q:  # This triggers the warning
+            pass
+
+        # Verify the warning was emitted
+        assert len(w) == 1
+        warning_message = str(w[0].message)
+        print(warning_message)
+
+        # Verify the warning contains key information
+        assert "Blocking Modal interface used from within " in warning_message
+        assert "async with modal.Queue.ephemeral(client=client) as q:" in warning_message
+
+
+def test_extract_user_call_frame_filters_packages_not_filenames():
+    """Test that _extract_user_call_frame correctly filters packages, not just filenames containing those words."""
+    from modal._utils.async_utils import _extract_user_call_frame
+
+    # This test itself is in a file that might contain "asyncio" or other keywords
+    # The important thing is that it should NOT be filtered out just because the filename contains those words
+    call_frame = _extract_user_call_frame()
+
+    # We should get a call frame (not None)
+    assert call_frame is not None
+
+    # The filename should be this test file
+    assert call_frame.filename.endswith("async_utils_test.py")
+
+    # The line should contain our function call
+    assert "_extract_user_call_frame()" in call_frame.line
+
+
+def test_extract_user_call_frame_with_asyncio_in_filename():
+    """Test that files with 'asyncio' or 'synchronicity' in their names are not filtered out."""
+    from test.supports.my_asyncio_test_helper import call_extract_from_asyncio_named_file
+
+    # Call the function from a file that has 'asyncio' in its name
+    call_frame = call_extract_from_asyncio_named_file()
+
+    # We should get a call frame (not None) - proving the file wasn't filtered
+    assert call_frame is not None
+
+    # The filename should be the helper file with 'asyncio' in its name
+    assert "my_asyncio_test_helper.py" in call_frame.filename
+
+    # Verify it's not from a package path (no /asyncio/ in the path)
+    assert "/asyncio/" not in call_frame.filename
+
+
+@pytest.mark.asyncio
+async def test_sync_in_async_no_warning_in_ipython(client, monkeypatch):
+    """Test that no warning is emitted when using sync code in async blocks in IPython."""
+    import warnings
+
+    import modal
+
+    # Monkeypatch is_interactive_ipython at the module where it's used
+    from modal._utils import async_utils
+
+    monkeypatch.setattr(async_utils, "is_interactive_ipython", lambda: True)
+
+    # Call the blocking interface from within an async context
+    # This should NOT trigger a warning because we're in "IPython mode"
+    with warnings.catch_warnings(record=True) as w:
+        warnings.simplefilter("always")
+        modal.Dict.objects.list(client=client)
+
+        # Verify NO warning was emitted
+        assert len(w) == 0