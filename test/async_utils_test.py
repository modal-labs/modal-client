# Copyright Modal Labs 2022
import asyncio
import functools
import logging
import os
import platform
import pytest
import subprocess
import sys
import textwrap
from test import helpers

import pytest_asyncio
from synchronicity import Synchronizer

from modal._utils import async_utils
from modal._utils.async_utils import (
    TaskContext,
    aclosing,
    async_chain,
    async_merge,
    async_zip,
    callable_to_agen,
    queue_batch_iterator,
    retry,
    sync_or_async_iter,
    synchronize_api,
    warn_if_generator_is_not_consumed,
)


@pytest_asyncio.fixture(autouse=True)
async def no_dangling_tasks():
    yield
    assert not asyncio.all_tasks() - {asyncio.tasks.current_task()}


skip_github_non_linux = pytest.mark.skipif(
    (os.environ.get("GITHUB_ACTIONS") == "true" and platform.system() != "Linux"),
    reason="sleep is inaccurate on GitHub Actions runners.",
)


class SampleException(Exception):
    pass


class FailNTimes:
    def __init__(self, n_failures, exc=SampleException("Something bad happened")):
        self.n_failures = n_failures
        self.n_calls = 0
        self.exc = exc

    async def __call__(self, x):
        self.n_calls += 1
        if self.n_calls <= self.n_failures:
            raise self.exc
        else:
            return x + 1


@pytest.mark.asyncio
async def test_retry():
    f_retry = retry(FailNTimes(2))
    assert await f_retry(42) == 43

    with pytest.raises(SampleException):
        f_retry = retry(FailNTimes(3))
        assert await f_retry(42) == 43

    f_retry = retry(n_attempts=5)(FailNTimes(4))
    assert await f_retry(42) == 43

    with pytest.raises(SampleException):
        f_retry = retry(n_attempts=5)(FailNTimes(5))
        assert await f_retry(42) == 43


@pytest.mark.asyncio
async def test_task_context():
    async with TaskContext() as task_context:
        t = task_context.create_task(asyncio.sleep(0.1))
        assert not t.done()
        # await asyncio.sleep(0.0)
    await asyncio.sleep(0.0)  # just waste a loop step for the cancellation to go through
    assert t.cancelled()


@pytest.mark.asyncio
async def test_task_context_grace():
    async with TaskContext(grace=0.2) as task_context:
        u = task_context.create_task(asyncio.sleep(0.1))
        v = task_context.create_task(asyncio.sleep(0.3))
        assert not u.done()
        assert not v.done()
    await asyncio.sleep(0.0)
    assert u.done()
    assert v.cancelled()


@skip_github_non_linux
@pytest.mark.asyncio
async def test_task_context_infinite_loop():
    async with TaskContext(grace=0.01) as task_context:
        counter = 0

        async def f():
            nonlocal counter
            counter += 1

        t = task_context.infinite_loop(f, sleep=0.1)
        assert not t.done()
        await asyncio.sleep(0.35)
        assert counter == 4  # at 0.00, 0.10, 0.20, 0.30
    await asyncio.sleep(0.0)  # just waste a loop step for the cancellation to go through
    assert not t.cancelled()
    assert t.done()
    assert counter == 4  # should be exited immediately


@skip_github_non_linux
@pytest.mark.asyncio
async def test_task_context_infinite_loop_non_functions():
    async with TaskContext(grace=0.01) as task_context:

        async def f(x):
            pass

        task_context.infinite_loop(lambda: f(123))
        task_context.infinite_loop(functools.partial(f, 123))


@skip_github_non_linux
@pytest.mark.asyncio
async def test_task_context_infinite_loop_timeout(caplog):
    async with TaskContext(grace=0.01) as task_context:

        async def f():
            await asyncio.sleep(5.0)

        task_context.infinite_loop(f, timeout=0.1)
        await asyncio.sleep(0.15)

    # TODO(elias): Find the tests that leak `Task was destroyed but it is pending` warnings into this test
    # so we can assert a single record here:
    # assert len(caplog.records) == 1
    for record in caplog.records:
        if "timed out" in caplog.text:
            break
    else:
        assert False, "no timeout"


@pytest.mark.asyncio
async def test_task_context_gather():
    state = "none"

    async def t1(error=False):
        nonlocal state
        await asyncio.sleep(0.1)
        state = "t1"
        if error:
            raise ValueError()

    async def t2():
        nonlocal state
        await asyncio.sleep(0.2)
        state = "t2"

    await asyncio.gather(t1(), t2())
    assert state == "t2"

    # On t1 error: asyncio.gather() does not cancel t2, which is bad behavior.
    state = "none"
    with pytest.raises(ValueError):
        await asyncio.gather(t1(error=True), t2())
    assert state == "t1"
    await asyncio.sleep(0.2)
    assert state == "t2"  # t2 still runs because asyncio.gather() does not cancel tasks

    # On t1 error: TaskContext.gather() should cancel the remaining tasks.
    state = "none"
    with pytest.raises(ValueError):
        await TaskContext.gather(t1(error=True), t2())
    assert state == "t1"
    await asyncio.sleep(0.2)
    assert state == "t1"


DEBOUNCE_TIME = 0.1


@pytest.mark.asyncio
async def test_queue_batch_iterator():
    queue: asyncio.Queue = asyncio.Queue()
    await queue.put(1)
    drained_items = []

    async def drain_queue(logs_queue):
        async for batch in queue_batch_iterator(logs_queue, debounce_time=DEBOUNCE_TIME):
            drained_items.extend(batch)

    async with TaskContext(grace=0.0) as tc:
        tc.create_task(drain_queue(queue))

        # Make sure the queue gets drained.
        await asyncio.sleep(0.001)

        assert len(drained_items) == 1

        # Add items to the queue and a sentinel while it's still waiting for DEBOUNCE_TIME.
        await queue.put(2)
        await queue.put(3)
        await queue.put(None)

        await asyncio.sleep(DEBOUNCE_TIME + 0.001)

        assert len(drained_items) == 3


@pytest.mark.asyncio
async def test_warn_if_generator_is_not_consumed(caplog):
    @warn_if_generator_is_not_consumed()
    async def my_generator():
        yield 42

    with caplog.at_level(logging.WARNING):
        g = my_generator()
        assert "my_generator" in repr(g)
        del g  # Force destructor

    assert len(caplog.records) == 1
    assert "my_generator" in caplog.text
    assert "for" in caplog.text
    assert "list" in caplog.text


def test_warn_if_generator_is_not_consumed_sync(caplog):
    @warn_if_generator_is_not_consumed()
    def my_generator():
        yield 42

    with caplog.at_level(logging.WARNING):
        g = my_generator()
        assert "my_generator" in repr(g)
        del g  # Force destructor

    assert len(caplog.records) == 1
    assert "my_generator" in caplog.text
    assert "for" in caplog.text
    assert "list" in caplog.text


@pytest.mark.asyncio
async def test_no_warn_if_generator_is_consumed(caplog):
    @warn_if_generator_is_not_consumed()
    async def my_generator():
        yield 42

    with caplog.at_level(logging.WARNING):
        g = my_generator()
        async for _ in g:
            pass
        del g  # Force destructor

    assert len(caplog.records) == 0


def test_exit_handler():
    result = None
    sync = Synchronizer()

    async def cleanup():
        nonlocal result
        result = "bye"

    async def _setup_code():
        async_utils.on_shutdown(cleanup())

    setup_code = sync.create_blocking(_setup_code)
    setup_code()

    sync._close_loop()  # this is called on exit by synchronicity, which shuts down the event loop
    assert result == "bye"


def test_synchronize_api_blocking_name():
    class _MyClass:
        async def foo(self):
            await asyncio.sleep(0.1)
            return "bar"

    async def _myfunc():
        await asyncio.sleep(0.1)
        return "bar"

    MyClass = synchronize_api(_MyClass)
    assert MyClass.__name__ == "MyClass"
    assert MyClass().foo() == "bar"

    myfunc = synchronize_api(_myfunc)
    assert myfunc.__name__ == "myfunc"
    assert myfunc() == "bar"


@pytest.mark.asyncio
async def test_aclosing():
    result = []
    states = []

    async def foo():
        states.append("enter")
        try:
            yield 1
            yield 2
        finally:
            states.append("exit")

    # test that things are cleaned up when we fully exhaust the generator
    async with aclosing(foo()) as stream:
        async for it in stream:
            result.append(it)

    assert sorted(result) == [1, 2]
    assert states == ["enter", "exit"]

    # test that things are cleaned up when we exit the context manager without fully exhausting the generator
    states.clear()
    result.clear()
    async with aclosing(foo()) as stream:
        async for it in stream:
            break

    assert result == []
    assert states == ["enter", "exit"]


@pytest.mark.asyncio
async def test_sync_or_async_iter_sync_gen():
    result = []

    def sync_gen():
        yield 4
        yield 5
        yield 6

    async for i in sync_or_async_iter(sync_gen()):
        result.append(i)
    assert result == [4, 5, 6]


@pytest.mark.asyncio
async def test_sync_or_async_iter_async_gen():
    result = []
    states = []

    async def async_gen():
        states.append("enter")
        try:
            yield 1
            await asyncio.sleep(0.1)
            yield 2
            await asyncio.sleep(0.1)
            yield 3
        finally:
            states.append("exit")

    # test that things are cleaned up when we fully exhaust the generator
    async for i in sync_or_async_iter(async_gen()):
        result.append(i)
    assert result == [1, 2, 3]
    assert states == ["enter", "exit"]

    # test that things are cleaned up when we exit the context manager without fully exhausting the generator
    result.clear()
    states.clear()
    async with aclosing(sync_or_async_iter(async_gen())) as stream:
        async for _ in stream:
            break
    assert states == ["enter", "exit"]
    assert result == []


@pytest.mark.asyncio
async def test_async_zip():
    states = []
    result = []

    async def gen(x):
        states.append(f"enter {x}")
        try:
            await asyncio.sleep(0.1)
            yield x
            yield x + 1
        finally:
            await asyncio.sleep(0)
            states.append(f"exit {x}")

    async with aclosing(async_zip(gen(1), gen(5), gen(10))) as stream:
        async for item in stream:
            result.append(item)

    assert result == [(1, 5, 10), (2, 6, 11)]
    assert states == ["enter 1", "enter 5", "enter 10", "exit 1", "exit 5", "exit 10"]


@pytest.mark.asyncio
async def test_async_zip_different_lengths():
    states = []
    result = []

    async def gen_short():
        states.append("enter short")
        try:
            await asyncio.sleep(0.1)
            yield 1
            yield 2
        finally:
            await asyncio.sleep(0)
            states.append("exit short")

    async def gen_long():
        states.append("enter long")
        try:
            await asyncio.sleep(0.1)
            yield 3
            yield 4
            yield 5
            yield 6

        finally:
            await asyncio.sleep(0)
            states.append("exit long")

    async with aclosing(async_zip(gen_short(), gen_long())) as stream:
        async for item in stream:
            result.append(item)

    assert result == [(1, 3), (2, 4)]
    assert states == ["enter short", "enter long", "exit short", "exit long"]


@pytest.mark.asyncio
async def test_async_zip_exception():
    states = []
    result = []

    async def gen(x):
        states.append(f"enter {x}")
        try:
            await asyncio.sleep(0.1)
            yield x
            if x == 1:
                raise SampleException("test")
            yield x + 1
        finally:
            await asyncio.sleep(0)
            states.append(f"exit {x}")

    with pytest.raises(SampleException):
        async with aclosing(async_zip(gen(1), gen(5))) as stream:
            async for item in stream:
                result.append(item)

    assert result == [(1, 5)]
    assert states == ["enter 1", "enter 5", "exit 1", "exit 5"]


@pytest.mark.asyncio
async def test_async_zip_parallel():
    ev1 = asyncio.Event()
    ev2 = asyncio.Event()

    async def gen1():
        await asyncio.sleep(0.1)
        ev1.set()
        yield 1
        await ev2.wait()
        yield 2

    async def gen2():
        await ev1.wait()
        yield 3
        await asyncio.sleep(0.1)
        ev2.set()
        yield 4

    result = []
    async for item in async_zip(gen1(), gen2()):
        result.append(item)

    assert result == [(1, 3), (2, 4)]


@pytest.mark.asyncio
async def test_async_zip_cancellation():
    ev = asyncio.Event()

    async def gen1():
        await asyncio.sleep(0.1)
        yield 1
        await ev.wait()
        raise asyncio.CancelledError()
        yield 2

    async def gen2():
        yield 3
        await asyncio.sleep(0.1)
        yield 4

    async def zip_coro():
        async with aclosing(async_zip(gen1(), gen2())) as stream:
            async for _ in stream:
                pass

    zip_task = asyncio.create_task(zip_coro())
    await asyncio.sleep(0.1)
    zip_task.cancel()
    with pytest.raises(asyncio.CancelledError):
        await zip_task


@pytest.mark.asyncio
async def test_async_zip_producer_cancellation():
    async def gen1():
        await asyncio.sleep(0.1)
        yield 1
        raise asyncio.CancelledError()
        yield 2

    async def gen2():
        yield 3
        await asyncio.sleep(0.1)
        yield 4

    await asyncio.sleep(0.1)
    with pytest.raises(asyncio.CancelledError):
        async with aclosing(async_zip(gen1(), gen2())) as stream:
            async for _ in stream:
                pass


@pytest.mark.asyncio
async def test_async_merge():
    result = []
    states = []

    ev1 = asyncio.Event()
    ev2 = asyncio.Event()

    async def gen1():
        states.append("gen1 enter")
        try:
            await asyncio.sleep(0.1)
            yield 1
            ev1.set()
            await ev2.wait()
            yield 2
        finally:
            await asyncio.sleep(0)
            states.append("gen1 exit")

    async def gen2():
        states.append("gen2 enter")
        try:
            await ev1.wait()
            yield 3
            await asyncio.sleep(0.1)
            ev2.set()
            yield 4
        finally:
            await asyncio.sleep(0)
            states.append("gen2 exit")

    async for item in async_merge(gen1(), gen2()):
        result.append(item)

    assert result == [1, 3, 4, 2]
    assert states == [
        "gen1 enter",
        "gen2 enter",
        "gen2 exit",
        "gen1 exit",
    ]


@pytest.mark.asyncio
async def test_async_merge_cleanup():
    states = []

    ev1 = asyncio.Event()
    ev2 = asyncio.Event()

    async def gen1():
        states.append("gen1 enter")
        try:
            await asyncio.sleep(0.1)
            yield 1
            ev1.set()
            await ev2.wait()
            yield 2
        finally:
            await asyncio.sleep(0)
            states.append("gen1 exit")

    async def gen2():
        states.append("gen2 enter")
        try:
            await ev1.wait()
            yield 3
            await asyncio.sleep(0.1)
            ev2.set()
            yield 4
        finally:
            await asyncio.sleep(0)
            states.append("gen2 exit")

    async with aclosing(async_merge(gen1(), gen2())) as stream:
        async for _ in stream:
            break

    assert sorted(states) == [
        "gen1 enter",
        "gen1 exit",
        "gen2 enter",
        "gen2 exit",
    ]


@pytest.mark.asyncio
async def test_async_merge_exception():
    result = []
    states = []

    async def gen1():
        states.append("gen1 enter")
        try:
            await asyncio.sleep(0.1)
            yield 1
            raise SampleException("test")
        finally:
            await asyncio.sleep(0)
            states.append("gen1 exit")

    async def gen2():
        states.append("gen2 enter")
        try:
            yield 3
            await asyncio.sleep(0.1)
            yield 4
        finally:
            await asyncio.sleep(0)
            states.append("gen2 exit")

    with pytest.raises(SampleException):
        async for item in async_merge(gen1(), gen2()):
            result.append(item)

    assert sorted(result) == [1, 3, 4]
    assert sorted(states) == [
        "gen1 enter",
        "gen1 exit",
        "gen2 enter",
        "gen2 exit",
    ]


@pytest.mark.asyncio
async def test_async_merge_cancellation():
    ev = asyncio.Event()

    async def gen1():
        await asyncio.sleep(0.1)
        yield 1
        await ev.wait()
        yield 2

    async def gen2():
        yield 3
        await asyncio.sleep(0.1)
        yield 4

    async def merge_coro():
        async with aclosing(async_merge(gen1(), gen2())) as stream:
            async for _ in stream:
                pass

    merge_task = asyncio.create_task(merge_coro())
    await asyncio.sleep(0.1)
    merge_task.cancel()
    with pytest.raises(asyncio.CancelledError):
        await merge_task


@pytest.mark.asyncio
async def test_async_merge_producer_cancellation():
    async def gen1():
        await asyncio.sleep(0.1)
        yield 1
        raise asyncio.CancelledError()
        yield 2

    async def gen2():
        yield 3
        await asyncio.sleep(0.1)
        yield 4

    await asyncio.sleep(0.1)
    with pytest.raises(asyncio.CancelledError):
        async with aclosing(async_merge(gen1(), gen2())) as stream:
            async for _ in stream:
                pass


@pytest.mark.asyncio
async def test_callable_to_agen():
    async def foo():
        await asyncio.sleep(0.1)
        return 42

    result = []
    async for item in callable_to_agen(foo):
        result.append(item)
    assert result == [await foo()]


<<<<<<< HEAD
@pytest.mark.asyncio
async def test_async_chain():
    async def gen1():
        await asyncio.sleep(0.1)
        yield 1
        yield 2

    async def gen2():
        yield 3
        await asyncio.sleep(0.1)
        yield 4

    async def gen3():
        yield 5
        yield 6

    result = []
    async for item in async_chain(gen1(), gen2(), gen3()):
        result.append(item)

    assert result == [1, 2, 3, 4, 5, 6]


@pytest.mark.asyncio
async def test_async_chain_sequential():
    ev = asyncio.Event()

    async def gen1():
        await asyncio.sleep(0.1)
        yield 1
        await ev.wait()
        yield 2

    async def gen2():
        yield 3
        ev.set()
        await asyncio.sleep(0.1)
        yield 4

    results = []

    async def concat_coro():
        async with aclosing(async_chain(gen1(), gen2())) as stream:
            async for item in stream:
                results.append(item)

    concat_task = asyncio.create_task(concat_coro())
    await asyncio.sleep(0.5)
    concat_task.cancel()
    with pytest.raises(asyncio.CancelledError):
        await concat_task

    assert results == [1]


@pytest.mark.asyncio
async def test_async_chain_exception():
    # test exception bubbling up
    result = []
    states = []

    async def gen1():
        states.append("enter 1")
        try:
            yield 1
            yield 2
        finally:
            states.append("exit 1")

    async def gen2():
        states.append("enter 2")
        try:
            await asyncio.sleep(0.1)
            yield 3
            raise SampleException("test")
            yield 4
        finally:
            await asyncio.sleep(0)
            states.append("exit 2")

    with pytest.raises(SampleException):
        async for item in async_chain(gen1(), gen2()):
            result.append(item)

    assert result == [1, 2, 3]
    assert states == ["enter 1", "exit 1", "enter 2", "exit 2"]


@pytest.mark.asyncio
async def test_async_chain_cancellation():
    ev = asyncio.Event()

    async def gen1():
        await asyncio.sleep(0.1)
        yield 1
        await ev.wait()
        raise asyncio.CancelledError()
        yield 2

    async def gen2():
        yield 3
        await asyncio.sleep(0.1)
        yield 4

    async def concat_coro():
        async with aclosing(async_chain(gen1(), gen2())) as stream:
            async for _ in stream:
                pass

    concat_task = asyncio.create_task(concat_coro())
    await asyncio.sleep(0.1)
    concat_task.cancel()
    with pytest.raises(asyncio.CancelledError):
        await concat_task


@pytest.mark.asyncio
async def test_async_chain_producer_cancellation():
    async def gen1():
        await asyncio.sleep(0.1)
        yield 1
        raise asyncio.CancelledError()
        yield 2

    async def gen2():
        yield 3
        await asyncio.sleep(0.1)
        yield 4

    await asyncio.sleep(0.1)
    with pytest.raises(asyncio.CancelledError):
        async with aclosing(async_chain(gen1(), gen2())) as stream:
            async for _ in stream:
                pass


@pytest.mark.asyncio
async def test_async_chain_cleanup():
    # test cleanup of generators
    result = []
    states = []

    async def gen1():
        states.append("enter 1")
        try:
            await asyncio.sleep(0.1)
            yield 1
            yield 2
        finally:
            await asyncio.sleep(0)
            states.append("exit 1")

    async def gen2():
        states.append("enter 2")
        try:
            yield 3
            await asyncio.sleep(0.1)
            yield 4
        finally:
            await asyncio.sleep(0)
            states.append("exit 2")

    async with aclosing(async_chain(gen1(), gen2())) as stream:
        async for item in stream:
            result.append(item)
            if item == 3:
                break

    assert result == [1, 2, 3]
    assert states == ["enter 1", "exit 1", "enter 2", "exit 2"]
=======
def test_sigint_run_async_gen_shuts_down_gracefully():
    code = textwrap.dedent(
        """
    import asyncio
    import time
    from itertools import count
    from synchronicity.async_utils import Runner
    from modal._utils.async_utils import run_async_gen
    async def async_gen():
        print("enter")
        try:
            for i in count():
                yield i
                await asyncio.sleep(0.1)
        finally:
            # this could be either CancelledError or GeneratorExit depending on timing
            # CancelledError happens if sigint is during this generator's await
            # GeneratorExit is during the yielded block in the sync caller
            print("cancel")
            await asyncio.sleep(0.1)
            print("bye")
    try:
        with Runner() as runner:
            for res in run_async_gen(runner, async_gen()):
                print("res", res)
    except KeyboardInterrupt:
        print("KeyboardInterrupt")
    """
    )

    p = helpers.PopenWithCtrlC(
        [sys.executable, "-u", "-c", code],
        encoding="utf8",
        stdout=subprocess.PIPE,
        stderr=subprocess.PIPE,
    )

    def line():
        s = p.stdout.readline().rstrip("\n")
        if s == "":
            print(p.stderr.read())
            raise Exception("no stdout")
        print(s)
        return s

    assert line() == "enter"
    assert line() == "res 0"
    assert line() == "res 1"

    p.send_ctrl_c()
    print("sent ctrl-C")
    while (nextline := line()).startswith("res"):
        pass
    assert nextline == "cancel"
    assert line() == "bye"
    assert line() == "KeyboardInterrupt"
    assert p.wait() == 0
    assert p.stdout.read() == ""
    assert p.stderr.read() == ""
>>>>>>> 66909f78
<|MERGE_RESOLUTION|>--- conflicted
+++ resolved
@@ -724,7 +724,6 @@
     assert result == [await foo()]
 
 
-<<<<<<< HEAD
 @pytest.mark.asyncio
 async def test_async_chain():
     async def gen1():
@@ -895,7 +894,8 @@
 
     assert result == [1, 2, 3]
     assert states == ["enter 1", "exit 1", "enter 2", "exit 2"]
-=======
+
+
 def test_sigint_run_async_gen_shuts_down_gracefully():
     code = textwrap.dedent(
         """
@@ -954,5 +954,4 @@
     assert line() == "KeyboardInterrupt"
     assert p.wait() == 0
     assert p.stdout.read() == ""
-    assert p.stderr.read() == ""
->>>>>>> 66909f78
+    assert p.stderr.read() == ""