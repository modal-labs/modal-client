--- conflicted
+++ resolved
@@ -17,12 +17,9 @@
 from modal._utils.async_utils import (
     TaskContext,
     aclosing,
-<<<<<<< HEAD
     async_chain,
-=======
     async_map,
     async_map_ordered,
->>>>>>> 92e4c49b
     async_merge,
     async_zip,
     callable_to_agen,
@@ -730,7 +727,6 @@
 
 
 @pytest.mark.asyncio
-<<<<<<< HEAD
 async def test_async_chain():
     async def gen1():
         await asyncio.sleep(0.1)
@@ -900,7 +896,8 @@
 
     assert result == [1, 2, 3]
     assert states == ["enter 1", "exit 1", "enter 2", "exit 2"]
-=======
+
+
 @pytest.mark.parametrize("in_order", [True, False])
 async def test_async_map(in_order):
     result = []
@@ -1249,7 +1246,6 @@
         await mapper_task
 
     assert sorted(result) == [0, 1, 2]
->>>>>>> 92e4c49b
 
 
 def test_sigint_run_async_gen_shuts_down_gracefully():
