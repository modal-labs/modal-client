# Copyright Modal Labs 2022

import asyncio
import base64
import dataclasses
import json
import os
import pathlib
import pickle
import pytest
import signal
import subprocess
import sys
import tempfile
import time
import uuid
from typing import Any, Dict, List, Optional, Tuple
from unittest import mock
from unittest.mock import MagicMock

from grpclib import Status
from grpclib.exceptions import GRPCError

import modal
from modal import Client, Queue, Volume, is_local
from modal._container_entrypoint import UserException, main
from modal._runtime.container_io_manager import (
    ContainerIOManager,
    FinalizedFunction,
    InputSlots,
    IOContext,
)
from modal._serialization import (
    deserialize,
    deserialize_data_format,
    serialize,
    serialize_data_format,
)
from modal._utils import async_utils
from modal._utils.async_utils import synchronize_api
from modal._utils.blob_utils import (
    MAX_OBJECT_SIZE_BYTES,
    blob_download as _blob_download,
    blob_upload as _blob_upload,
)
from modal.app import _App
from modal.exception import InvalidError
from modal.partial_function import enter, method
<<<<<<< HEAD
from modal.runtime._container_io_manager import (
    ContainerIOManager,
    InputSlots,
    IOContext,
)
from modal.runtime.user_code_imports import FinalizedFunction
=======
>>>>>>> b2159d8a
from modal_proto import api_pb2

from .helpers import deploy_app_externally
from .supports.skip import skip_github_non_linux

EXTRA_TOLERANCE_DELAY = 2.0 if sys.platform == "linux" else 5.0
FUNCTION_CALL_ID = "fc-123"
SLEEP_DELAY = 0.1

blob_upload = synchronize_api(_blob_upload)
blob_download = synchronize_api(_blob_download)


def _get_inputs(
    args: Tuple[Tuple, Dict] = ((42,), {}),
    n: int = 1,
    kill_switch=True,
    method_name: Optional[str] = None,
    upload_to_blob: bool = False,
    client: Optional[Client] = None,
) -> List[api_pb2.FunctionGetInputsResponse]:
    if upload_to_blob:
        args_blob_id = blob_upload(serialize(args), client.stub)
        input_pb = api_pb2.FunctionInput(
            args_blob_id=args_blob_id, data_format=api_pb2.DATA_FORMAT_PICKLE, method_name=method_name or ""
        )
    else:
        input_pb = api_pb2.FunctionInput(
            args=serialize(args), data_format=api_pb2.DATA_FORMAT_PICKLE, method_name=method_name or ""
        )
    inputs = [
        *(
            api_pb2.FunctionGetInputsItem(input_id=f"in-xyz{i}", function_call_id="fc-123", input=input_pb)
            for i in range(n)
        ),
        *([api_pb2.FunctionGetInputsItem(kill_switch=True)] if kill_switch else []),
    ]
    return [api_pb2.FunctionGetInputsResponse(inputs=[x]) for x in inputs]


def _get_inputs_batched(
    args_list: List[Tuple[Tuple, Dict]],
    batch_max_size: int,
    kill_switch=True,
    method_name: Optional[str] = None,
):
    input_pbs = [
        api_pb2.FunctionInput(
            args=serialize(args), data_format=api_pb2.DATA_FORMAT_PICKLE, method_name=method_name or ""
        )
        for args in args_list
    ]
    inputs = [
        *(
            api_pb2.FunctionGetInputsItem(input_id=f"in-xyz{i}", function_call_id="fc-123", input=input_pb)
            for i, input_pb in enumerate(input_pbs)
        ),
        *([api_pb2.FunctionGetInputsItem(kill_switch=True)] if kill_switch else []),
    ]
    response_list = []
    current_batch: List[Any] = []
    while inputs:
        input = inputs.pop(0)
        if input.kill_switch:
            if len(current_batch) > 0:
                response_list.append(api_pb2.FunctionGetInputsResponse(inputs=current_batch))
            current_batch = [input]
            break
        if len(current_batch) > batch_max_size:
            response_list.append(api_pb2.FunctionGetInputsResponse(inputs=current_batch))
            current_batch = []
        current_batch.append(input)

    if len(current_batch) > 0:
        response_list.append(api_pb2.FunctionGetInputsResponse(inputs=current_batch))
    return response_list


def _get_multi_inputs(args: List[Tuple[str, Tuple, Dict]] = []) -> List[api_pb2.FunctionGetInputsResponse]:
    responses = []
    for input_n, (method_name, input_args, input_kwargs) in enumerate(args):
        resp = api_pb2.FunctionGetInputsResponse(
            inputs=[
                api_pb2.FunctionGetInputsItem(
                    input_id=f"in-{input_n:03}",
                    input=api_pb2.FunctionInput(args=serialize((input_args, input_kwargs)), method_name=method_name),
                )
            ]
        )
        responses.append(resp)

    return responses + [api_pb2.FunctionGetInputsResponse(inputs=[api_pb2.FunctionGetInputsItem(kill_switch=True)])]


@dataclasses.dataclass
class ContainerResult:
    client: Client
    items: List[api_pb2.FunctionPutOutputsItem]
    data_chunks: List[api_pb2.DataChunk]
    task_result: api_pb2.GenericResult


def _get_multi_inputs_with_methods(args: List[Tuple[str, Tuple, Dict]] = []) -> List[api_pb2.FunctionGetInputsResponse]:
    responses = []
    for input_n, (method_name, *input_args) in enumerate(args):
        resp = api_pb2.FunctionGetInputsResponse(
            inputs=[
                api_pb2.FunctionGetInputsItem(
                    input_id=f"in-{input_n:03}",
                    input=api_pb2.FunctionInput(args=serialize(input_args), method_name=method_name),
                )
            ]
        )
        responses.append(resp)

    return responses + [api_pb2.FunctionGetInputsResponse(inputs=[api_pb2.FunctionGetInputsItem(kill_switch=True)])]


def _container_args(
    module_name,
    function_name,
    function_type=api_pb2.Function.FUNCTION_TYPE_FUNCTION,
    webhook_type=api_pb2.WEBHOOK_TYPE_UNSPECIFIED,
    definition_type=api_pb2.Function.DEFINITION_TYPE_FILE,
    app_name: str = "",
    is_builder_function: bool = False,
    allow_concurrent_inputs: Optional[int] = None,
    max_concurrent_inputs: Optional[int] = None,
    batch_max_size: Optional[int] = None,
    batch_wait_ms: Optional[int] = None,
    serialized_params: Optional[bytes] = None,
    is_checkpointing_function: bool = False,
    deps: List[str] = ["im-1"],
    volume_mounts: Optional[List[api_pb2.VolumeMount]] = None,
    is_auto_snapshot: bool = False,
    max_inputs: Optional[int] = None,
    is_class: bool = False,
    class_parameter_info=api_pb2.ClassParameterInfo(
        format=api_pb2.ClassParameterInfo.PARAM_SERIALIZATION_FORMAT_UNSPECIFIED, schema=[]
    ),
):
    if webhook_type:
        webhook_config = api_pb2.WebhookConfig(
            type=webhook_type,
            method="GET",
            async_mode=api_pb2.WEBHOOK_ASYNC_MODE_AUTO,
        )
    else:
        webhook_config = None
    function_def = api_pb2.Function(
        module_name=module_name,
        function_name=function_name,
        function_type=function_type,
        volume_mounts=volume_mounts,
        webhook_config=webhook_config,
        definition_type=definition_type,
        app_name=app_name or "",
        is_builder_function=is_builder_function,
        is_auto_snapshot=is_auto_snapshot,
        target_concurrent_inputs=allow_concurrent_inputs,
        max_concurrent_inputs=max_concurrent_inputs,
        batch_max_size=batch_max_size,
        batch_linger_ms=batch_wait_ms,
        is_checkpointing_function=is_checkpointing_function,
        object_dependencies=[api_pb2.ObjectDependency(object_id=object_id) for object_id in deps],
        max_inputs=max_inputs,
        is_class=is_class,
        class_parameter_info=class_parameter_info,
    )

    return api_pb2.ContainerArguments(
        task_id="ta-123",
        function_id="fu-123",
        app_id="ap-1",
        function_def=function_def,
        serialized_params=serialized_params,
        checkpoint_id=f"ch-{uuid.uuid4()}",
    )


def _flatten_outputs(outputs) -> List[api_pb2.FunctionPutOutputsItem]:
    items: List[api_pb2.FunctionPutOutputsItem] = []
    for req in outputs:
        items += list(req.outputs)
    return items


def _run_container(
    servicer,
    module_name,
    function_name,
    fail_get_inputs=False,
    inputs=None,
    function_type=api_pb2.Function.FUNCTION_TYPE_FUNCTION,
    webhook_type=api_pb2.WEBHOOK_TYPE_UNSPECIFIED,
    definition_type=api_pb2.Function.DEFINITION_TYPE_FILE,
    app_name: str = "",
    is_builder_function: bool = False,
    allow_concurrent_inputs: Optional[int] = None,
    max_concurrent_inputs: Optional[int] = None,
    batch_max_size: int = 0,
    batch_wait_ms: int = 0,
    serialized_params: Optional[bytes] = None,
    is_checkpointing_function: bool = False,
    deps: List[str] = ["im-1"],
    volume_mounts: Optional[List[api_pb2.VolumeMount]] = None,
    is_auto_snapshot: bool = False,
    max_inputs: Optional[int] = None,
    is_class: bool = False,
    class_parameter_info=api_pb2.ClassParameterInfo(
        format=api_pb2.ClassParameterInfo.PARAM_SERIALIZATION_FORMAT_UNSPECIFIED, schema=[]
    ),
) -> ContainerResult:
    container_args = _container_args(
        module_name,
        function_name,
        function_type,
        webhook_type,
        definition_type,
        app_name,
        is_builder_function,
        allow_concurrent_inputs,
        max_concurrent_inputs,
        batch_max_size,
        batch_wait_ms,
        serialized_params,
        is_checkpointing_function,
        deps,
        volume_mounts,
        is_auto_snapshot,
        max_inputs,
        is_class=is_class,
        class_parameter_info=class_parameter_info,
    )
    with Client(servicer.container_addr, api_pb2.CLIENT_TYPE_CONTAINER, None) as client:
        if inputs is None:
            servicer.container_inputs = _get_inputs()
        else:
            servicer.container_inputs = inputs
        function_call_id = servicer.container_inputs[0].inputs[0].function_call_id
        servicer.fail_get_inputs = fail_get_inputs

        if module_name in sys.modules:
            # Drop the module from sys.modules since some function code relies on the
            # assumption that that the app is created before the user code is imported.
            # This is really only an issue for tests.
            sys.modules.pop(module_name)

        env = os.environ.copy()
        temp_restore_file_path = tempfile.NamedTemporaryFile()
        if is_checkpointing_function:
            # State file is written to allow for a restore to happen.
            tmp_file_name = temp_restore_file_path.name
            with pathlib.Path(tmp_file_name).open("w") as target:
                json.dump({}, target)
            env["MODAL_RESTORE_STATE_PATH"] = tmp_file_name

            # Override server URL to reproduce restore behavior.
            env["MODAL_SERVER_URL"] = servicer.container_addr
            env["MODAL_ENABLE_SNAP_RESTORE"] = "1"

        # These env vars are always present in containers
        env["MODAL_TASK_ID"] = "ta-123"
        env["MODAL_IS_REMOTE"] = "1"

        # reset _App tracking state between runs
        _App._all_apps.clear()

        try:
            with mock.patch.dict(os.environ, env):
                main(container_args, client)
        except UserException:
            # Handle it gracefully
            pass
        finally:
            temp_restore_file_path.close()

        # Flatten outputs
        items = _flatten_outputs(servicer.container_outputs)

        # Get data chunks
        data_chunks: List[api_pb2.DataChunk] = []
        if function_call_id in servicer.fc_data_out:
            try:
                while True:
                    chunk = servicer.fc_data_out[function_call_id].get_nowait()
                    data_chunks.append(chunk)
            except asyncio.QueueEmpty:
                pass

        return ContainerResult(client, items, data_chunks, servicer.task_result)


def _unwrap_scalar(ret: ContainerResult):
    assert len(ret.items) == 1
    assert ret.items[0].result.status == api_pb2.GenericResult.GENERIC_STATUS_SUCCESS
    return deserialize(ret.items[0].result.data, ret.client)


def _unwrap_blob_scalar(ret: ContainerResult, client: Client):
    assert len(ret.items) == 1
    assert ret.items[0].result.status == api_pb2.GenericResult.GENERIC_STATUS_SUCCESS
    data = blob_download(ret.items[0].result.data_blob_id, client.stub)
    return deserialize(data, ret.client)


def _unwrap_batch_scalar(ret: ContainerResult, batch_size):
    assert len(ret.items) == batch_size
    outputs = []
    for item in ret.items:
        assert item.result.status == api_pb2.GenericResult.GENERIC_STATUS_SUCCESS
        outputs.append(deserialize(item.result.data, ret.client))
    assert len(outputs) == batch_size
    return outputs


def _unwrap_exception(ret: ContainerResult):
    assert len(ret.items) == 1
    assert ret.items[0].result.status == api_pb2.GenericResult.GENERIC_STATUS_FAILURE
    assert "Traceback" in ret.items[0].result.traceback
    return ret.items[0].result.exception


def _unwrap_batch_exception(ret: ContainerResult, batch_size):
    assert len(ret.items) == batch_size
    outputs = []
    for item in ret.items:
        assert item.result.status == api_pb2.GenericResult.GENERIC_STATUS_FAILURE
        assert "Traceback" in item.result.traceback
        outputs.append(item.result.exception)
    assert len(outputs) == batch_size
    return outputs


def _unwrap_generator(ret: ContainerResult) -> Tuple[List[Any], Optional[Exception]]:
    assert len(ret.items) == 1
    item = ret.items[0]

    values: List[Any] = [deserialize_data_format(chunk.data, chunk.data_format, None) for chunk in ret.data_chunks]

    if item.result.status == api_pb2.GenericResult.GENERIC_STATUS_FAILURE:
        exc = deserialize(item.result.data, ret.client)
        return values, exc
    elif item.result.status == api_pb2.GenericResult.GENERIC_STATUS_SUCCESS:
        assert item.data_format == api_pb2.DATA_FORMAT_GENERATOR_DONE
        done: api_pb2.GeneratorDone = deserialize_data_format(item.result.data, item.data_format, None)
        assert done.items_total == len(values)
        return values, None
    else:
        raise RuntimeError("unknown result type")


def _unwrap_asgi(ret: ContainerResult):
    values, exc = _unwrap_generator(ret)
    assert exc is None, "web endpoint raised exception"
    return values


@skip_github_non_linux
def test_success(servicer, event_loop):
    t0 = time.time()
    ret = _run_container(servicer, "test.supports.functions", "square")
    assert 0 <= time.time() - t0 < EXTRA_TOLERANCE_DELAY
    assert _unwrap_scalar(ret) == 42**2


@skip_github_non_linux
def test_generator_success(servicer, event_loop):
    ret = _run_container(
        servicer,
        "test.supports.functions",
        "gen_n",
        function_type=api_pb2.Function.FUNCTION_TYPE_GENERATOR,
    )

    items, exc = _unwrap_generator(ret)
    assert items == [i**2 for i in range(42)]
    assert exc is None


@skip_github_non_linux
def test_generator_failure(servicer, capsys):
    inputs = _get_inputs(((10, 5), {}))
    ret = _run_container(
        servicer,
        "test.supports.functions",
        "gen_n_fail_on_m",
        function_type=api_pb2.Function.FUNCTION_TYPE_GENERATOR,
        inputs=inputs,
    )
    items, exc = _unwrap_generator(ret)
    assert items == [i**2 for i in range(5)]
    assert isinstance(exc, Exception)
    assert exc.args == ("bad",)
    assert 'raise Exception("bad")' in capsys.readouterr().err


@skip_github_non_linux
def test_async(servicer):
    t0 = time.time()
    ret = _run_container(servicer, "test.supports.functions", "square_async")
    assert SLEEP_DELAY <= time.time() - t0 < SLEEP_DELAY + EXTRA_TOLERANCE_DELAY
    assert _unwrap_scalar(ret) == 42**2


@skip_github_non_linux
def test_failure(servicer, capsys):
    ret = _run_container(servicer, "test.supports.functions", "raises")
    assert _unwrap_exception(ret) == "Exception('Failure!')"
    assert 'raise Exception("Failure!")' in capsys.readouterr().err  # traceback


@skip_github_non_linux
def test_raises_base_exception(servicer, capsys):
    ret = _run_container(servicer, "test.supports.functions", "raises_sysexit")
    assert _unwrap_exception(ret) == "SystemExit(1)"
    assert "raise SystemExit(1)" in capsys.readouterr().err  # traceback


@skip_github_non_linux
def test_keyboardinterrupt(servicer):
    with pytest.raises(KeyboardInterrupt):
        _run_container(servicer, "test.supports.functions", "raises_keyboardinterrupt")


@skip_github_non_linux
def test_rate_limited(servicer, event_loop):
    t0 = time.time()
    servicer.rate_limit_sleep_duration = 0.25
    ret = _run_container(servicer, "test.supports.functions", "square")
    assert 0.25 <= time.time() - t0 < 0.25 + EXTRA_TOLERANCE_DELAY
    assert _unwrap_scalar(ret) == 42**2


@skip_github_non_linux
def test_grpc_failure(servicer, event_loop):
    # An error in "Modal code" should cause the entire container to fail
    with pytest.raises(GRPCError):
        _run_container(
            servicer,
            "test.supports.functions",
            "square",
            fail_get_inputs=True,
        )

    # assert servicer.task_result.status == api_pb2.GenericResult.GENERIC_STATUS_FAILURE
    # assert "GRPCError" in servicer.task_result.exception


@skip_github_non_linux
def test_missing_main_conditional(servicer, capsys):
    _run_container(servicer, "test.supports.missing_main_conditional", "square")
    output = capsys.readouterr()
    assert "Can not run an app from within a container" in output.err

    assert servicer.task_result.status == api_pb2.GenericResult.GENERIC_STATUS_FAILURE
    assert "modal run" in servicer.task_result.traceback

    exc = deserialize(servicer.task_result.data, None)
    assert isinstance(exc, InvalidError)


@skip_github_non_linux
def test_startup_failure(servicer, capsys):
    _run_container(servicer, "test.supports.startup_failure", "f")

    assert servicer.task_result.status == api_pb2.GenericResult.GENERIC_STATUS_FAILURE

    exc = deserialize(servicer.task_result.data, None)
    assert isinstance(exc, ImportError)
    assert "ModuleNotFoundError: No module named 'nonexistent_package'" in capsys.readouterr().err


@skip_github_non_linux
def test_from_local_python_packages_inside_container(servicer):
    """`from_local_python_packages` shouldn't actually collect modules inside the container, because it's possible
    that there are modules that were present locally for the user that didn't get mounted into
    all the containers."""
    ret = _run_container(servicer, "test.supports.package_mount", "num_mounts")
    assert _unwrap_scalar(ret) == 0


def _get_web_inputs(path="/", method_name=""):
    scope = {
        "method": "GET",
        "type": "http",
        "path": path,
        "headers": {},
        "query_string": b"arg=space",
        "http_version": "2",
    }
    return _get_inputs(((scope,), {}), method_name=method_name)


# needs to be synchronized so the asyncio.Queue gets used from the same event loop as the servicer
@async_utils.synchronize_api
async def _put_web_body(servicer, body: bytes):
    asgi = {"type": "http.request", "body": body, "more_body": False}
    data = serialize_data_format(asgi, api_pb2.DATA_FORMAT_ASGI)

    q = servicer.fc_data_in.setdefault("fc-123", asyncio.Queue())
    q.put_nowait(api_pb2.DataChunk(data_format=api_pb2.DATA_FORMAT_ASGI, data=data, index=1))


@skip_github_non_linux
def test_webhook(servicer):
    inputs = _get_web_inputs()
    _put_web_body(servicer, b"")
    ret = _run_container(
        servicer,
        "test.supports.functions",
        "webhook",
        inputs=inputs,
        webhook_type=api_pb2.WEBHOOK_TYPE_FUNCTION,
    )
    items = _unwrap_asgi(ret)

    # There should be one message for the header, one for the body, one for the EOF
    first_message, second_message = items  # _unwrap_asgi ignores the eof

    # Check the headers
    assert first_message["status"] == 200
    headers = dict(first_message["headers"])
    assert headers[b"content-type"] == b"application/json"

    # Check body
    assert json.loads(second_message["body"]) == {"hello": "space"}


@skip_github_non_linux
def test_webhook_setup_failure(servicer):
    inputs = _get_web_inputs()
    _put_web_body(servicer, b"")
    with servicer.intercept() as ctx:
        ret = _run_container(
            servicer,
            "test.supports.functions",
            "error_in_asgi_setup",
            inputs=inputs,
            webhook_type=api_pb2.WEBHOOK_TYPE_ASGI_APP,
        )

    task_result_request: api_pb2.TaskResultRequest
    (task_result_request,) = ctx.get_requests("TaskResult")
    assert task_result_request.result.status == api_pb2.GenericResult.GENERIC_STATUS_FAILURE
    assert "Error while setting up asgi app" in ret.task_result.exception
    assert ret.items == []
    # TODO: We should send some kind of 500 error back to modal-http here when the container can't start up


@skip_github_non_linux
def test_serialized_function(servicer):
    def triple(x):
        return 3 * x

    servicer.function_serialized = serialize(triple)
    ret = _run_container(
        servicer,
        "foo.bar.baz",
        "f",
        definition_type=api_pb2.Function.DEFINITION_TYPE_SERIALIZED,
    )
    assert _unwrap_scalar(ret) == 3 * 42


@skip_github_non_linux
def test_webhook_serialized(servicer):
    inputs = _get_web_inputs()
    _put_web_body(servicer, b"")

    # Store a serialized webhook function on the servicer
    def webhook(arg="world"):
        return f"Hello, {arg}"

    servicer.function_serialized = serialize(webhook)

    ret = _run_container(
        servicer,
        "foo.bar.baz",
        "f",
        inputs=inputs,
        webhook_type=api_pb2.WEBHOOK_TYPE_FUNCTION,
        definition_type=api_pb2.Function.DEFINITION_TYPE_SERIALIZED,
    )

    _, second_message = _unwrap_asgi(ret)
    assert second_message["body"] == b'"Hello, space"'  # Note: JSON-encoded


@skip_github_non_linux
def test_function_returning_generator(servicer):
    ret = _run_container(
        servicer,
        "test.supports.functions",
        "fun_returning_gen",
        function_type=api_pb2.Function.FUNCTION_TYPE_GENERATOR,
    )
    items, exc = _unwrap_generator(ret)
    assert len(items) == 42


@skip_github_non_linux
def test_asgi(servicer):
    inputs = _get_web_inputs(path="/foo")
    _put_web_body(servicer, b"")
    ret = _run_container(
        servicer,
        "test.supports.functions",
        "fastapi_app",
        inputs=inputs,
        webhook_type=api_pb2.WEBHOOK_TYPE_ASGI_APP,
    )

    # There should be one message for the header, and one for the body
    first_message, second_message = _unwrap_asgi(ret)

    # Check the headers
    assert first_message["status"] == 200
    headers = dict(first_message["headers"])
    assert headers[b"content-type"] == b"application/json"

    # Check body
    assert json.loads(second_message["body"]) == {"hello": "space"}


@skip_github_non_linux
def test_asgi_lifespan(servicer):
    inputs = _get_web_inputs(path="/")

    _put_web_body(servicer, b"")
    ret = _run_container(
        servicer,
        "test.supports.functions",
        "fastapi_app_with_lifespan",
        inputs=inputs,
        webhook_type=api_pb2.WEBHOOK_TYPE_ASGI_APP,
    )

    # There should be one message for the header, and one for the body
    first_message, second_message = _unwrap_asgi(ret)

    # Check the headers
    assert first_message["status"] == 200
    headers = dict(first_message["headers"])
    assert headers[b"content-type"] == b"application/json"

    # Check body
    assert json.loads(second_message["body"]) == "this was set from state"

    from test.supports import functions

    assert ["enter", "foo", "exit"] == functions.lifespan_global_asgi_app_func


@skip_github_non_linux
def test_asgi_lifespan_startup_failure(servicer):
    inputs = _get_web_inputs(path="/")

    _put_web_body(servicer, b"")
    ret = _run_container(
        servicer,
        "test.supports.functions",
        "fastapi_app_with_lifespan_failing_startup",
        inputs=inputs,
        webhook_type=api_pb2.WEBHOOK_TYPE_ASGI_APP,
    )
    assert ret.task_result.status == api_pb2.GenericResult.GENERIC_STATUS_FAILURE
    assert "ASGI lifespan startup failed" in ret.task_result.exception


@skip_github_non_linux
def test_asgi_lifespan_shutdown_failure(servicer):
    inputs = _get_web_inputs(path="/")

    _put_web_body(servicer, b"")
    ret = _run_container(
        servicer,
        "test.supports.functions",
        "fastapi_app_with_lifespan_failing_shutdown",
        inputs=inputs,
        webhook_type=api_pb2.WEBHOOK_TYPE_ASGI_APP,
    )
    assert ret.task_result.status == api_pb2.GenericResult.GENERIC_STATUS_FAILURE
    assert "ASGI lifespan shutdown failed" in ret.task_result.exception


@skip_github_non_linux
def test_cls_web_asgi_with_lifespan(servicer):
    inputs = _get_web_inputs(method_name="my_app1")
    ret = _run_container(
        servicer,
        "test.supports.functions",
        "fastapi_class_multiple_asgi_apps_lifespans.*",
        inputs=inputs,
        is_class=True,
    )

    # There should be one message for the header, and one for the body
    first_message, second_message = _unwrap_asgi(ret)

    # Check the headers
    assert first_message["status"] == 200
    headers = dict(first_message["headers"])
    assert headers[b"content-type"] == b"application/json"

    # Check body
    assert json.loads(second_message["body"]) == "foo1"

    from test.supports import functions

    assert ["enter1", "enter2", "foo1", "exit1", "exit2", "exit"] == functions.lifespan_global_asgi_app_cls


@skip_github_non_linux
def test_cls_web_asgi_with_lifespan_failure(servicer):
    inputs = _get_web_inputs(method_name="my_app1")
    ret = _run_container(
        servicer,
        "test.supports.functions",
        "fastapi_class_lifespan_shutdown_failure.*",
        inputs=inputs,
        is_class=True,
    )

    # There should be one message for the header, and one for the body
    first_message, second_message = _unwrap_asgi(ret)

    # Check the headers
    assert first_message["status"] == 200
    headers = dict(first_message["headers"])
    assert headers[b"content-type"] == b"application/json"

    # Check body
    assert json.loads(second_message["body"]) == "foo"

    from test.supports import functions

    assert ["enter", "foo", "lifecycle exit"] == functions.lifespan_global_asgi_app_cls_fail


@skip_github_non_linux
def test_non_lifespan_asgi(servicer):
    inputs = _get_web_inputs(path="/")
    ret = _run_container(
        servicer,
        "test.supports.functions",
        "non_lifespan_asgi",
        inputs=inputs,
        webhook_type=api_pb2.WEBHOOK_TYPE_ASGI_APP,
    )

    # There should be one message for the header, and one for the body
    first_message, second_message = _unwrap_asgi(ret)

    # Check the headers
    assert first_message["status"] == 200
    headers = dict(first_message["headers"])
    assert headers[b"content-type"] == b"application/json"

    # Check body
    print("\n#########################")
    print(f"second_message: {second_message['body']}")
    print("#########################\n")
    assert json.loads(second_message["body"]) == "foo"


@skip_github_non_linux
def test_wsgi(servicer):
    inputs = _get_web_inputs(path="/")
    _put_web_body(servicer, b"my wsgi body")
    ret = _run_container(
        servicer,
        "test.supports.functions",
        "basic_wsgi_app",
        inputs=inputs,
        webhook_type=api_pb2.WEBHOOK_TYPE_WSGI_APP,
    )

    # There should be one message for headers, one for the body, and one for the end-of-body.
    first_message, second_message, third_message = _unwrap_asgi(ret)

    # Check the headers
    assert first_message["status"] == 200
    headers = dict(first_message["headers"])
    assert headers[b"content-type"] == b"text/plain; charset=utf-8"

    # Check body
    assert second_message["body"] == b"got body: my wsgi body"
    assert second_message.get("more_body", False) is True
    assert third_message["body"] == b""
    assert third_message.get("more_body", False) is False


@skip_github_non_linux
def test_webhook_streaming_sync(servicer):
    inputs = _get_web_inputs()
    _put_web_body(servicer, b"")
    ret = _run_container(
        servicer,
        "test.supports.functions",
        "webhook_streaming",
        inputs=inputs,
        webhook_type=api_pb2.WEBHOOK_TYPE_FUNCTION,
        function_type=api_pb2.Function.FUNCTION_TYPE_GENERATOR,
    )
    data = _unwrap_asgi(ret)
    bodies = [d["body"].decode() for d in data if d.get("body")]
    assert bodies == [f"{i}..." for i in range(10)]


@skip_github_non_linux
def test_webhook_streaming_async(servicer):
    inputs = _get_web_inputs()
    _put_web_body(servicer, b"")
    ret = _run_container(
        servicer,
        "test.supports.functions",
        "webhook_streaming_async",
        inputs=inputs,
        webhook_type=api_pb2.WEBHOOK_TYPE_FUNCTION,
        function_type=api_pb2.Function.FUNCTION_TYPE_GENERATOR,
    )

    data = _unwrap_asgi(ret)
    bodies = [d["body"].decode() for d in data if d.get("body")]
    assert bodies == [f"{i}..." for i in range(10)]


@skip_github_non_linux
def test_cls_function(servicer):
    ret = _run_container(
        servicer,
        "test.supports.functions",
        "Cls.*",
        is_class=True,
        inputs=_get_inputs(method_name="f"),
    )
    assert _unwrap_scalar(ret) == 42 * 111


@skip_github_non_linux
def test_lifecycle_enter_sync(servicer):
    ret = _run_container(
        servicer,
        "test.supports.functions",
        "LifecycleCls.*",
        inputs=_get_inputs(((), {}), method_name="f_sync"),
        is_class=True,
    )
    assert _unwrap_scalar(ret) == ["enter_sync", "enter_async", "f_sync", "local"]


@skip_github_non_linux
def test_lifecycle_enter_async(servicer):
    ret = _run_container(
        servicer,
        "test.supports.functions",
        "LifecycleCls.*",
        inputs=_get_inputs(((), {}), method_name="f_async"),
        is_class=True,
    )
    assert _unwrap_scalar(ret) == ["enter_sync", "enter_async", "f_async", "local"]


@skip_github_non_linux
def test_param_cls_function(servicer):
    serialized_params = pickle.dumps(([111], {"y": "foo"}))
    ret = _run_container(
        servicer,
        "test.supports.functions",
        "ParamCls.*",
        serialized_params=serialized_params,
        is_class=True,
        inputs=_get_inputs(method_name="f"),
    )
    assert _unwrap_scalar(ret) == "111 foo 42"


@skip_github_non_linux
def test_param_cls_function_strict_params(servicer):
    schema = [
        api_pb2.ClassParameterSpec(name="x", type=api_pb2.PARAM_TYPE_INT),
        api_pb2.ClassParameterSpec(name="y", type=api_pb2.PARAM_TYPE_STRING),
    ]
    serialized_params = modal._serialization.serialize_proto_params({"x": 111, "y": "foo"}, schema)
    ret = _run_container(
        servicer,
        "test.supports.functions",
        "ParamCls.*",
        serialized_params=serialized_params,
        is_class=True,
        inputs=_get_inputs(method_name="f"),
        class_parameter_info=api_pb2.ClassParameterInfo(
            format=api_pb2.ClassParameterInfo.PARAM_SERIALIZATION_FORMAT_PROTO,
            schema=[
                api_pb2.ClassParameterSpec(name="x", type=api_pb2.PARAM_TYPE_INT),
                api_pb2.ClassParameterSpec(name="y", type=api_pb2.PARAM_TYPE_STRING),
            ],
        ),
    )
    assert _unwrap_scalar(ret) == "111 foo 42"


@skip_github_non_linux
def test_cls_web_endpoint(servicer):
    inputs = _get_web_inputs(method_name="web")
    ret = _run_container(
        servicer,
        "test.supports.functions",
        "Cls.*",
        inputs=inputs,
        is_class=True,
    )

    _, second_message = _unwrap_asgi(ret)
    assert json.loads(second_message["body"]) == {"ret": "space" * 111}


@skip_github_non_linux
def test_cls_web_asgi_construction(servicer):
    servicer.app_objects.setdefault("ap-1", {}).setdefault("square", "fu-2")
    servicer.app_functions["fu-2"] = api_pb2.Function()

    inputs = _get_web_inputs(method_name="asgi_web")
    ret = _run_container(
        servicer,
        "test.supports.functions",
        "Cls.*",
        inputs=inputs,
        is_class=True,
    )

    _, second_message = _unwrap_asgi(ret)
    return_dict = json.loads(second_message["body"])
    assert return_dict == {
        "arg": "space",
        "at_construction": 111,  # @enter should have run when the asgi app constructor is called
        "at_runtime": 111,
        "other_hydrated": True,
    }


@skip_github_non_linux
def test_serialized_cls(servicer):
    class Cls:
        @enter()
        def enter(self):
            self.power = 5

        @method()
        def method(self, x):
            return x**self.power

    app = modal.App()
    app.cls(serialized=True)(Cls)  # prevents warnings about not turning methods into functions
    servicer.class_serialized = serialize(Cls)
    servicer.function_serialized = None
    ret = _run_container(
        servicer,
        "module.doesnt.matter",
        "function.doesnt.matter",
        definition_type=api_pb2.Function.DEFINITION_TYPE_SERIALIZED,
        is_class=True,
        inputs=_get_inputs(method_name="method"),
    )
    assert _unwrap_scalar(ret) == 42**5


@skip_github_non_linux
def test_cls_generator(servicer):
    ret = _run_container(
        servicer,
        "test.supports.functions",
        "Cls.*",
        function_type=api_pb2.Function.FUNCTION_TYPE_GENERATOR,
        is_class=True,
        inputs=_get_inputs(method_name="generator"),
    )
    items, exc = _unwrap_generator(ret)
    assert items == [42**3]
    assert exc is None


@skip_github_non_linux
def test_checkpointing_cls_function(servicer):
    ret = _run_container(
        servicer,
        "test.supports.functions",
        "SnapshottingCls.*",
        inputs=_get_inputs((("D",), {}), method_name="f"),
        is_checkpointing_function=True,
        is_class=True,
    )
    assert any(isinstance(request, api_pb2.ContainerCheckpointRequest) for request in servicer.requests)
    for request in servicer.requests:
        if isinstance(request, api_pb2.ContainerCheckpointRequest):
            assert request.checkpoint_id
    assert _unwrap_scalar(ret) == "ABCD"


@skip_github_non_linux
def test_cls_enter_uses_event_loop(servicer):
    ret = _run_container(
        servicer,
        "test.supports.functions",
        "EventLoopCls.*",
        inputs=_get_inputs(((), {}), method_name="f"),
        is_class=True,
    )
    assert _unwrap_scalar(ret) == True


@skip_github_non_linux
def test_cls_with_image(servicer):
    ret = _run_container(
        servicer,
        "test.supports.class_with_image",
        "ClassWithImage.*",
        inputs=_get_inputs(((), {}), method_name="image_is_hydrated"),
        is_class=True,
    )
    assert _unwrap_scalar(ret) == True


@skip_github_non_linux
def test_container_heartbeats(servicer):
    _run_container(servicer, "test.supports.functions", "square")
    assert any(isinstance(request, api_pb2.ContainerHeartbeatRequest) for request in servicer.requests)

    _run_container(servicer, "test.supports.functions", "snapshotting_square")
    assert any(isinstance(request, api_pb2.ContainerHeartbeatRequest) for request in servicer.requests)


@skip_github_non_linux
def test_cli(servicer, credentials):
    # This tests the container being invoked as a subprocess (the if __name__ == "__main__" block)

    # Build up payload we pass through sys args
    function_def = api_pb2.Function(
        module_name="test.supports.functions",
        function_name="square",
        function_type=api_pb2.Function.FUNCTION_TYPE_FUNCTION,
        definition_type=api_pb2.Function.DEFINITION_TYPE_FILE,
        object_dependencies=[api_pb2.ObjectDependency(object_id="im-123")],
    )
    container_args = api_pb2.ContainerArguments(
        task_id="ta-123",
        function_id="fu-123",
        app_id="ap-123",
        function_def=function_def,
    )
    data_base64: str = base64.b64encode(container_args.SerializeToString()).decode("ascii")

    # Needed for function hydration
    servicer.app_objects["ap-123"] = {"": "im-123"}

    # Inputs that will be consumed by the container
    servicer.container_inputs = _get_inputs()

    # Launch subprocess
    token_id, token_secret = credentials
    env = {"MODAL_SERVER_URL": servicer.container_addr, "MODAL_TOKEN_ID": token_id, "MODAL_TOKEN_SECRET": token_secret}
    lib_dir = pathlib.Path(__file__).parent.parent
    args: List[str] = [sys.executable, "-m", "modal._container_entrypoint", data_base64]
    ret = subprocess.run(args, cwd=lib_dir, env=env, stdout=subprocess.PIPE, stderr=subprocess.PIPE)
    stdout = ret.stdout.decode()
    stderr = ret.stderr.decode()
    if ret.returncode != 0:
        raise Exception(f"Failed with {ret.returncode} stdout: {stdout} stderr: {stderr}")

    if sys.version_info[:2] != (3, 8):  # Skip on Python 3.8 as we'll have PendingDeprecationError messages
        assert stdout == ""
        assert stderr == ""


@skip_github_non_linux
def test_function_sibling_hydration(servicer, credentials):
    deploy_app_externally(servicer, credentials, "test.supports.functions", "app", capture_output=False)
    ret = _run_container(servicer, "test.supports.functions", "check_sibling_hydration")
    assert _unwrap_scalar(ret) is None


@skip_github_non_linux
def test_multiapp(servicer, credentials, caplog):
    deploy_app_externally(servicer, credentials, "test.supports.multiapp", "a")
    ret = _run_container(servicer, "test.supports.multiapp", "a_func")
    assert _unwrap_scalar(ret) is None
    assert len(caplog.messages) == 0
    # Note that the app can be inferred from the function, even though there are multiple
    # apps present in the file


@skip_github_non_linux
def test_multiapp_privately_decorated(servicer, caplog):
    # function handle does not override the original function, so we can't find the app
    # and the two apps are not named
    ret = _run_container(servicer, "test.supports.multiapp_privately_decorated", "foo")
    assert _unwrap_scalar(ret) == 1
    assert "You have more than one unnamed app." in caplog.text


@skip_github_non_linux
def test_multiapp_privately_decorated_named_app(servicer, caplog):
    # function handle does not override the original function, so we can't find the app
    # but we can use the names of the apps to determine the active app
    ret = _run_container(
        servicer,
        "test.supports.multiapp_privately_decorated_named_app",
        "foo",
        app_name="dummy",
    )
    assert _unwrap_scalar(ret) == 1
    assert len(caplog.messages) == 0  # no warnings, since target app is named


@skip_github_non_linux
def test_multiapp_same_name_warning(servicer, caplog, capsys):
    # function handle does not override the original function, so we can't find the app
    # two apps with the same name - warn since we won't know which one to hydrate
    ret = _run_container(
        servicer,
        "test.supports.multiapp_same_name",
        "foo",
        app_name="dummy",
    )
    assert _unwrap_scalar(ret) == 1
    assert "You have more than one app with the same name ('dummy')" in caplog.text
    capsys.readouterr()


@skip_github_non_linux
def test_multiapp_serialized_func(servicer, caplog):
    # serialized functions shouldn't warn about multiple/not finding apps, since
    # they shouldn't load the module to begin with
    def dummy(x):
        return x

    servicer.function_serialized = serialize(dummy)
    ret = _run_container(
        servicer,
        "test.supports.multiapp_serialized_func",
        "foo",
        definition_type=api_pb2.Function.DEFINITION_TYPE_SERIALIZED,
    )
    assert _unwrap_scalar(ret) == 42
    assert len(caplog.messages) == 0


@skip_github_non_linux
def test_image_run_function_no_warn(servicer, caplog):
    # builder functions currently aren't tied to any modal app,
    # so they shouldn't need to warn if they can't determine which app to use
    ret = _run_container(
        servicer,
        "test.supports.image_run_function",
        "builder_function",
        inputs=_get_inputs(((), {})),
        is_builder_function=True,
    )
    assert _unwrap_scalar(ret) is None
    assert len(caplog.messages) == 0


SLEEP_TIME = 0.7


def _unwrap_concurrent_input_outputs(n_inputs: int, n_parallel: int, ret: ContainerResult):
    # Ensure that outputs align with expectation of running concurrent inputs

    # Each group of n_parallel inputs should start together of each other
    # and different groups should start SLEEP_TIME apart.
    assert len(ret.items) == n_inputs
    for i in range(1, len(ret.items)):
        diff = ret.items[i].input_started_at - ret.items[i - 1].input_started_at
        expected_diff = SLEEP_TIME if i % n_parallel == 0 else 0
        assert diff == pytest.approx(expected_diff, abs=0.3)

    outputs = []
    for item in ret.items:
        assert item.output_created_at - item.input_started_at == pytest.approx(SLEEP_TIME, abs=0.3)
        assert item.result.status == api_pb2.GenericResult.GENERIC_STATUS_SUCCESS
        outputs.append(deserialize(item.result.data, ret.client))
    return outputs


@skip_github_non_linux
@pytest.mark.timeout(5)
def test_concurrent_inputs_sync_function(servicer):
    n_inputs = 18
    n_parallel = 6

    t0 = time.time()
    ret = _run_container(
        servicer,
        "test.supports.functions",
        "sleep_700_sync",
        inputs=_get_inputs(n=n_inputs),
        allow_concurrent_inputs=n_parallel,
    )

    expected_execution = n_inputs / n_parallel * SLEEP_TIME
    assert expected_execution <= time.time() - t0 < expected_execution + EXTRA_TOLERANCE_DELAY
    outputs = _unwrap_concurrent_input_outputs(n_inputs, n_parallel, ret)
    for i, (squared, input_id, function_call_id) in enumerate(outputs):
        assert squared == 42**2
        assert input_id and input_id != outputs[i - 1][1]
        assert function_call_id and function_call_id == outputs[i - 1][2]


@skip_github_non_linux
def test_concurrent_inputs_async_function(servicer):
    n_inputs = 18
    n_parallel = 6

    t0 = time.time()
    ret = _run_container(
        servicer,
        "test.supports.functions",
        "sleep_700_async",
        inputs=_get_inputs(n=n_inputs),
        allow_concurrent_inputs=n_parallel,
    )

    expected_execution = n_inputs / n_parallel * SLEEP_TIME
    assert expected_execution <= time.time() - t0 < expected_execution + EXTRA_TOLERANCE_DELAY
    outputs = _unwrap_concurrent_input_outputs(n_inputs, n_parallel, ret)
    for i, (squared, input_id, function_call_id) in enumerate(outputs):
        assert squared == 42**2
        assert input_id and input_id != outputs[i - 1][1]
        assert function_call_id and function_call_id == outputs[i - 1][2]


def _batch_function_test_helper(batch_func, servicer, args_list, expected_outputs, expected_status="success"):
    batch_max_size = 4
    batch_wait_ms = 500
    inputs = _get_inputs_batched(args_list, batch_max_size)

    ret = _run_container(
        servicer,
        "test.supports.functions",
        batch_func,
        inputs=inputs,
        batch_max_size=batch_max_size,
        batch_wait_ms=batch_wait_ms,
    )
    if expected_status == "success":
        outputs = _unwrap_batch_scalar(ret, len(expected_outputs))
    else:
        outputs = _unwrap_batch_exception(ret, len(expected_outputs))
    assert outputs == expected_outputs


@skip_github_non_linux
def test_batch_sync_function_full_batched(servicer):
    inputs: List[Tuple[Tuple[Any, ...], Dict[str, Any]]] = [((10, 5), {}) for _ in range(4)]
    expected_outputs = [2] * 4
    _batch_function_test_helper("batch_function_sync", servicer, inputs, expected_outputs)


@skip_github_non_linux
def test_batch_sync_function_partial_batched(servicer):
    inputs: List[Tuple[Tuple[Any, ...], Dict[str, Any]]] = [((10, 5), {}) for _ in range(2)]
    expected_outputs = [2] * 2
    _batch_function_test_helper("batch_function_sync", servicer, inputs, expected_outputs)


@skip_github_non_linux
def test_batch_sync_function_keyword_args(servicer):
    inputs: List[Tuple[Tuple[Any, ...], Dict[str, Any]]] = [((10,), {"y": 5}) for _ in range(4)]
    expected_outputs = [2] * 4
    _batch_function_test_helper("batch_function_sync", servicer, inputs, expected_outputs)


@skip_github_non_linux
def test_batch_sync_function_arg_len_error(servicer):
    inputs: List[Tuple[Tuple[Any, ...], Dict[str, Any]]] = [((10, 5), {}), ((10, 5, 1), {})]
    _batch_function_test_helper(
        "batch_function_sync",
        servicer,
        inputs,
        [
            "InvalidError('Modal batched function batch_function_sync takes 2 positional arguments, but one invocation in the batch has 3.')"  # noqa
        ]
        * 2,
        expected_status="failure",
    )


@skip_github_non_linux
def test_batch_sync_function_keyword_arg_error(servicer):
    inputs: List[Tuple[Tuple[Any, ...], Dict[str, Any]]] = [((10, 5), {}), ((10,), {"z": 5})]
    _batch_function_test_helper(
        "batch_function_sync",
        servicer,
        inputs,
        [
            "InvalidError('Modal batched function batch_function_sync got unexpected keyword argument z in one invocation in the batch.')"  # noqa
        ]
        * 2,
        expected_status="failure",
    )


@skip_github_non_linux
def test_batch_sync_function_multiple_args_error(servicer):
    inputs: List[Tuple[Tuple[Any, ...], Dict[str, Any]]] = [((10, 5), {}), ((10,), {"x": 1})]
    _batch_function_test_helper(
        "batch_function_sync",
        servicer,
        inputs,
        [
            "InvalidError('Modal batched function batch_function_sync got multiple values for argument x in one invocation in the batch.')"  # noqa
        ]
        * 2,
        expected_status="failure",
    )


@skip_github_non_linux
def test_batch_sync_function_outputs_list_error(servicer):
    inputs: List[Tuple[Tuple[Any, ...], Dict[str, Any]]] = [((10, 5), {})]
    _batch_function_test_helper(
        "batch_function_outputs_not_list",
        servicer,
        inputs,
        ["InvalidError('Output of batched function batch_function_outputs_not_list must be a list.')"] * 1,
        expected_status="failure",
    )


@skip_github_non_linux
def test_batch_sync_function_outputs_len_error(servicer):
    inputs: List[Tuple[Tuple[Any, ...], Dict[str, Any]]] = [((10, 5), {})]
    _batch_function_test_helper(
        "batch_function_outputs_wrong_len",
        servicer,
        inputs,
        [
            "InvalidError('Output of batched function batch_function_outputs_wrong_len must be a list of equal length as its inputs.')"  # noqa
        ]
        * 1,
        expected_status="failure",
    )


@skip_github_non_linux
def test_batch_sync_function_generic_error(servicer):
    inputs: List[Tuple[Tuple[Any, ...], Dict[str, Any]]] = [((10, 0), {}) for _ in range(4)]
    expected_ouputs = ["ZeroDivisionError('division by zero')"] * 4
    _batch_function_test_helper("batch_function_sync", servicer, inputs, expected_ouputs, expected_status="failure")


@skip_github_non_linux
def test_batch_async_function(servicer):
    inputs: List[Tuple[Tuple[Any, ...], Dict[str, Any]]] = [((10, 5), {}) for _ in range(4)]
    expected_outputs = [2] * 4
    _batch_function_test_helper("batch_function_async", servicer, inputs, expected_outputs)


@skip_github_non_linux
def test_unassociated_function(servicer):
    ret = _run_container(servicer, "test.supports.functions", "unassociated_function")
    assert _unwrap_scalar(ret) == 58


@skip_github_non_linux
def test_param_cls_function_calling_local(servicer):
    serialized_params = pickle.dumps(([111], {"y": "foo"}))
    ret = _run_container(
        servicer,
        "test.supports.functions",
        "ParamCls.*",
        serialized_params=serialized_params,
        inputs=_get_inputs(method_name="g"),
        is_class=True,
    )
    assert _unwrap_scalar(ret) == "111 foo 42"


@skip_github_non_linux
def test_derived_cls(servicer):
    ret = _run_container(
        servicer,
        "test.supports.functions",
        "DerivedCls.*",
        inputs=_get_inputs(((3,), {}), method_name="run"),
        is_class=True,
    )
    assert _unwrap_scalar(ret) == 6


@skip_github_non_linux
def test_call_function_that_calls_function(servicer, credentials):
    deploy_app_externally(servicer, credentials, "test.supports.functions", "app")
    ret = _run_container(
        servicer,
        "test.supports.functions",
        "cube",
        inputs=_get_inputs(((42,), {})),
    )
    assert _unwrap_scalar(ret) == 42**3


@skip_github_non_linux
def test_call_function_that_calls_method(servicer, credentials, set_env_client):
    # TODO (elias): Remove set_env_client fixture dependency - shouldn't need an env client here?
    deploy_app_externally(servicer, credentials, "test.supports.functions", "app")
    ret = _run_container(
        servicer,
        "test.supports.functions",
        "function_calling_method",
        inputs=_get_inputs(((42, "abc", 123), {})),
    )
    assert _unwrap_scalar(ret) == 123**2  # servicer's implementation of function calling


@skip_github_non_linux
def test_checkpoint_and_restore_success(servicer):
    """Functions send a checkpointing request and continue to execute normally,
    simulating a restore operation."""
    ret = _run_container(
        servicer,
        "test.supports.functions",
        "square",
        is_checkpointing_function=True,
    )
    assert any(isinstance(request, api_pb2.ContainerCheckpointRequest) for request in servicer.requests)
    for request in servicer.requests:
        if isinstance(request, api_pb2.ContainerCheckpointRequest):
            assert request.checkpoint_id

    assert _unwrap_scalar(ret) == 42**2


@skip_github_non_linux
def test_volume_commit_on_exit(servicer):
    volume_mounts = [
        api_pb2.VolumeMount(mount_path="/var/foo", volume_id="vo-123", allow_background_commits=True),
        api_pb2.VolumeMount(mount_path="/var/foo", volume_id="vo-456", allow_background_commits=True),
    ]
    ret = _run_container(
        servicer,
        "test.supports.functions",
        "square",
        volume_mounts=volume_mounts,
    )
    volume_commit_rpcs = [r for r in servicer.requests if isinstance(r, api_pb2.VolumeCommitRequest)]
    assert volume_commit_rpcs
    assert {"vo-123", "vo-456"} == set(r.volume_id for r in volume_commit_rpcs)
    assert _unwrap_scalar(ret) == 42**2


@skip_github_non_linux
def test_volume_commit_on_error(servicer, capsys):
    volume_mounts = [
        api_pb2.VolumeMount(mount_path="/var/foo", volume_id="vo-foo", allow_background_commits=True),
        api_pb2.VolumeMount(mount_path="/var/foo", volume_id="vo-bar", allow_background_commits=True),
    ]
    _run_container(
        servicer,
        "test.supports.functions",
        "raises",
        volume_mounts=volume_mounts,
    )
    volume_commit_rpcs = [r for r in servicer.requests if isinstance(r, api_pb2.VolumeCommitRequest)]
    assert {"vo-foo", "vo-bar"} == set(r.volume_id for r in volume_commit_rpcs)
    assert 'raise Exception("Failure!")' in capsys.readouterr().err


@skip_github_non_linux
def test_no_volume_commit_on_exit(servicer):
    volume_mounts = [api_pb2.VolumeMount(mount_path="/var/foo", volume_id="vo-999", allow_background_commits=False)]
    ret = _run_container(
        servicer,
        "test.supports.functions",
        "square",
        volume_mounts=volume_mounts,
    )
    volume_commit_rpcs = [r for r in servicer.requests if isinstance(r, api_pb2.VolumeCommitRequest)]
    assert not volume_commit_rpcs  # No volume commit on exit for legacy volumes
    assert _unwrap_scalar(ret) == 42**2


@skip_github_non_linux
def test_volume_commit_on_exit_doesnt_fail_container(servicer):
    volume_mounts = [
        api_pb2.VolumeMount(mount_path="/var/foo", volume_id="vo-999", allow_background_commits=True),
        api_pb2.VolumeMount(
            mount_path="/var/foo",
            volume_id="BAD-ID-FOR-VOL",
            allow_background_commits=True,
        ),
        api_pb2.VolumeMount(mount_path="/var/foo", volume_id="vol-111", allow_background_commits=True),
    ]
    ret = _run_container(
        servicer,
        "test.supports.functions",
        "square",
        volume_mounts=volume_mounts,
    )
    volume_commit_rpcs = [r for r in servicer.requests if isinstance(r, api_pb2.VolumeCommitRequest)]
    assert len(volume_commit_rpcs) == 3
    assert _unwrap_scalar(ret) == 42**2


@skip_github_non_linux
def test_build_decorator_cls(servicer):
    ret = _run_container(
        servicer,
        "test.supports.functions",
        # note: builder functions are still run as standalone functions from their class service function
        "BuildCls.build1",
        inputs=_get_inputs(((), {})),
        is_builder_function=True,
        is_auto_snapshot=True,
    )
    assert _unwrap_scalar(ret) == 101
    # TODO: this is GENERIC_STATUS_FAILURE when `@exit` fails,
    # but why is it not set when `@exit` is successful?
    # assert ret.task_result.status == api_pb2.GenericResult.GENERIC_STATUS_SUCCESS
    assert ret.task_result is None


@skip_github_non_linux
def test_multiple_build_decorator_cls(servicer):
    ret = _run_container(
        servicer,
        "test.supports.functions",
        # note: builder functions are still run as standalone functions from their class service function
        "BuildCls.build2",
        inputs=_get_inputs(((), {})),
        is_builder_function=True,
        is_auto_snapshot=True,
    )
    assert _unwrap_scalar(ret) == 1001
    assert ret.task_result is None


@skip_github_non_linux
@pytest.mark.timeout(10.0)
def test_function_io_doesnt_inspect_args_or_return_values(monkeypatch, servicer):
    synchronizer = async_utils.synchronizer

    # set up spys to track synchronicity calls to _translate_scalar_in/out
    translate_in_spy = MagicMock(wraps=synchronizer._translate_scalar_in)
    monkeypatch.setattr(synchronizer, "_translate_scalar_in", translate_in_spy)
    translate_out_spy = MagicMock(wraps=synchronizer._translate_scalar_out)
    monkeypatch.setattr(synchronizer, "_translate_scalar_out", translate_out_spy)

    # don't do blobbing for this test
    monkeypatch.setattr("modal._runtime.container_io_manager.MAX_OBJECT_SIZE_BYTES", 1e100)

    large_data_list = list(range(int(1e6)))  # large data set

    t0 = time.perf_counter()
    # pr = cProfile.Profile()
    # pr.enable()
    _run_container(
        servicer,
        "test.supports.functions",
        "ident",
        inputs=_get_inputs(((large_data_list,), {})),
    )
    # pr.disable()
    # pr.print_stats()
    duration = time.perf_counter() - t0
    assert duration < 5.0  # TODO (elias): might be able to get this down significantly more by improving serialization

    # function_io_manager.serialize(large_data_list)
    in_translations = []
    out_translations = []
    for call in translate_in_spy.call_args_list:
        in_translations += list(call.args)
    for call in translate_out_spy.call_args_list:
        out_translations += list(call.args)

    assert len(in_translations) < 2000  # typically ~400 or something
    assert len(out_translations) < 2000


def _run_container_process(
    servicer,
    module_name,
    function_name,
    *,
    inputs: List[Tuple[str, Tuple, Dict[str, Any]]],
    allow_concurrent_inputs: Optional[int] = None,
    max_concurrent_inputs: Optional[int] = None,
    cls_params: Tuple[Tuple, Dict[str, Any]] = ((), {}),
    print=False,  # for debugging - print directly to stdout/stderr instead of pipeing
    env={},
    is_class=False,
) -> subprocess.Popen:
    container_args = _container_args(
        module_name,
        function_name,
        allow_concurrent_inputs=allow_concurrent_inputs,
        max_concurrent_inputs=max_concurrent_inputs,
        serialized_params=serialize(cls_params),
        is_class=is_class,
    )

    # These env vars are always present in containers
    env["MODAL_TASK_ID"] = "ta-123"
    env["MODAL_IS_REMOTE"] = "1"

    encoded_container_args = base64.b64encode(container_args.SerializeToString())
    servicer.container_inputs = _get_multi_inputs(inputs)
    return subprocess.Popen(
        [sys.executable, "-m", "modal._container_entrypoint", encoded_container_args],
        env={**os.environ, **env},
        stdout=subprocess.PIPE if not print else None,
        stderr=subprocess.PIPE if not print else None,
    )


@skip_github_non_linux
@pytest.mark.usefixtures("server_url_env")
@pytest.mark.parametrize(
    ["function_name", "input_args", "cancelled_input_ids", "expected_container_output", "live_cancellations"],
    [
        # We use None to indicate that we expect a terminated output.
        # the 10 second inputs here are to be cancelled:
        ("delay", [0.01, 20, 0.02], ["in-001"], [0.01, None, 0.02], 1),  # cancel second input
        ("delay_async", [0.01, 20, 0.02], ["in-001"], [0.01, None, 0.02], 1),  # async variant
        # cancel first input, but it has already been processed, so all three should come through:
        ("delay", [0.01, 0.5, 0.03], ["in-000"], [0.01, 0.5, 0.03], 0),
        ("delay_async", [0.01, 0.5, 0.03], ["in-000"], [0.01, 0.5, 0.03], 0),
    ],
)
def test_cancellation_aborts_current_input_on_match(
    servicer, function_name, input_args, cancelled_input_ids, expected_container_output, live_cancellations
):
    # NOTE: for a cancellation to actually happen in this test, it needs to be
    #    triggered while the relevant input is being processed. A future input
    #    would not be cancelled, since those are expected to be handled by
    #    the backend
    with servicer.input_lockstep() as input_lock:
        container_process = _run_container_process(
            servicer,
            "test.supports.functions",
            function_name,
            inputs=[("", (arg,), {}) for arg in input_args],
        )
        time.sleep(1)
        input_lock.wait()
        input_lock.wait()
        # second input has been sent to container here
    time.sleep(0.05)  # give it a little time to start processing

    # now let container receive container heartbeat indicating there is a cancellation
    t0 = time.monotonic()
    num_prior_outputs = len(_flatten_outputs(servicer.container_outputs))
    assert num_prior_outputs == 1  # the second input shouldn't have completed yet

    servicer.container_heartbeat_return_now(
        api_pb2.ContainerHeartbeatResponse(cancel_input_event=api_pb2.CancelInputEvent(input_ids=cancelled_input_ids))
    )
    stdout, stderr = container_process.communicate()
    assert stderr.decode().count("Successfully canceled input") == live_cancellations
    assert "Traceback" not in stderr.decode()
    assert container_process.returncode == 0  # wait for container to exit
    duration = time.monotonic() - t0  # time from heartbeat to container exit

    items = _flatten_outputs(servicer.container_outputs)
    assert len(items) == len(expected_container_output)
    for i, item in enumerate(items):
        if item.result.status == api_pb2.GenericResult.GENERIC_STATUS_TERMINATED:
            assert not expected_container_output[i]
        else:
            data = deserialize(item.result.data, client=None)
            assert data == expected_container_output[i]

    # should never run for ~20s, which is what the input would take if the sleep isn't interrupted
    assert duration < 10  # should typically be < 1s, but for some reason in gh actions, it takes a really long time!


@skip_github_non_linux
@pytest.mark.usefixtures("server_url_env")
def test_cancellation_stops_subset_of_async_concurrent_inputs(servicer):
    num_inputs = 2
    with servicer.input_lockstep() as input_lock:
        container_process = _run_container_process(
            servicer,
            "test.supports.functions",
            "delay_async",
            inputs=[("", (1,), {})] * num_inputs,
            allow_concurrent_inputs=num_inputs,
        )
        input_lock.wait()
        input_lock.wait()

    time.sleep(0.05)  # let the container get and start processing the input
    servicer.container_heartbeat_return_now(
        api_pb2.ContainerHeartbeatResponse(cancel_input_event=api_pb2.CancelInputEvent(input_ids=["in-001"]))
    )
    # container should exit soon!
    exit_code = container_process.wait(5)
    items = _flatten_outputs(servicer.container_outputs)
    assert len(items) == num_inputs  # should not fail the outputs, as they would have been cancelled in backend already
    assert items[0].result.status == api_pb2.GenericResult.GENERIC_STATUS_TERMINATED
    assert deserialize(items[1].result.data, client=None) == 1

    container_stderr = container_process.stderr.read().decode("utf8")
    assert "Traceback" not in container_stderr
    assert exit_code == 0  # container should exit gracefully


@skip_github_non_linux
@pytest.mark.usefixtures("server_url_env")
def test_sigint_concurrent_async_cancel_doesnt_reraise(servicer):
    with servicer.input_lockstep() as input_lock:
        container_process = _run_container_process(
            servicer,
            "test.supports.functions",
            "async_cancel_doesnt_reraise",
            inputs=[("", (1,), {})] * 2,  # two inputs
            allow_concurrent_inputs=2,
        )
        input_lock.wait()
        input_lock.wait()

    time.sleep(0.05)  # let the container get and start processing the input
    container_process.send_signal(signal.SIGINT)
    # container should exit soon!
    exit_code = container_process.wait(5)
    container_stderr = container_process.stderr.read().decode("utf8")
    assert "Traceback" not in container_stderr
    # TODO (elias): Make some assertions regarding what kind of output is recorded (if any) is recorded for these inputs
    assert exit_code == 0  # container should exit gracefully


@skip_github_non_linux
@pytest.mark.usefixtures("server_url_env")
def test_cancellation_stops_task_with_concurrent_inputs(servicer):
    with servicer.input_lockstep() as input_lock:
        container_process = _run_container_process(
            servicer,
            "test.supports.functions",
            "delay",
            inputs=[("", (20,), {})] * 2,  # two inputs
            allow_concurrent_inputs=2,
        )
        input_lock.wait()
        input_lock.wait()

    time.sleep(0.05)  # let the container get and start processing the input
    servicer.container_heartbeat_return_now(
        api_pb2.ContainerHeartbeatResponse(cancel_input_event=api_pb2.CancelInputEvent(input_ids=["in-001"]))
    )
    # container should exit immediately, stopping execution of both inputs
    exit_code = container_process.wait(5)
    assert not servicer.container_outputs  # No terminated outputs as task should be killed by server anyway.

    container_stderr = container_process.stderr.read().decode("utf8")
    assert "Traceback" not in container_stderr
    assert exit_code == 0  # container should exit gracefully


@skip_github_non_linux
def test_inputs_outputs_with_blob_id(servicer, client, monkeypatch):
    monkeypatch.setattr("modal._runtime.container_io_manager.MAX_OBJECT_SIZE_BYTES", 0)
    ret = _run_container(
        servicer,
        "test.supports.functions",
        "ident",
        inputs=_get_inputs(((42,), {}), upload_to_blob=True, client=client),
    )
    assert _unwrap_blob_scalar(ret, client) == 42


@skip_github_non_linux
@pytest.mark.usefixtures("server_url_env")
def test_lifecycle_full(servicer):
    # Sync and async container lifecycle methods on a sync function.
    container_process = _run_container_process(
        servicer,
        "test.supports.functions",
        "LifecycleCls.*",
        inputs=[("f_sync", (), {})],
        cls_params=((True,), {}),
        is_class=True,
    )
    stdout, _ = container_process.communicate(timeout=5)
    assert container_process.returncode == 0
    assert "[events:enter_sync,enter_async,f_sync,local,exit_sync,exit_async]" in stdout.decode()

    # Sync and async container lifecycle methods on an async function.
    container_process = _run_container_process(
        servicer,
        "test.supports.functions",
        "LifecycleCls.*",
        inputs=[("f_async", (), {})],
        cls_params=((True,), {}),
        is_class=True,
    )
    stdout, _ = container_process.communicate(timeout=5)
    assert container_process.returncode == 0
    assert "[events:enter_sync,enter_async,f_async,local,exit_sync,exit_async]" in stdout.decode()


## modal.experimental functionality ##


@skip_github_non_linux
@pytest.mark.timeout(10)
def test_stop_fetching_inputs(servicer):
    ret = _run_container(
        servicer,
        "test.supports.experimental",
        "StopFetching.*",
        inputs=_get_inputs(((42,), {}), n=4, kill_switch=False, method_name="after_two"),
        is_class=True,
    )

    assert len(ret.items) == 2
    assert ret.items[0].result.status == api_pb2.GenericResult.GENERIC_STATUS_SUCCESS


@skip_github_non_linux
def test_container_heartbeat_survives_grpc_deadlines(servicer, caplog, monkeypatch):
    monkeypatch.setattr("modal._runtime.container_io_manager.HEARTBEAT_INTERVAL", 0.01)
    num_heartbeats = 0

    async def heartbeat_responder(servicer, stream):
        nonlocal num_heartbeats
        num_heartbeats += 1
        await stream.recv_message()
        raise GRPCError(Status.DEADLINE_EXCEEDED)

    with servicer.intercept() as ctx:
        ctx.set_responder("ContainerHeartbeat", heartbeat_responder)
        ret = _run_container(
            servicer,
            "test.supports.functions",
            "delay",
            inputs=_get_inputs(((2,), {})),
        )
        assert ret.task_result is None  # should not cause a failure result
    loop_iteration_failures = caplog.text.count("Heartbeat attempt failed")
    assert "Traceback" not in caplog.text  # should not print a full traceback - don't scare users!
    assert (
        loop_iteration_failures > 1
    )  # one occurence per failing `retry_transient_errors()`, so fewer than the number of failing requests!
    assert loop_iteration_failures < num_heartbeats
    assert num_heartbeats > 4  # more than the default number of retries per heartbeat attempt + 1


@skip_github_non_linux
def test_container_heartbeat_survives_local_exceptions(servicer, caplog, monkeypatch):
    numcalls = 0

    async def custom_heartbeater(self):
        nonlocal numcalls
        numcalls += 1
        raise Exception("oops")

    monkeypatch.setattr("modal._runtime.container_io_manager.HEARTBEAT_INTERVAL", 0.01)
    monkeypatch.setattr(
        "modal._runtime.container_io_manager._ContainerIOManager._heartbeat_handle_cancellations", custom_heartbeater
    )

    ret = _run_container(
        servicer,
        "test.supports.functions",
        "delay",
        inputs=_get_inputs(((0.5,), {})),
    )
    assert ret.task_result is None  # should not cause a failure result
    loop_iteration_failures = caplog.text.count("Heartbeat attempt failed")
    assert loop_iteration_failures > 5
    assert "error=Exception('oops')" in caplog.text
    assert "Traceback" not in caplog.text  # should not print a full traceback - don't scare users!


@skip_github_non_linux
@pytest.mark.usefixtures("server_url_env")
def test_container_doesnt_send_large_exceptions(servicer):
    # Tests that large exception messages (>2mb are trimmed)
    ret = _run_container(
        servicer,
        "test.supports.functions",
        "raise_large_unicode_exception",
        inputs=_get_inputs(((), {})),
    )

    assert len(ret.items) == 1
    assert len(ret.items[0].SerializeToString()) < MAX_OBJECT_SIZE_BYTES * 1.5
    assert ret.items[0].result.status == api_pb2.GenericResult.GENERIC_STATUS_FAILURE
    assert "UnicodeDecodeError" in ret.items[0].result.exception
    assert servicer.task_result is None  # should not cause a failure result


@skip_github_non_linux
@pytest.mark.usefixtures("server_url_env")
def test_sigint_termination_input_concurrent(servicer):
    # Sync and async container lifecycle methods on a sync function.
    with servicer.input_lockstep() as input_barrier:
        container_process = _run_container_process(
            servicer,
            "test.supports.functions",
            "LifecycleCls.*",
            inputs=[("delay", (10,), {})] * 3,
            cls_params=((), {"print_at_exit": True}),
            allow_concurrent_inputs=2,
            is_class=True,
        )
        input_barrier.wait()  # get one input
        input_barrier.wait()  # get one input
        time.sleep(0.5)
        # container won't be able to fetch next input
        signal_time = time.monotonic()
        os.kill(container_process.pid, signal.SIGINT)

    stdout, stderr = container_process.communicate(timeout=5)
    stop_duration = time.monotonic() - signal_time
    assert len(servicer.container_outputs) == 0
    assert (
        container_process.returncode == 0
    )  # container should catch and indicate successful termination by exiting cleanly when possible
    assert "[events:enter_sync,enter_async,delay,delay,exit_sync,exit_async]" in stdout.decode()
    assert "Traceback" not in stderr.decode()
    assert "Traceback" not in stdout.decode()
    assert stop_duration < 2.0  # if this would be ~4.5s, then the input isn't getting terminated
    assert servicer.task_result is None


@skip_github_non_linux
@pytest.mark.usefixtures("server_url_env")
@pytest.mark.parametrize("method", ["delay", "delay_async"])
def test_sigint_termination_input(servicer, method):
    # Sync and async container lifecycle methods on a sync function.
    with servicer.input_lockstep() as input_barrier:
        container_process = _run_container_process(
            servicer,
            "test.supports.functions",
            "LifecycleCls.*",
            inputs=[(method, (5,), {})],
            cls_params=((), {"print_at_exit": True}),
            is_class=True,
        )
        input_barrier.wait()  # get input
        time.sleep(0.5)
        signal_time = time.monotonic()
        os.kill(container_process.pid, signal.SIGINT)

    stdout, stderr = container_process.communicate(timeout=5)
    stop_duration = time.monotonic() - signal_time

    if method == "delay":
        assert len(servicer.container_outputs) == 0
    else:
        # We end up returning a terminated output for async task cancels, which is ignored by the worker anyway.
        items = _flatten_outputs(servicer.container_outputs)
        assert len(items) == 1
        assert items[0].result.status == api_pb2.GenericResult.GENERIC_STATUS_TERMINATED

    assert (
        container_process.returncode == 0
    )  # container should catch and indicate successful termination by exiting cleanly when possible
    assert f"[events:enter_sync,enter_async,{method},exit_sync,exit_async]" in stdout.decode()
    assert "Traceback" not in stderr.decode()
    assert stop_duration < 2.0  # if this would be ~4.5s, then the input isn't getting terminated
    assert servicer.task_result is None


@skip_github_non_linux
@pytest.mark.usefixtures("server_url_env")
@pytest.mark.parametrize("enter_type", ["sync_enter", "async_enter"])
@pytest.mark.parametrize("method", ["delay", "delay_async"])
def test_sigint_termination_enter_handler(servicer, method, enter_type):
    # Sync and async container lifecycle methods on a sync function.
    container_process = _run_container_process(
        servicer,
        "test.supports.functions",
        "LifecycleCls.*",
        inputs=[(method, (5,), {})],
        cls_params=((), {"print_at_exit": True, f"{enter_type}_duration": 10}),
        is_class=True,
    )
    time.sleep(1)  # should be enough to start the enter method
    signal_time = time.monotonic()
    os.kill(container_process.pid, signal.SIGINT)
    stdout, stderr = container_process.communicate(timeout=5)
    stop_duration = time.monotonic() - signal_time
    assert len(servicer.container_outputs) == 0
    assert container_process.returncode == 0
    if enter_type == "sync_enter":
        assert "[events:enter_sync]" in stdout.decode()
    else:
        # enter_sync should run in 0s, and then we interrupt during the async enter
        assert "[events:enter_sync,enter_async]" in stdout.decode()

    assert "Traceback" not in stderr.decode()
    assert stop_duration < 2.0  # if this would be ~4.5s, then the task isn't being terminated timely
    assert servicer.task_result is None


@skip_github_non_linux
@pytest.mark.usefixtures("server_url_env")
@pytest.mark.parametrize("exit_type", ["sync_exit", "async_exit"])
def test_sigint_termination_exit_handler(servicer, exit_type):
    # Sync and async container lifecycle methods on a sync function.
    with servicer.output_lockstep() as outputs:
        container_process = _run_container_process(
            servicer,
            "test.supports.functions",
            "LifecycleCls.*",
            inputs=[("delay", (0,), {})],
            cls_params=((), {"print_at_exit": True, f"{exit_type}_duration": 2}),
            is_class=True,
        )
        outputs.wait()  # wait for first output to be emitted
    time.sleep(1)  # give some time for container to end up in the exit handler
    os.kill(container_process.pid, signal.SIGINT)

    stdout, stderr = container_process.communicate(timeout=5)

    assert len(servicer.container_outputs) == 1
    assert container_process.returncode == 0
    assert "[events:enter_sync,enter_async,delay,exit_sync,exit_async]" in stdout.decode()
    assert "Traceback" not in stderr.decode()
    assert servicer.task_result is None


@skip_github_non_linux
def test_sandbox(servicer, event_loop):
    ret = _run_container(servicer, "test.supports.functions", "sandbox_f")
    assert _unwrap_scalar(ret) == "sb-123"


@skip_github_non_linux
def test_is_local(servicer, event_loop):
    assert is_local() == True

    ret = _run_container(servicer, "test.supports.functions", "is_local_f")
    assert _unwrap_scalar(ret) == False


class Foo:
    def __init__(self, x):
        self.x = x

    @enter()
    def some_enter(self):
        self.x += "_enter"

    @method()
    def method_a(self, y):
        return self.x + f"_a_{y}"

    @method()
    def method_b(self, y):
        return self.x + f"_b_{y}"


@skip_github_non_linux
def test_class_as_service_serialized(servicer):
    # TODO(elias): refactor once the loading code is merged

    app = modal.App()
    app.cls()(Foo)  # avoid errors about methods not being turned into functions

    # Class used by the container entrypoint to instantiate the object tied to the function
    servicer.class_serialized = serialize(Foo)
    # serialized versions of each PartialFunction - used by container entrypoint to execute the methods
    servicer.function_serialized = None

    result = _run_container(
        servicer,
        "nomodule",
        "Foo.*",
        definition_type=api_pb2.Function.DEFINITION_TYPE_SERIALIZED,
        is_class=True,
        inputs=_get_multi_inputs_with_methods([("method_a", ("x",), {}), ("method_b", ("y",), {})]),
        serialized_params=serialize((((), {"x": "s"}))),
    )
    assert len(result.items) == 2
    res_0 = result.items[0].result
    res_1 = result.items[1].result
    assert res_0.status == api_pb2.GenericResult.GENERIC_STATUS_SUCCESS
    assert res_1.status == api_pb2.GenericResult.GENERIC_STATUS_SUCCESS
    assert deserialize(res_0.data, result.client) == "s_enter_a_x"
    assert deserialize(res_1.data, result.client) == "s_enter_b_y"


@skip_github_non_linux
def test_function_lazy_resolution(servicer, credentials, set_env_client):
    # Deploy some global objects
    Volume.from_name("my-vol", create_if_missing=True).resolve()
    Queue.from_name("my-queue", create_if_missing=True).resolve()

    # Run container
    deploy_app_externally(servicer, credentials, "test.supports.lazy_hydration", "app", capture_output=False)
    ret = _run_container(servicer, "test.supports.lazy_hydration", "f", deps=["im-1", "vo-0"])
    assert _unwrap_scalar(ret) is None


@skip_github_non_linux
def test_no_warn_on_remote_local_volume_mount(client, servicer, recwarn, set_env_client):
    _run_container(
        servicer,
        "test.supports.volume_local",
        "volume_func_outer",
        inputs=_get_inputs(((), {})),
    )

    warnings = len(recwarn)
    for w in range(warnings):
        warning = str(recwarn.pop().message)
        assert "and will not have access to the mounted Volume or NetworkFileSystem data" not in warning
    assert len(recwarn) == 0


@pytest.mark.parametrize("concurrency_limit", [1, 2])
def test_container_io_manager_concurrency_tracking(client, servicer, concurrency_limit):
    dummy_container_args = api_pb2.ContainerArguments(
        function_id="fu-123", function_def=api_pb2.Function(target_concurrent_inputs=concurrency_limit)
    )
    from modal._utils.async_utils import synchronizer

    io_manager = ContainerIOManager(dummy_container_args, client)
    _io_manager = synchronizer._translate_in(io_manager)

    async def _func(x):
        await asyncio.sleep(x)

    fin_func = FinalizedFunction(_func, is_async=True, is_generator=False, data_format=api_pb2.DATA_FORMAT_PICKLE)

    total_inputs = 5
    servicer.container_inputs = _get_inputs(((42,), {}), n=total_inputs)
    active_inputs: List[IOContext] = []
    active_input_ids = set()
    processed_inputs = 0
    triggered_assertions = []
    peak_inputs = 0
    for io_context in io_manager.run_inputs_outputs(
        finalized_functions={"": fin_func},
    ):
        assert len(io_context.input_ids) == 1  # no batching in this test
        assert _io_manager.current_input_id == io_context.input_ids[0]
        active_inputs += [io_context]
        peak_inputs = max(peak_inputs, len(active_inputs))
        active_input_ids |= set(io_context.input_ids)
        processed_inputs += len(io_context.input_ids)

        while active_inputs and (len(active_inputs) == concurrency_limit or processed_inputs == total_inputs):
            input_to_process = active_inputs.pop(0)
            send_failure = processed_inputs % 2 == 1
            # return values for inputs
            with io_manager.handle_input_exception(input_to_process, time.time()):
                try:
                    # can't raise assertions in here, since they are caught and forwarded as input exceptions
                    assert set(_io_manager.current_inputs.keys()) == set(active_input_ids)
                except AssertionError as assertion:
                    triggered_assertions.append(assertion)
                    raise

                active_input_ids -= set(input_to_process.input_ids)

                if send_failure:
                    # trigger some errors
                    raise Exception("Blah")
                else:
                    # and some successes
                    io_manager.push_outputs(input_to_process, 0, None, fin_func.data_format)
    assert not triggered_assertions


@pytest.mark.asyncio
async def test_input_slots():
    slots = InputSlots(10)

    async def acquire_for(cm, secs):
        await cm.acquire()
        await asyncio.sleep(secs)
        cm.release()

    tasks1 = asyncio.gather(*[acquire_for(slots, 0.1) for _ in range(4)])
    tasks2 = asyncio.gather(*[acquire_for(slots, 0.2) for _ in range(4)])
    await asyncio.sleep(0.01)

    slots.set_value(1)
    assert slots.value == 1
    assert slots.active == 8
    await tasks1
    assert slots.active == 4

    slots.set_value(2)
    assert slots.active == 4

    slots.set_value(10)
    await tasks2
    assert slots.active == 0

    await slots.close()
    assert slots.active == 10
    assert slots.value == 10


@skip_github_non_linux
def test_max_concurrency(servicer):
    n_inputs = 5
    target_concurrency = 2
    max_concurrency = 10

    ret = _run_container(
        servicer,
        "test.supports.functions",
        "get_input_concurrency",
        inputs=_get_inputs(((1,), {}), n=n_inputs),
        allow_concurrent_inputs=target_concurrency,
        max_concurrent_inputs=max_concurrency,
    )

    outputs = [deserialize(item.result.data, ret.client) for item in ret.items]
    assert n_inputs in outputs


@skip_github_non_linux
def test_set_local_input_concurrency(servicer):
    n_inputs = 6
    target_concurrency = 3
    max_concurrency = 6

    now = time.time()
    ret = _run_container(
        servicer,
        "test.supports.functions",
        "set_input_concurrency",
        inputs=_get_inputs(((now,), {}), n=n_inputs),
        allow_concurrent_inputs=target_concurrency,
        max_concurrent_inputs=max_concurrency,
    )

    outputs = [int(deserialize(item.result.data, ret.client)) for item in ret.items]
    assert outputs == [1] * 3 + [2] * 3


@skip_github_non_linux
def test_sandbox_infers_app(servicer, event_loop):
    _run_container(servicer, "test.supports.sandbox", "spawn_sandbox")
    assert servicer.sandbox_app_id == "ap-1"


@skip_github_non_linux
def test_deserialization_error_returns_exception(servicer, client):
    inputs = [
        api_pb2.FunctionGetInputsResponse(
            inputs=[
                api_pb2.FunctionGetInputsItem(
                    input_id="in-xyz0",
                    function_call_id="fc-123",
                    input=api_pb2.FunctionInput(
                        args=b"\x80\x04\x95(\x00\x00\x00\x00\x00\x00\x00\x8c\x17",
                        data_format=api_pb2.DATA_FORMAT_PICKLE,
                        method_name="",
                    ),
                ),
            ]
        ),
        *_get_inputs(((2,), {})),
    ]
    ret = _run_container(
        servicer,
        "test.supports.functions",
        "square",
        inputs=inputs,
    )
    assert len(ret.items) == 2
    assert ret.items[0].result.status == api_pb2.GenericResult.GENERIC_STATUS_FAILURE
    assert "DeserializationError" in ret.items[0].result.exception

    assert ret.items[1].result.status == api_pb2.GenericResult.GENERIC_STATUS_SUCCESS
    assert int(deserialize(ret.items[1].result.data, ret.client)) == 4<|MERGE_RESOLUTION|>--- conflicted
+++ resolved
@@ -26,10 +26,10 @@
 from modal._container_entrypoint import UserException, main
 from modal._runtime.container_io_manager import (
     ContainerIOManager,
-    FinalizedFunction,
     InputSlots,
     IOContext,
 )
+from modal._runtime.user_code_imports import FinalizedFunction
 from modal._serialization import (
     deserialize,
     deserialize_data_format,
@@ -46,15 +46,6 @@
 from modal.app import _App
 from modal.exception import InvalidError
 from modal.partial_function import enter, method
-<<<<<<< HEAD
-from modal.runtime._container_io_manager import (
-    ContainerIOManager,
-    InputSlots,
-    IOContext,
-)
-from modal.runtime.user_code_imports import FinalizedFunction
-=======
->>>>>>> b2159d8a
 from modal_proto import api_pb2
 
 from .helpers import deploy_app_externally
