# Copyright Modal Labs 2022

import asyncio
import base64
import dataclasses
import json
import os
import pathlib
import pickle
import pytest
import signal
import subprocess
import sys
import tempfile
import time
import uuid
from typing import Any, Dict, List, Optional, Tuple
from unittest import mock
from unittest.mock import MagicMock

from grpclib import Status
from grpclib.exceptions import GRPCError

from modal import Client, is_local
from modal._container_entrypoint import UserException, main
from modal._serialization import (
    deserialize,
    deserialize_data_format,
    serialize,
    serialize_data_format,
)
from modal._utils import async_utils
from modal.app import _App
from modal.exception import InvalidError
from modal.partial_function import enter, method
from modal_proto import api_pb2

from .helpers import deploy_app_externally
from .supports.skip import skip_github_non_linux

EXTRA_TOLERANCE_DELAY = 2.0 if sys.platform == "linux" else 5.0
FUNCTION_CALL_ID = "fc-123"
SLEEP_DELAY = 0.1


def _get_inputs(
    args: Tuple[Tuple, Dict] = ((42,), {}),
    n: int = 1,
    kill_switch=True,
    method_name: Optional[str] = None,
) -> List[api_pb2.FunctionGetInputsResponse]:
    input_pb = api_pb2.FunctionInput(
        args=serialize(args), data_format=api_pb2.DATA_FORMAT_PICKLE, method_name=method_name or ""
    )
    inputs = [
        *(
            api_pb2.FunctionGetInputsItem(input_id=f"in-xyz{i}", function_call_id="fc-123", input=input_pb)
            for i in range(n)
        ),
        *([api_pb2.FunctionGetInputsItem(kill_switch=True)] if kill_switch else []),
    ]
    return [api_pb2.FunctionGetInputsResponse(inputs=[x]) for x in inputs]


def _get_multi_inputs(args: List[Tuple[str, Tuple, Dict]] = []) -> List[api_pb2.FunctionGetInputsResponse]:
    responses = []
    for input_n, (method_name, input_args, input_kwargs) in enumerate(args):
        resp = api_pb2.FunctionGetInputsResponse(
            inputs=[
                api_pb2.FunctionGetInputsItem(
                    input_id=f"in-{input_n:03}",
                    input=api_pb2.FunctionInput(args=serialize((input_args, input_kwargs)), method_name=method_name),
                )
            ]
        )
        responses.append(resp)

    return responses + [api_pb2.FunctionGetInputsResponse(inputs=[api_pb2.FunctionGetInputsItem(kill_switch=True)])]


<<<<<<< HEAD
@dataclasses.dataclass
class ContainerResult:
    client: Client
    items: List[api_pb2.FunctionPutOutputsItem]
    data_chunks: List[api_pb2.DataChunk]
    task_result: api_pb2.GenericResult
=======
def _get_multi_inputs_with_methods(args: List[Tuple[str, Tuple, Dict]] = []) -> List[api_pb2.FunctionGetInputsResponse]:
    responses = []
    for input_n, (method_name, *input_args) in enumerate(args):
        resp = api_pb2.FunctionGetInputsResponse(
            inputs=[
                api_pb2.FunctionGetInputsItem(
                    input_id=f"in-{input_n:03}",
                    input=api_pb2.FunctionInput(args=serialize(input_args), method_name=method_name),
                )
            ]
        )
        responses.append(resp)

    return responses + [api_pb2.FunctionGetInputsResponse(inputs=[api_pb2.FunctionGetInputsItem(kill_switch=True)])]
>>>>>>> 946cc004


def _container_args(
    module_name,
    function_name,
    function_type=api_pb2.Function.FUNCTION_TYPE_FUNCTION,
    webhook_type=api_pb2.WEBHOOK_TYPE_UNSPECIFIED,
    definition_type=api_pb2.Function.DEFINITION_TYPE_FILE,
    app_name: str = "",
    is_builder_function: bool = False,
    allow_concurrent_inputs: Optional[int] = None,
    serialized_params: Optional[bytes] = None,
    is_checkpointing_function: bool = False,
    deps: List[str] = ["im-1"],
    volume_mounts: Optional[List[api_pb2.VolumeMount]] = None,
    is_auto_snapshot: bool = False,
    max_inputs: Optional[int] = None,
    is_class: bool = False,
):
    if webhook_type:
        webhook_config = api_pb2.WebhookConfig(
            type=webhook_type,
            method="GET",
            async_mode=api_pb2.WEBHOOK_ASYNC_MODE_AUTO,
        )
    else:
        webhook_config = None

    function_def = api_pb2.Function(
        module_name=module_name,
        function_name=function_name,
        function_type=function_type,
        volume_mounts=volume_mounts,
        webhook_config=webhook_config,
        definition_type=definition_type,
        app_name=app_name or "",
        is_builder_function=is_builder_function,
        is_auto_snapshot=is_auto_snapshot,
        allow_concurrent_inputs=allow_concurrent_inputs,
        is_checkpointing_function=is_checkpointing_function,
        object_dependencies=[api_pb2.ObjectDependency(object_id=object_id) for object_id in deps],
        max_inputs=max_inputs,
        is_class=is_class,
    )

    return api_pb2.ContainerArguments(
        task_id="ta-123",
        function_id="fu-123",
        app_id="ap-1",
        function_def=function_def,
        serialized_params=serialized_params,
        checkpoint_id=f"ch-{uuid.uuid4()}",
    )


def _flatten_outputs(outputs) -> List[api_pb2.FunctionPutOutputsItem]:
    items: List[api_pb2.FunctionPutOutputsItem] = []
    for req in outputs:
        items += list(req.outputs)
    return items


def _run_container(
    servicer,
    module_name,
    function_name,
    fail_get_inputs=False,
    inputs=None,
    function_type=api_pb2.Function.FUNCTION_TYPE_FUNCTION,
    webhook_type=api_pb2.WEBHOOK_TYPE_UNSPECIFIED,
    definition_type=api_pb2.Function.DEFINITION_TYPE_FILE,
    app_name: str = "",
    is_builder_function: bool = False,
    allow_concurrent_inputs: Optional[int] = None,
    serialized_params: Optional[bytes] = None,
    is_checkpointing_function: bool = False,
    deps: List[str] = ["im-1"],
    volume_mounts: Optional[List[api_pb2.VolumeMount]] = None,
    is_auto_snapshot: bool = False,
    max_inputs: Optional[int] = None,
<<<<<<< HEAD
    is_class: bool = False,
=======
    is_class=False,
>>>>>>> 946cc004
) -> ContainerResult:
    container_args = _container_args(
        module_name,
        function_name,
        function_type,
        webhook_type,
        definition_type,
        app_name,
        is_builder_function,
        allow_concurrent_inputs,
        serialized_params,
        is_checkpointing_function,
        deps,
        volume_mounts,
        is_auto_snapshot,
        max_inputs,
<<<<<<< HEAD
        is_class=is_class,
=======
        is_class,
>>>>>>> 946cc004
    )
    with Client(servicer.remote_addr, api_pb2.CLIENT_TYPE_CONTAINER, ("ta-123", "task-secret")) as client:
        if inputs is None:
            servicer.container_inputs = _get_inputs()
        else:
            servicer.container_inputs = inputs
        function_call_id = servicer.container_inputs[0].inputs[0].function_call_id
        servicer.fail_get_inputs = fail_get_inputs

        if module_name in sys.modules:
            # Drop the module from sys.modules since some function code relies on the
            # assumption that that the app is created before the user code is imported.
            # This is really only an issue for tests.
            sys.modules.pop(module_name)

        env = os.environ.copy()
        temp_restore_file_path = tempfile.NamedTemporaryFile()
        if is_checkpointing_function:
            # State file is written to allow for a restore to happen.
            tmp_file_name = temp_restore_file_path.name
            with pathlib.Path(tmp_file_name).open("w") as target:
                json.dump({}, target)
            env["MODAL_RESTORE_STATE_PATH"] = tmp_file_name

            # Override server URL to reproduce restore behavior.
            env["MODAL_SERVER_URL"] = servicer.remote_addr

        # reset _App tracking state between runs
        _App._all_apps.clear()

        try:
            with mock.patch.dict(os.environ, env):
                main(container_args, client)
        except UserException:
            # Handle it gracefully
            pass
        finally:
            temp_restore_file_path.close()

        # Flatten outputs
        items = _flatten_outputs(servicer.container_outputs)

        # Get data chunks
        data_chunks: List[api_pb2.DataChunk] = []
        if function_call_id in servicer.fc_data_out:
            try:
                while True:
                    chunk = servicer.fc_data_out[function_call_id].get_nowait()
                    data_chunks.append(chunk)
            except asyncio.QueueEmpty:
                pass

        return ContainerResult(client, items, data_chunks, servicer.task_result)


def _unwrap_scalar(ret: ContainerResult):
    assert len(ret.items) == 1
    assert ret.items[0].result.status == api_pb2.GenericResult.GENERIC_STATUS_SUCCESS
    return deserialize(ret.items[0].result.data, ret.client)


def _unwrap_exception(ret: ContainerResult):
    assert len(ret.items) == 1
    assert ret.items[0].result.status == api_pb2.GenericResult.GENERIC_STATUS_FAILURE
    assert "Traceback" in ret.items[0].result.traceback
    return ret.items[0].result.exception


def _unwrap_generator(ret: ContainerResult) -> Tuple[List[Any], Optional[Exception]]:
    assert len(ret.items) == 1
    item = ret.items[0]
    assert item.result.gen_status == api_pb2.GenericResult.GENERATOR_STATUS_UNSPECIFIED

    values: List[Any] = [deserialize_data_format(chunk.data, chunk.data_format, None) for chunk in ret.data_chunks]

    if item.result.status == api_pb2.GenericResult.GENERIC_STATUS_FAILURE:
        exc = deserialize(item.result.data, ret.client)
        return values, exc
    elif item.result.status == api_pb2.GenericResult.GENERIC_STATUS_SUCCESS:
        assert item.data_format == api_pb2.DATA_FORMAT_GENERATOR_DONE
        done: api_pb2.GeneratorDone = deserialize_data_format(item.result.data, item.data_format, None)
        assert done.items_total == len(values)
        return values, None
    else:
        raise RuntimeError("unknown result type")


def _unwrap_asgi(ret: ContainerResult):
    values, exc = _unwrap_generator(ret)
    assert exc is None, "web endpoint raised exception"
    return values


@skip_github_non_linux
def test_success(unix_servicer, event_loop):
    t0 = time.time()
    ret = _run_container(unix_servicer, "test.supports.functions", "square")
    assert 0 <= time.time() - t0 < EXTRA_TOLERANCE_DELAY
    assert _unwrap_scalar(ret) == 42**2


@skip_github_non_linux
def test_generator_success(unix_servicer, event_loop):
    ret = _run_container(
        unix_servicer,
        "test.supports.functions",
        "gen_n",
        function_type=api_pb2.Function.FUNCTION_TYPE_GENERATOR,
    )

    items, exc = _unwrap_generator(ret)
    assert items == [i**2 for i in range(42)]
    assert exc is None


@skip_github_non_linux
def test_generator_failure(unix_servicer, capsys):
    inputs = _get_inputs(((10, 5), {}))
    ret = _run_container(
        unix_servicer,
        "test.supports.functions",
        "gen_n_fail_on_m",
        function_type=api_pb2.Function.FUNCTION_TYPE_GENERATOR,
        inputs=inputs,
    )
    items, exc = _unwrap_generator(ret)
    assert items == [i**2 for i in range(5)]
    assert isinstance(exc, Exception)
    assert exc.args == ("bad",)
    assert 'raise Exception("bad")' in capsys.readouterr().err


@skip_github_non_linux
def test_async(unix_servicer):
    t0 = time.time()
    ret = _run_container(unix_servicer, "test.supports.functions", "square_async")
    assert SLEEP_DELAY <= time.time() - t0 < SLEEP_DELAY + EXTRA_TOLERANCE_DELAY
    assert _unwrap_scalar(ret) == 42**2


@skip_github_non_linux
def test_failure(unix_servicer, capsys):
    ret = _run_container(unix_servicer, "test.supports.functions", "raises")
    assert _unwrap_exception(ret) == "Exception('Failure!')"
    assert 'raise Exception("Failure!")' in capsys.readouterr().err  # traceback


@skip_github_non_linux
def test_raises_base_exception(unix_servicer, capsys):
    ret = _run_container(unix_servicer, "test.supports.functions", "raises_sysexit")
    assert _unwrap_exception(ret) == "SystemExit(1)"
    assert "raise SystemExit(1)" in capsys.readouterr().err  # traceback


@skip_github_non_linux
def test_keyboardinterrupt(unix_servicer):
    with pytest.raises(KeyboardInterrupt):
        _run_container(unix_servicer, "test.supports.functions", "raises_keyboardinterrupt")


@skip_github_non_linux
def test_rate_limited(unix_servicer, event_loop):
    t0 = time.time()
    unix_servicer.rate_limit_sleep_duration = 0.25
    ret = _run_container(unix_servicer, "test.supports.functions", "square")
    assert 0.25 <= time.time() - t0 < 0.25 + EXTRA_TOLERANCE_DELAY
    assert _unwrap_scalar(ret) == 42**2


@skip_github_non_linux
def test_grpc_failure(unix_servicer, event_loop):
    # An error in "Modal code" should cause the entire container to fail
    with pytest.raises(GRPCError):
        _run_container(
            unix_servicer,
            "test.supports.functions",
            "square",
            fail_get_inputs=True,
        )

    # assert unix_servicer.task_result.status == api_pb2.GenericResult.GENERIC_STATUS_FAILURE
    # assert "GRPCError" in unix_servicer.task_result.exception


@skip_github_non_linux
def test_missing_main_conditional(unix_servicer, capsys):
    _run_container(unix_servicer, "test.supports.missing_main_conditional", "square")
    output = capsys.readouterr()
    assert "Can not run an app from within a container" in output.err

    assert unix_servicer.task_result.status == api_pb2.GenericResult.GENERIC_STATUS_FAILURE
    assert "modal run" in unix_servicer.task_result.traceback

    exc = deserialize(unix_servicer.task_result.data, None)
    assert isinstance(exc, InvalidError)


@skip_github_non_linux
def test_startup_failure(unix_servicer, capsys):
    _run_container(unix_servicer, "test.supports.startup_failure", "f")

    assert unix_servicer.task_result.status == api_pb2.GenericResult.GENERIC_STATUS_FAILURE

    exc = deserialize(unix_servicer.task_result.data, None)
    assert isinstance(exc, ImportError)
    assert "ModuleNotFoundError: No module named 'nonexistent_package'" in capsys.readouterr().err


@skip_github_non_linux
def test_from_local_python_packages_inside_container(unix_servicer):
    """`from_local_python_packages` shouldn't actually collect modules inside the container, because it's possible
    that there are modules that were present locally for the user that didn't get mounted into
    all the containers."""
    ret = _run_container(unix_servicer, "test.supports.package_mount", "num_mounts")
    assert _unwrap_scalar(ret) == 0


def _get_web_inputs(path="/", method_name=""):
    scope = {
        "method": "GET",
        "type": "http",
        "path": path,
        "headers": {},
        "query_string": b"arg=space",
        "http_version": "2",
    }
    return _get_inputs(((scope,), {}), method_name=method_name)


# needs to be synchronized so the asyncio.Queue gets used from the same event loop as the servicer
@async_utils.synchronize_api
async def _put_web_body(servicer, body: bytes):
    asgi = {"type": "http.request", "body": body, "more_body": False}
    data = serialize_data_format(asgi, api_pb2.DATA_FORMAT_ASGI)

    q = servicer.fc_data_in.setdefault("fc-123", asyncio.Queue())
    q.put_nowait(api_pb2.DataChunk(data_format=api_pb2.DATA_FORMAT_ASGI, data=data, index=1))


@skip_github_non_linux
def test_webhook(unix_servicer):
    inputs = _get_web_inputs()
    _put_web_body(unix_servicer, b"")
    ret = _run_container(
        unix_servicer,
        "test.supports.functions",
        "webhook",
        inputs=inputs,
        webhook_type=api_pb2.WEBHOOK_TYPE_FUNCTION,
    )
    items = _unwrap_asgi(ret)

    # There should be one message for the header, one for the body, one for the EOF
    first_message, second_message = items  # _unwrap_asgi ignores the eof

    # Check the headers
    assert first_message["status"] == 200
    headers = dict(first_message["headers"])
    assert headers[b"content-type"] == b"application/json"

    # Check body
    assert json.loads(second_message["body"]) == {"hello": "space"}


@skip_github_non_linux
def test_webhook_setup_failure(unix_servicer):
    inputs = _get_web_inputs()
    _put_web_body(unix_servicer, b"")
    with unix_servicer.intercept() as ctx:
        ret = _run_container(
            unix_servicer,
            "test.supports.functions",
            "error_in_asgi_setup",
            inputs=inputs,
            webhook_type=api_pb2.WEBHOOK_TYPE_ASGI_APP,
        )

    task_result_request: api_pb2.TaskResultRequest
    (task_result_request,) = ctx.get_requests("TaskResult")
    assert task_result_request.result.status == api_pb2.GenericResult.GENERIC_STATUS_FAILURE
    assert "Error while setting up asgi app" in ret.task_result.exception
    assert ret.items == []
    # TODO: We should send some kind of 500 error back to modal-http here when the container can't start up


@skip_github_non_linux
def test_serialized_function(unix_servicer):
    def triple(x):
        return 3 * x

    unix_servicer.function_serialized = serialize(triple)
    ret = _run_container(
        unix_servicer,
        "foo.bar.baz",
        "f",
        definition_type=api_pb2.Function.DEFINITION_TYPE_SERIALIZED,
    )
    assert _unwrap_scalar(ret) == 3 * 42


@skip_github_non_linux
def test_webhook_serialized(unix_servicer):
    inputs = _get_web_inputs()
    _put_web_body(unix_servicer, b"")

    # Store a serialized webhook function on the servicer
    def webhook(arg="world"):
        return f"Hello, {arg}"

    unix_servicer.function_serialized = serialize(webhook)

    ret = _run_container(
        unix_servicer,
        "foo.bar.baz",
        "f",
        inputs=inputs,
        webhook_type=api_pb2.WEBHOOK_TYPE_FUNCTION,
        definition_type=api_pb2.Function.DEFINITION_TYPE_SERIALIZED,
    )

    _, second_message = _unwrap_asgi(ret)
    assert second_message["body"] == b'"Hello, space"'  # Note: JSON-encoded


@skip_github_non_linux
def test_function_returning_generator(unix_servicer):
    ret = _run_container(
        unix_servicer,
        "test.supports.functions",
        "fun_returning_gen",
        function_type=api_pb2.Function.FUNCTION_TYPE_GENERATOR,
    )
    items, exc = _unwrap_generator(ret)
    assert len(items) == 42


@skip_github_non_linux
def test_asgi(unix_servicer):
    inputs = _get_web_inputs(path="/foo")
    _put_web_body(unix_servicer, b"")
    ret = _run_container(
        unix_servicer,
        "test.supports.functions",
        "fastapi_app",
        inputs=inputs,
        webhook_type=api_pb2.WEBHOOK_TYPE_ASGI_APP,
    )

    # There should be one message for the header, and one for the body
    first_message, second_message = _unwrap_asgi(ret)

    # Check the headers
    assert first_message["status"] == 200
    headers = dict(first_message["headers"])
    assert headers[b"content-type"] == b"application/json"

    # Check body
    assert json.loads(second_message["body"]) == {"hello": "space"}


@skip_github_non_linux
def test_wsgi(unix_servicer):
    inputs = _get_web_inputs(path="/")
    _put_web_body(unix_servicer, b"my wsgi body")
    ret = _run_container(
        unix_servicer,
        "test.supports.functions",
        "basic_wsgi_app",
        inputs=inputs,
        webhook_type=api_pb2.WEBHOOK_TYPE_WSGI_APP,
    )

    # There should be one message for headers, one for the body, and one for the end-of-body.
    first_message, second_message, third_message = _unwrap_asgi(ret)

    # Check the headers
    assert first_message["status"] == 200
    headers = dict(first_message["headers"])
    assert headers[b"content-type"] == b"text/plain; charset=utf-8"

    # Check body
    assert second_message["body"] == b"got body: my wsgi body"
    assert second_message.get("more_body", False) is True
    assert third_message["body"] == b""
    assert third_message.get("more_body", False) is False


@skip_github_non_linux
def test_webhook_streaming_sync(unix_servicer):
    inputs = _get_web_inputs()
    _put_web_body(unix_servicer, b"")
    ret = _run_container(
        unix_servicer,
        "test.supports.functions",
        "webhook_streaming",
        inputs=inputs,
        webhook_type=api_pb2.WEBHOOK_TYPE_FUNCTION,
        function_type=api_pb2.Function.FUNCTION_TYPE_GENERATOR,
    )
    data = _unwrap_asgi(ret)
    bodies = [d["body"].decode() for d in data if d.get("body")]
    assert bodies == [f"{i}..." for i in range(10)]


@skip_github_non_linux
def test_webhook_streaming_async(unix_servicer):
    inputs = _get_web_inputs()
    _put_web_body(unix_servicer, b"")
    ret = _run_container(
        unix_servicer,
        "test.supports.functions",
        "webhook_streaming_async",
        inputs=inputs,
        webhook_type=api_pb2.WEBHOOK_TYPE_FUNCTION,
        function_type=api_pb2.Function.FUNCTION_TYPE_GENERATOR,
    )

    data = _unwrap_asgi(ret)
    bodies = [d["body"].decode() for d in data if d.get("body")]
    assert bodies == [f"{i}..." for i in range(10)]


@skip_github_non_linux
def test_cls_function(unix_servicer):
    ret = _run_container(
        unix_servicer,
        "test.supports.functions",
        "Cls.*",
        is_class=True,
        inputs=_get_inputs(method_name="f"),
    )
    assert _unwrap_scalar(ret) == 42 * 111


@skip_github_non_linux
def test_lifecycle_enter_sync(unix_servicer):
    ret = _run_container(
        unix_servicer,
        "test.supports.functions",
        "LifecycleCls.*",
        inputs=_get_inputs(((), {}), method_name="f_sync"),
        is_class=True,
    )
    assert _unwrap_scalar(ret) == ["enter_sync", "enter_async", "f_sync"]


@skip_github_non_linux
def test_lifecycle_enter_async(unix_servicer):
    ret = _run_container(
        unix_servicer,
        "test.supports.functions",
        "LifecycleCls.*",
        inputs=_get_inputs(((), {}), method_name="f_async"),
        is_class=True,
    )
    assert _unwrap_scalar(ret) == ["enter_sync", "enter_async", "f_async"]


@skip_github_non_linux
def test_param_cls_function(unix_servicer):
    serialized_params = pickle.dumps(([111], {"y": "foo"}))
    ret = _run_container(
        unix_servicer,
        "test.supports.functions",
        "ParamCls.*",
        serialized_params=serialized_params,
        is_class=True,
        inputs=_get_inputs(method_name="f"),
    )
    assert _unwrap_scalar(ret) == "111 foo 42"


@skip_github_non_linux
def test_cls_web_endpoint(unix_servicer):
    inputs = _get_web_inputs(method_name="web")
    ret = _run_container(
        unix_servicer,
        "test.supports.functions",
        "Cls.*",
        inputs=inputs,
        is_class=True,
    )

    _, second_message = _unwrap_asgi(ret)
    assert json.loads(second_message["body"]) == {"ret": "space" * 111}


@skip_github_non_linux
def test_cls_web_asgi_construction(unix_servicer):
    unix_servicer.app_objects.setdefault("ap-1", {}).setdefault("square", "fu-2")
    unix_servicer.app_functions["fu-2"] = api_pb2.FunctionHandleMetadata()

    inputs = _get_web_inputs(method_name="asgi_web")
    ret = _run_container(
        unix_servicer,
        "test.supports.functions",
        "Cls.*",
        inputs=inputs,
        is_class=True,
    )

    _, second_message = _unwrap_asgi(ret)
    return_dict = json.loads(second_message["body"])
    assert return_dict == {
        "arg": "space",
        "at_construction": 111,  # @enter should have run when the asgi app constructor is called
        "at_runtime": 111,
        "other_hydrated": True,
    }


@skip_github_non_linux
def test_serialized_cls(unix_servicer):
    class Cls:
        @enter()
        def enter(self):
            self.power = 5

        @method()
        def method(self, x):
            return x**self.power

    unix_servicer.class_serialized = serialize(Cls)
    unix_servicer.function_serialized = serialize(
        {"method": Cls.__dict__["method"]}
    )  # can't use Cls.method because of descriptor protocol that returns Function instead of PartialFunction
    ret = _run_container(
        unix_servicer,
        "module.doesnt.matter",
        "function.doesnt.matter",
        definition_type=api_pb2.Function.DEFINITION_TYPE_SERIALIZED,
        is_class=True,
        inputs=_get_inputs(method_name="method"),
    )
    assert _unwrap_scalar(ret) == 42**5


@skip_github_non_linux
def test_cls_generator(unix_servicer):
    ret = _run_container(
        unix_servicer,
        "test.supports.functions",
        "Cls.*",
        function_type=api_pb2.Function.FUNCTION_TYPE_GENERATOR,
        is_class=True,
        inputs=_get_inputs(method_name="generator"),
    )
    items, exc = _unwrap_generator(ret)
    assert items == [42**3]
    assert exc is None


@skip_github_non_linux
def test_checkpointing_cls_function(unix_servicer):
    ret = _run_container(
        unix_servicer,
        "test.supports.functions",
        "CheckpointingCls.*",
        inputs=_get_inputs((("D",), {}), method_name="f"),
        is_checkpointing_function=True,
        is_class=True,
    )
    assert any(isinstance(request, api_pb2.ContainerCheckpointRequest) for request in unix_servicer.requests)
    for request in unix_servicer.requests:
        if isinstance(request, api_pb2.ContainerCheckpointRequest):
            assert request.checkpoint_id
    assert _unwrap_scalar(ret) == "ABCD"


@skip_github_non_linux
def test_cls_enter_uses_event_loop(unix_servicer):
    ret = _run_container(
        unix_servicer,
        "test.supports.functions",
        "EventLoopCls.*",
        inputs=_get_inputs(((), {}), method_name="f"),
        is_class=True,
    )
    assert _unwrap_scalar(ret) == True


@skip_github_non_linux
def test_container_heartbeats(unix_servicer):
    _run_container(unix_servicer, "test.supports.functions", "square")
    assert any(isinstance(request, api_pb2.ContainerHeartbeatRequest) for request in unix_servicer.requests)


@skip_github_non_linux
def test_cli(unix_servicer):
    # This tests the container being invoked as a subprocess (the if __name__ == "__main__" block)

    # Build up payload we pass through sys args
    function_def = api_pb2.Function(
        module_name="test.supports.functions",
        function_name="square",
        function_type=api_pb2.Function.FUNCTION_TYPE_FUNCTION,
        definition_type=api_pb2.Function.DEFINITION_TYPE_FILE,
        object_dependencies=[api_pb2.ObjectDependency(object_id="im-123")],
    )
    container_args = api_pb2.ContainerArguments(
        task_id="ta-123",
        function_id="fu-123",
        app_id="ap-123",
        function_def=function_def,
    )
    data_base64: str = base64.b64encode(container_args.SerializeToString()).decode("ascii")

    # Needed for function hydration
    unix_servicer.app_objects["ap-123"] = {"": "im-123"}

    # Inputs that will be consumed by the container
    unix_servicer.container_inputs = _get_inputs()

    # Launch subprocess
    env = {"MODAL_SERVER_URL": unix_servicer.remote_addr}
    lib_dir = pathlib.Path(__file__).parent.parent
    args: List[str] = [sys.executable, "-m", "modal._container_entrypoint", data_base64]
    ret = subprocess.run(args, cwd=lib_dir, env=env, stdout=subprocess.PIPE, stderr=subprocess.PIPE)
    stdout = ret.stdout.decode()
    stderr = ret.stderr.decode()
    if ret.returncode != 0:
        raise Exception(f"Failed with {ret.returncode} stdout: {stdout} stderr: {stderr}")

    if sys.version_info[:2] != (3, 8):  # Skip on Python 3.8 as we'll have PendingDeprecationError messages
        assert stdout == ""
        assert stderr == ""


@skip_github_non_linux
def test_function_sibling_hydration(unix_servicer):
    deploy_app_externally(unix_servicer, "test.supports.functions", "app", capture_output=False)
    print("Deployed")
    ret = _run_container(unix_servicer, "test.supports.functions", "check_sibling_hydration")
    assert _unwrap_scalar(ret) is None


@skip_github_non_linux
def test_multiapp(unix_servicer, caplog):
    deploy_app_externally(unix_servicer, "test.supports.multiapp", "a")
    ret = _run_container(unix_servicer, "test.supports.multiapp", "a_func")
    assert _unwrap_scalar(ret) is None
    assert len(caplog.messages) == 0
    # Note that the app can be inferred from the function, even though there are multiple
    # apps present in the file


@skip_github_non_linux
def test_multiapp_privately_decorated(unix_servicer, caplog):
    # function handle does not override the original function, so we can't find the app
    # and the two apps are not named
    ret = _run_container(unix_servicer, "test.supports.multiapp_privately_decorated", "foo")
    assert _unwrap_scalar(ret) == 1
    assert "You have more than one unnamed app." in caplog.text


@skip_github_non_linux
def test_multiapp_privately_decorated_named_app(unix_servicer, caplog):
    # function handle does not override the original function, so we can't find the app
    # but we can use the names of the apps to determine the active app
    ret = _run_container(
        unix_servicer,
        "test.supports.multiapp_privately_decorated_named_app",
        "foo",
        app_name="dummy",
    )
    assert _unwrap_scalar(ret) == 1
    assert len(caplog.messages) == 0  # no warnings, since target app is named


@skip_github_non_linux
def test_multiapp_same_name_warning(unix_servicer, caplog, capsys):
    # function handle does not override the original function, so we can't find the app
    # two apps with the same name - warn since we won't know which one to hydrate
    ret = _run_container(
        unix_servicer,
        "test.supports.multiapp_same_name",
        "foo",
        app_name="dummy",
    )
    assert _unwrap_scalar(ret) == 1
    assert "You have more than one app with the same name ('dummy')" in caplog.text
    capsys.readouterr()


@skip_github_non_linux
def test_multiapp_serialized_func(unix_servicer, caplog):
    # serialized functions shouldn't warn about multiple/not finding apps, since
    # they shouldn't load the module to begin with
    def dummy(x):
        return x

    unix_servicer.function_serialized = serialize(dummy)
    ret = _run_container(
        unix_servicer,
        "test.supports.multiapp_serialized_func",
        "foo",
        definition_type=api_pb2.Function.DEFINITION_TYPE_SERIALIZED,
    )
    assert _unwrap_scalar(ret) == 42
    assert len(caplog.messages) == 0


@skip_github_non_linux
def test_image_run_function_no_warn(unix_servicer, caplog):
    # builder functions currently aren't tied to any modal app,
    # so they shouldn't need to warn if they can't determine which app to use
    ret = _run_container(
        unix_servicer,
        "test.supports.image_run_function",
        "builder_function",
        inputs=_get_inputs(((), {})),
        is_builder_function=True,
    )
    assert _unwrap_scalar(ret) is None
    assert len(caplog.messages) == 0


SLEEP_TIME = 0.7


def _unwrap_concurrent_input_outputs(n_inputs: int, n_parallel: int, ret: ContainerResult):
    # Ensure that outputs align with expectation of running concurrent inputs

    # Each group of n_parallel inputs should start together of each other
    # and different groups should start SLEEP_TIME apart.
    assert len(ret.items) == n_inputs
    for i in range(1, len(ret.items)):
        diff = ret.items[i].input_started_at - ret.items[i - 1].input_started_at
        expected_diff = SLEEP_TIME if i % n_parallel == 0 else 0
        assert diff == pytest.approx(expected_diff, abs=0.3)

    outputs = []
    for item in ret.items:
        assert item.output_created_at - item.input_started_at == pytest.approx(SLEEP_TIME, abs=0.3)
        assert item.result.status == api_pb2.GenericResult.GENERIC_STATUS_SUCCESS
        outputs.append(deserialize(item.result.data, ret.client))
    return outputs


@skip_github_non_linux
@pytest.mark.timeout(5)
def test_concurrent_inputs_sync_function(unix_servicer):
    n_inputs = 18
    n_parallel = 6

    t0 = time.time()
    ret = _run_container(
        unix_servicer,
        "test.supports.functions",
        "sleep_700_sync",
        inputs=_get_inputs(n=n_inputs),
        allow_concurrent_inputs=n_parallel,
    )

    expected_execution = n_inputs / n_parallel * SLEEP_TIME
    assert expected_execution <= time.time() - t0 < expected_execution + EXTRA_TOLERANCE_DELAY
    outputs = _unwrap_concurrent_input_outputs(n_inputs, n_parallel, ret)
    for i, (squared, input_id, function_call_id) in enumerate(outputs):
        assert squared == 42**2
        assert input_id and input_id != outputs[i - 1][1]
        assert function_call_id and function_call_id == outputs[i - 1][2]


@skip_github_non_linux
def test_concurrent_inputs_async_function(unix_servicer):
    n_inputs = 18
    n_parallel = 6

    t0 = time.time()
    ret = _run_container(
        unix_servicer,
        "test.supports.functions",
        "sleep_700_async",
        inputs=_get_inputs(n=n_inputs),
        allow_concurrent_inputs=n_parallel,
    )

    expected_execution = n_inputs / n_parallel * SLEEP_TIME
    assert expected_execution <= time.time() - t0 < expected_execution + EXTRA_TOLERANCE_DELAY
    outputs = _unwrap_concurrent_input_outputs(n_inputs, n_parallel, ret)
    for i, (squared, input_id, function_call_id) in enumerate(outputs):
        assert squared == 42**2
        assert input_id and input_id != outputs[i - 1][1]
        assert function_call_id and function_call_id == outputs[i - 1][2]


@skip_github_non_linux
def test_unassociated_function(unix_servicer):
    ret = _run_container(unix_servicer, "test.supports.functions", "unassociated_function")
    assert _unwrap_scalar(ret) == 58


@skip_github_non_linux
def test_param_cls_function_calling_local(unix_servicer):
    serialized_params = pickle.dumps(([111], {"y": "foo"}))
    ret = _run_container(
        unix_servicer,
        "test.supports.functions",
        "ParamCls.*",
        serialized_params=serialized_params,
        inputs=_get_inputs(method_name="g"),
        is_class=True,
    )
    assert _unwrap_scalar(ret) == "111 foo 42"


@skip_github_non_linux
def test_derived_cls(unix_servicer):
    ret = _run_container(
        unix_servicer,
        "test.supports.functions",
        "DerivedCls.*",
        inputs=_get_inputs(((3,), {}), method_name="run"),
        is_class=True,
    )
    assert _unwrap_scalar(ret) == 6


@skip_github_non_linux
def test_call_function_that_calls_function(unix_servicer):
    deploy_app_externally(unix_servicer, "test.supports.functions", "app")
    ret = _run_container(
        unix_servicer,
        "test.supports.functions",
        "cube",
        inputs=_get_inputs(((42,), {})),
    )
    assert _unwrap_scalar(ret) == 42**3


@skip_github_non_linux
def test_call_function_that_calls_method(unix_servicer, set_env_client):
    # TODO (elias): Remove set_env_client fixture dependency - shouldn't need an env client here?
    deploy_app_externally(unix_servicer, "test.supports.functions", "app")
    ret = _run_container(
        unix_servicer,
        "test.supports.functions",
        "function_calling_method",
        inputs=_get_inputs(((42, "abc", 123), {})),
    )
    assert _unwrap_scalar(ret) == 123**2  # servicer's implementation of function calling


@skip_github_non_linux
def test_checkpoint_and_restore_success(unix_servicer):
    """Functions send a checkpointing request and continue to execute normally,
    simulating a restore operation."""
    ret = _run_container(
        unix_servicer,
        "test.supports.functions",
        "square",
        is_checkpointing_function=True,
    )
    assert any(isinstance(request, api_pb2.ContainerCheckpointRequest) for request in unix_servicer.requests)
    for request in unix_servicer.requests:
        if isinstance(request, api_pb2.ContainerCheckpointRequest):
            assert request.checkpoint_id

    assert _unwrap_scalar(ret) == 42**2


@skip_github_non_linux
def test_volume_commit_on_exit(unix_servicer):
    volume_mounts = [
        api_pb2.VolumeMount(mount_path="/var/foo", volume_id="vo-123", allow_background_commits=True),
        api_pb2.VolumeMount(mount_path="/var/foo", volume_id="vo-456", allow_background_commits=True),
    ]
    ret = _run_container(
        unix_servicer,
        "test.supports.functions",
        "square",
        volume_mounts=volume_mounts,
    )
    volume_commit_rpcs = [r for r in unix_servicer.requests if isinstance(r, api_pb2.VolumeCommitRequest)]
    assert volume_commit_rpcs
    assert {"vo-123", "vo-456"} == set(r.volume_id for r in volume_commit_rpcs)
    assert _unwrap_scalar(ret) == 42**2


@skip_github_non_linux
def test_volume_commit_on_error(unix_servicer, capsys):
    volume_mounts = [
        api_pb2.VolumeMount(mount_path="/var/foo", volume_id="vo-foo", allow_background_commits=True),
        api_pb2.VolumeMount(mount_path="/var/foo", volume_id="vo-bar", allow_background_commits=True),
    ]
    _run_container(
        unix_servicer,
        "test.supports.functions",
        "raises",
        volume_mounts=volume_mounts,
    )
    volume_commit_rpcs = [r for r in unix_servicer.requests if isinstance(r, api_pb2.VolumeCommitRequest)]
    assert {"vo-foo", "vo-bar"} == set(r.volume_id for r in volume_commit_rpcs)
    assert 'raise Exception("Failure!")' in capsys.readouterr().err


@skip_github_non_linux
def test_no_volume_commit_on_exit(unix_servicer):
    volume_mounts = [api_pb2.VolumeMount(mount_path="/var/foo", volume_id="vo-999", allow_background_commits=False)]
    ret = _run_container(
        unix_servicer,
        "test.supports.functions",
        "square",
        volume_mounts=volume_mounts,
    )
    volume_commit_rpcs = [r for r in unix_servicer.requests if isinstance(r, api_pb2.VolumeCommitRequest)]
    assert not volume_commit_rpcs  # No volume commit on exit for legacy volumes
    assert _unwrap_scalar(ret) == 42**2


@skip_github_non_linux
def test_volume_commit_on_exit_doesnt_fail_container(unix_servicer):
    volume_mounts = [
        api_pb2.VolumeMount(mount_path="/var/foo", volume_id="vo-999", allow_background_commits=True),
        api_pb2.VolumeMount(
            mount_path="/var/foo",
            volume_id="BAD-ID-FOR-VOL",
            allow_background_commits=True,
        ),
        api_pb2.VolumeMount(mount_path="/var/foo", volume_id="vol-111", allow_background_commits=True),
    ]
    ret = _run_container(
        unix_servicer,
        "test.supports.functions",
        "square",
        volume_mounts=volume_mounts,
    )
    volume_commit_rpcs = [r for r in unix_servicer.requests if isinstance(r, api_pb2.VolumeCommitRequest)]
    assert len(volume_commit_rpcs) == 3
    assert _unwrap_scalar(ret) == 42**2


@skip_github_non_linux
def test_function_dep_hydration(unix_servicer):
    deploy_app_externally(unix_servicer, "test.supports.functions", "app")
    ret = _run_container(
        unix_servicer,
        "test.supports.functions",
        "check_dep_hydration",
        deps=["im-1", "vo-0", "im-1", "im-2", "vo-0", "vo-1"],
    )
    assert _unwrap_scalar(ret) is None


@skip_github_non_linux
def test_build_decorator_cls(unix_servicer):
    ret = _run_container(
        unix_servicer,
        "test.supports.functions",
        "BuildCls.*",
        inputs=_get_inputs(((), {}), method_name="build1"),
        is_builder_function=True,
        is_auto_snapshot=True,
        is_class=True,
    )
    assert _unwrap_scalar(ret) == 101
    # TODO: this is GENERIC_STATUS_FAILURE when `@exit` fails,
    # but why is it not set when `@exit` is successful?
    # assert ret.task_result.status == api_pb2.GenericResult.GENERIC_STATUS_SUCCESS
    assert ret.task_result is None


@skip_github_non_linux
def test_multiple_build_decorator_cls(unix_servicer):
    ret = _run_container(
        unix_servicer,
        "test.supports.functions",
        "BuildCls.*",
        inputs=_get_inputs(((), {}), method_name="build2"),
        is_builder_function=True,
        is_auto_snapshot=True,
        is_class=True,
    )
    assert _unwrap_scalar(ret) == 1001
    assert ret.task_result is None


@skip_github_non_linux
@pytest.mark.timeout(10.0)
def test_function_io_doesnt_inspect_args_or_return_values(monkeypatch, unix_servicer):
    synchronizer = async_utils.synchronizer

    # set up spys to track synchronicity calls to _translate_scalar_in/out
    translate_in_spy = MagicMock(wraps=synchronizer._translate_scalar_in)
    monkeypatch.setattr(synchronizer, "_translate_scalar_in", translate_in_spy)
    translate_out_spy = MagicMock(wraps=synchronizer._translate_scalar_out)
    monkeypatch.setattr(synchronizer, "_translate_scalar_out", translate_out_spy)

    # don't do blobbing for this test
    monkeypatch.setattr("modal._container_io_manager.MAX_OBJECT_SIZE_BYTES", 1e100)

    large_data_list = list(range(int(1e6)))  # large data set

    t0 = time.perf_counter()
    # pr = cProfile.Profile()
    # pr.enable()
    _run_container(
        unix_servicer,
        "test.supports.functions",
        "ident",
        inputs=_get_inputs(((large_data_list,), {})),
    )
    # pr.disable()
    # pr.print_stats()
    duration = time.perf_counter() - t0
    assert duration < 5.0  # TODO (elias): might be able to get this down significantly more by improving serialization

    # function_io_manager.serialize(large_data_list)
    in_translations = []
    out_translations = []
    for call in translate_in_spy.call_args_list:
        in_translations += list(call.args)
    for call in translate_out_spy.call_args_list:
        out_translations += list(call.args)

    assert len(in_translations) < 1000  # typically 136 or something
    assert len(out_translations) < 2000


def _run_container_process(
    servicer,
    module_name,
    function_name,
    *,
    inputs: List[Tuple[str, Tuple, Dict[str, Any]]],
    allow_concurrent_inputs: Optional[int] = None,
    cls_params: Tuple[Tuple, Dict[str, Any]] = ((), {}),
    print=False,  # for debugging - print directly to stdout/stderr instead of pipeing
    env={},
    is_class=False,
) -> subprocess.Popen:
    container_args = _container_args(
        module_name,
        function_name,
        allow_concurrent_inputs=allow_concurrent_inputs,
        serialized_params=serialize(cls_params),
        is_class=is_class,
    )
    encoded_container_args = base64.b64encode(container_args.SerializeToString())
    servicer.container_inputs = _get_multi_inputs(inputs)
    return subprocess.Popen(
        [sys.executable, "-m", "modal._container_entrypoint", encoded_container_args],
        env={**os.environ, **env},
        stdout=subprocess.PIPE if not print else None,
        stderr=subprocess.PIPE if not print else None,
    )


@skip_github_non_linux
@pytest.mark.usefixtures("server_url_env")
@pytest.mark.parametrize(
    ["function_name", "input_args", "cancelled_input_ids", "expected_container_output", "live_cancellations"],
    [
        # the 10 second inputs here are to be cancelled:
        ("delay", [0.01, 20, 0.02], ["in-001"], [0.01, 0.02], 1),  # cancel second input
        ("delay_async", [0.01, 20, 0.02], ["in-001"], [0.01, 0.02], 1),  # async variant
        # cancel first input, but it has already been processed, so all three should come through:
        ("delay", [0.01, 0.5, 0.03], ["in-000"], [0.01, 0.5, 0.03], 0),
        ("delay_async", [0.01, 0.5, 0.03], ["in-000"], [0.01, 0.5, 0.03], 0),
    ],
)
def test_cancellation_aborts_current_input_on_match(
    servicer, function_name, input_args, cancelled_input_ids, expected_container_output, live_cancellations
):
    # NOTE: for a cancellation to actually happen in this test, it needs to be
    #    triggered while the relevant input is being processed. A future input
    #    would not be cancelled, since those are expected to be handled by
    #    the backend
    with servicer.input_lockstep() as input_lock:
        container_process = _run_container_process(
            servicer,
            "test.supports.functions",
            function_name,
            inputs=[("", (arg,), {}) for arg in input_args],
        )
        time.sleep(1)
        input_lock.wait()
        input_lock.wait()
        # second input has been sent to container here
    time.sleep(0.05)  # give it a little time to start processing

    # now let container receive container heartbeat indicating there is a cancellation
    t0 = time.monotonic()
    num_prior_outputs = len(_flatten_outputs(servicer.container_outputs))
    assert num_prior_outputs == 1  # the second input shouldn't have completed yet

    servicer.container_heartbeat_return_now(
        api_pb2.ContainerHeartbeatResponse(cancel_input_event=api_pb2.CancelInputEvent(input_ids=cancelled_input_ids))
    )
    stdout, stderr = container_process.communicate()
    assert stderr.decode().count("was cancelled by a user request") == live_cancellations
    assert "Traceback" not in stderr.decode()
    assert container_process.returncode == 0  # wait for container to exit
    duration = time.monotonic() - t0  # time from heartbeat to container exit

    items = _flatten_outputs(servicer.container_outputs)
    assert len(items) == len(expected_container_output)
    data = [deserialize(i.result.data, client=None) for i in items]
    assert data == expected_container_output
    # should never run for ~20s, which is what the input would take if the sleep isn't interrupted
    assert duration < 10  # should typically be < 1s, but for some reason in gh actions, it takes a really long time!


@skip_github_non_linux
@pytest.mark.usefixtures("server_url_env")
@pytest.mark.parametrize(
    ["function_name"],
    [("delay",), ("delay_async",)],
)
def test_cancellation_stops_task_with_concurrent_inputs(servicer, function_name):
    with servicer.input_lockstep() as input_lock:
        container_process = _run_container_process(
            servicer,
            "test.supports.functions",
            function_name,
            inputs=[("", (20,), {})] * 2,  # two inputs
            allow_concurrent_inputs=2,
        )
        input_lock.wait()
        input_lock.wait()

    time.sleep(0.05)  # let the container get and start processing the input
    servicer.container_heartbeat_return_now(
        api_pb2.ContainerHeartbeatResponse(cancel_input_event=api_pb2.CancelInputEvent(input_ids=["in-000", "in-001"]))
    )
    # container should exit soon!
    exit_code = container_process.wait(5)
    assert (
        len(servicer.container_outputs) == 0
    )  # should not fail the outputs, as they would have been cancelled in backend already
    assert "Traceback" not in container_process.stderr.read().decode("utf8")
    assert exit_code == 0  # container should exit gracefully


@skip_github_non_linux
@pytest.mark.usefixtures("server_url_env")
def test_lifecycle_full(servicer):
    # Sync and async container lifecycle methods on a sync function.
    container_process = _run_container_process(
        servicer,
        "test.supports.functions",
        "LifecycleCls.*",
        inputs=[("f_sync", (), {})],
        cls_params=((True,), {}),
        is_class=True,
    )
    stdout, _ = container_process.communicate(timeout=5)
    assert container_process.returncode == 0
    assert "[events:enter_sync,enter_async,f_sync,exit_sync,exit_async]" in stdout.decode()

    # Sync and async container lifecycle methods on an async function.
    container_process = _run_container_process(
        servicer,
        "test.supports.functions",
        "LifecycleCls.*",
        inputs=[("f_async", (), {})],
        cls_params=((True,), {}),
        is_class=True,
    )
    stdout, _ = container_process.communicate(timeout=5)
    assert container_process.returncode == 0
    assert "[events:enter_sync,enter_async,f_async,exit_sync,exit_async]" in stdout.decode()


## modal.experimental functionality ##


@skip_github_non_linux
def test_stop_fetching_inputs(unix_servicer):
    ret = _run_container(
        unix_servicer,
        "test.supports.experimental",
        "StopFetching.*",
        inputs=_get_inputs(((42,), {}), n=4, kill_switch=False, method_name="after_two"),
        is_class=True,
    )

    assert len(ret.items) == 2
    assert ret.items[0].result.status == api_pb2.GenericResult.GENERIC_STATUS_SUCCESS


@skip_github_non_linux
def test_container_heartbeat_survives_grpc_deadlines(servicer, caplog, monkeypatch):
    monkeypatch.setattr("modal._container_io_manager.HEARTBEAT_INTERVAL", 0.01)
    num_heartbeats = 0

    async def heartbeat_responder(servicer, stream):
        nonlocal num_heartbeats
        num_heartbeats += 1
        await stream.recv_message()
        raise GRPCError(Status.DEADLINE_EXCEEDED)

    with servicer.intercept() as ctx:
        ctx.set_responder("ContainerHeartbeat", heartbeat_responder)
        ret = _run_container(
            servicer,
            "test.supports.functions",
            "delay",
            inputs=_get_inputs(((2,), {})),
        )
        assert ret.task_result is None  # should not cause a failure result
    loop_iteration_failures = caplog.text.count("Heartbeat attempt failed")
    assert "Traceback" not in caplog.text  # should not print a full traceback - don't scare users!
    assert (
        loop_iteration_failures > 1
    )  # one occurence per failing `retry_transient_errors()`, so fewer than the number of failing requests!
    assert loop_iteration_failures < num_heartbeats
    assert num_heartbeats > 4  # more than the default number of retries per heartbeat attempt + 1


@skip_github_non_linux
def test_container_heartbeat_survives_local_exceptions(servicer, caplog, monkeypatch):
    numcalls = 0

    async def custom_heartbeater(self):
        nonlocal numcalls
        numcalls += 1
        raise Exception("oops")

    monkeypatch.setattr("modal._container_io_manager.HEARTBEAT_INTERVAL", 0.01)
    monkeypatch.setattr(
        "modal._container_io_manager._ContainerIOManager._heartbeat_handle_cancellations", custom_heartbeater
    )

    ret = _run_container(
        servicer,
        "test.supports.functions",
        "delay",
        inputs=_get_inputs(((0.5,), {})),
    )
    assert ret.task_result is None  # should not cause a failure result
    loop_iteration_failures = caplog.text.count("Heartbeat attempt failed")
    assert loop_iteration_failures > 5
    assert "error=Exception('oops')" in caplog.text
    assert "Traceback" not in caplog.text  # should not print a full traceback - don't scare users!


@skip_github_non_linux
@pytest.mark.usefixtures("server_url_env")
def test_sigint_termination_input_concurrent(servicer):
    # Sync and async container lifecycle methods on a sync function.
    with servicer.input_lockstep() as input_barrier:
        container_process = _run_container_process(
            servicer,
            "test.supports.functions",
            "LifecycleCls.*",
            inputs=[("delay", (10,), {})] * 3,
            cls_params=((), {"print_at_exit": True}),
            allow_concurrent_inputs=2,
            is_class=True,
        )
        input_barrier.wait()  # get one input
        input_barrier.wait()  # get one input
        time.sleep(0.5)
        # container won't be able to fetch next input
        signal_time = time.monotonic()
        os.kill(container_process.pid, signal.SIGINT)

    stdout, stderr = container_process.communicate(timeout=5)
    stop_duration = time.monotonic() - signal_time
    assert len(servicer.container_outputs) == 0
    assert (
        container_process.returncode == 0
    )  # container should catch and indicate successful termination by exiting cleanly when possible
    assert "[events:enter_sync,enter_async,delay,delay,exit_sync,exit_async]" in stdout.decode()
    assert "Traceback" not in stderr.decode()
    assert "Traceback" not in stdout.decode()
    assert stop_duration < 2.0  # if this would be ~4.5s, then the input isn't getting terminated
    assert servicer.task_result is None


@skip_github_non_linux
@pytest.mark.usefixtures("server_url_env")
@pytest.mark.parametrize("method", ["delay", "delay_async"])
def test_sigint_termination_input(servicer, method):
    # Sync and async container lifecycle methods on a sync function.
    with servicer.input_lockstep() as input_barrier:
        container_process = _run_container_process(
            servicer,
            "test.supports.functions",
            "LifecycleCls.*",
            inputs=[(method, (5,), {})],
            cls_params=((), {"print_at_exit": True}),
            is_class=True,
        )
        input_barrier.wait()  # get input
        time.sleep(0.5)
        signal_time = time.monotonic()
        os.kill(container_process.pid, signal.SIGINT)

    stdout, stderr = container_process.communicate(timeout=5)
    stop_duration = time.monotonic() - signal_time
    assert len(servicer.container_outputs) == 0
    assert (
        container_process.returncode == 0
    )  # container should catch and indicate successful termination by exiting cleanly when possible
    assert f"[events:enter_sync,enter_async,{method},exit_sync,exit_async]" in stdout.decode()
    assert "Traceback" not in stderr.decode()
    assert stop_duration < 2.0  # if this would be ~4.5s, then the input isn't getting terminated
    assert servicer.task_result is None


@skip_github_non_linux
@pytest.mark.usefixtures("server_url_env")
@pytest.mark.parametrize("enter_type", ["sync_enter", "async_enter"])
@pytest.mark.parametrize("method", ["delay", "delay_async"])
def test_sigint_termination_enter_handler(servicer, method, enter_type):
    # Sync and async container lifecycle methods on a sync function.
    container_process = _run_container_process(
        servicer,
        "test.supports.functions",
        "LifecycleCls.*",
        inputs=[(method, (5,), {})],
        cls_params=((), {"print_at_exit": True, f"{enter_type}_duration": 10}),
        is_class=True,
    )
    time.sleep(1)  # should be enough to start the enter method
    signal_time = time.monotonic()
    os.kill(container_process.pid, signal.SIGINT)
    stdout, stderr = container_process.communicate(timeout=5)
    stop_duration = time.monotonic() - signal_time
    assert len(servicer.container_outputs) == 0
    assert container_process.returncode == 0
    if enter_type == "sync_enter":
        assert "[events:enter_sync]" in stdout.decode()
    else:
        # enter_sync should run in 0s, and then we interrupt during the async enter
        assert "[events:enter_sync,enter_async]" in stdout.decode()

    assert "Traceback" not in stderr.decode()
    assert stop_duration < 2.0  # if this would be ~4.5s, then the task isn't being terminated timely
    assert servicer.task_result is None


@skip_github_non_linux
@pytest.mark.usefixtures("server_url_env")
@pytest.mark.parametrize("exit_type", ["sync_exit", "async_exit"])
def test_sigint_termination_exit_handler(servicer, exit_type):
    # Sync and async container lifecycle methods on a sync function.
    with servicer.output_lockstep() as outputs:
        container_process = _run_container_process(
            servicer,
            "test.supports.functions",
            "LifecycleCls.*",
            inputs=[("delay", (0,), {})],
            cls_params=((), {"print_at_exit": True, f"{exit_type}_duration": 2}),
            is_class=True,
        )
        outputs.wait()  # wait for first output to be emitted
    time.sleep(1)  # give some time for container to end up in the exit handler
    os.kill(container_process.pid, signal.SIGINT)

    stdout, stderr = container_process.communicate(timeout=5)

    assert len(servicer.container_outputs) == 1
    assert container_process.returncode == 0
    assert "[events:enter_sync,enter_async,delay,exit_sync,exit_async]" in stdout.decode()
    assert "Traceback" not in stderr.decode()
    assert servicer.task_result is None


@skip_github_non_linux
def test_sandbox(unix_servicer, event_loop):
    ret = _run_container(unix_servicer, "test.supports.functions", "sandbox_f")
    assert _unwrap_scalar(ret) == "sb-123"


@skip_github_non_linux
def test_is_local(unix_servicer, event_loop):
    assert is_local() == True

    ret = _run_container(unix_servicer, "test.supports.functions", "is_local_f")
    assert _unwrap_scalar(ret) == False


@skip_github_non_linux
def test_class_as_service_serialized(unix_servicer):
    # TODO(elias): refactor once the loading code is merged
    class Foo:
        def __init__(self, x):
            self.x = x

        @enter()
        def some_enter(self):
            self.x += "_enter"

        @method()
        def method_a(self, y):
            return self.x + f"_a_{y}"

        @method()
        def method_b(self, y):
            return self.x + f"_b_{y}"

    # Class used by the container entrypoint to instantiate the object tied to the function
    unix_servicer.class_serialized = serialize(Foo)

    # serialized versions of each PartialFunction - used by container entrypoint to execute the methods
    unix_servicer.function_serialized = None

    result = _run_container(
        unix_servicer,
        "nomodule",
        "Foo.*",
        definition_type=api_pb2.Function.DEFINITION_TYPE_SERIALIZED,
        is_class=True,
<<<<<<< HEAD
        inputs=_get_multi_inputs([("method_a", ("x",), {}), ("method_b", ("y",), {})]),
=======
        inputs=_get_multi_inputs_with_methods([("method_a", ("x",), {}), ("method_b", ("y",), {})]),
>>>>>>> 946cc004
        serialized_params=serialize((((), {"x": "s"}))),
    )
    assert len(result.items) == 2
    res_0 = result.items[0].result
    res_1 = result.items[1].result
    assert res_0.status == api_pb2.GenericResult.GENERIC_STATUS_SUCCESS
    assert res_1.status == api_pb2.GenericResult.GENERIC_STATUS_SUCCESS
    assert deserialize(res_0.data, result.client) == "s_enter_a_x"
    assert deserialize(res_1.data, result.client) == "s_enter_b_y"<|MERGE_RESOLUTION|>--- conflicted
+++ resolved
@@ -78,14 +78,29 @@
     return responses + [api_pb2.FunctionGetInputsResponse(inputs=[api_pb2.FunctionGetInputsItem(kill_switch=True)])]
 
 
-<<<<<<< HEAD
 @dataclasses.dataclass
 class ContainerResult:
     client: Client
     items: List[api_pb2.FunctionPutOutputsItem]
     data_chunks: List[api_pb2.DataChunk]
     task_result: api_pb2.GenericResult
-=======
+
+
+def _get_multi_inputs(args: List[Tuple[Tuple, Dict]] = []) -> List[api_pb2.FunctionGetInputsResponse]:
+    responses = []
+    for input_n, input_args in enumerate(args):
+        resp = api_pb2.FunctionGetInputsResponse(
+            inputs=[
+                api_pb2.FunctionGetInputsItem(
+                    input_id=f"in-{input_n:03}", input=api_pb2.FunctionInput(args=serialize(input_args))
+                )
+            ]
+        )
+        responses.append(resp)
+
+    return responses + [api_pb2.FunctionGetInputsResponse(inputs=[api_pb2.FunctionGetInputsItem(kill_switch=True)])]
+
+
 def _get_multi_inputs_with_methods(args: List[Tuple[str, Tuple, Dict]] = []) -> List[api_pb2.FunctionGetInputsResponse]:
     responses = []
     for input_n, (method_name, *input_args) in enumerate(args):
@@ -100,7 +115,6 @@
         responses.append(resp)
 
     return responses + [api_pb2.FunctionGetInputsResponse(inputs=[api_pb2.FunctionGetInputsItem(kill_switch=True)])]
->>>>>>> 946cc004
 
 
 def _container_args(
@@ -181,11 +195,7 @@
     volume_mounts: Optional[List[api_pb2.VolumeMount]] = None,
     is_auto_snapshot: bool = False,
     max_inputs: Optional[int] = None,
-<<<<<<< HEAD
     is_class: bool = False,
-=======
-    is_class=False,
->>>>>>> 946cc004
 ) -> ContainerResult:
     container_args = _container_args(
         module_name,
@@ -202,11 +212,7 @@
         volume_mounts,
         is_auto_snapshot,
         max_inputs,
-<<<<<<< HEAD
         is_class=is_class,
-=======
-        is_class,
->>>>>>> 946cc004
     )
     with Client(servicer.remote_addr, api_pb2.CLIENT_TYPE_CONTAINER, ("ta-123", "task-secret")) as client:
         if inputs is None:
@@ -1613,11 +1619,7 @@
         "Foo.*",
         definition_type=api_pb2.Function.DEFINITION_TYPE_SERIALIZED,
         is_class=True,
-<<<<<<< HEAD
-        inputs=_get_multi_inputs([("method_a", ("x",), {}), ("method_b", ("y",), {})]),
-=======
         inputs=_get_multi_inputs_with_methods([("method_a", ("x",), {}), ("method_b", ("y",), {})]),
->>>>>>> 946cc004
         serialized_params=serialize((((), {"x": "s"}))),
     )
     assert len(result.items) == 2
