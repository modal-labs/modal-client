--- conflicted
+++ resolved
@@ -1247,25 +1247,6 @@
     assert ret.items[0].result.status == api_pb2.GenericResult.GENERIC_STATUS_SUCCESS
 
 
-<<<<<<< HEAD
-@skip_windows_signals
-@pytest.mark.usefixtures("server_url_env")
-@pytest.mark.parametrize("method", ["delay", "delay_async"])
-def test_sigint_termination(servicer, method):
-    # Sync and async container lifecycle methods on a sync function.
-    with servicer.input_lockstep() as input_barrier:
-        container_process = _run_container_process(
-            servicer, "test.supports.functions", f"LifecycleCls.{method}", inputs=[((5,), {})]
-        )
-        input_barrier.wait()  # get input
-        time.sleep(0.5)
-        os.kill(container_process.pid, signal.SIGINT)
-
-    stdout, stderr = container_process.communicate(timeout=5)
-    assert container_process.returncode == 0
-    assert f"[events:enter_sync,enter_async,{method},exit_sync,exit_async]" in stdout.decode()
-    # assert "Traceback" not in stderr.decode()  # TODO (elias): fix sigint during an async function execution printing a long traceback from synchronicity
-=======
 @skip_windows_unix_socket
 def test_container_heartbeat_survives_grpc_deadlines(servicer, caplog, monkeypatch):
     monkeypatch.setattr("modal._container_entrypoint.HEARTBEAT_INTERVAL", 0.01)
@@ -1320,4 +1301,22 @@
     assert loop_iteration_failures > 5
     assert "error=Exception('oops')" in caplog.text
     assert "Traceback" not in caplog.text  # should not print a full traceback - don't scare users!
->>>>>>> 3755d708
+
+
+@skip_windows_signals
+@pytest.mark.usefixtures("server_url_env")
+@pytest.mark.parametrize("method", ["delay", "delay_async"])
+def test_sigint_termination(servicer, method):
+    # Sync and async container lifecycle methods on a sync function.
+    with servicer.input_lockstep() as input_barrier:
+        container_process = _run_container_process(
+            servicer, "test.supports.functions", f"LifecycleCls.{method}", inputs=[((5,), {})]
+        )
+        input_barrier.wait()  # get input
+        time.sleep(0.5)
+        os.kill(container_process.pid, signal.SIGINT)
+
+    stdout, stderr = container_process.communicate(timeout=5)
+    assert container_process.returncode == 0
+    assert f"[events:enter_sync,enter_async,{method},exit_sync,exit_async]" in stdout.decode()
+    # assert "Traceback" not in stderr.decode()  # TODO (elias): fix sigint during an async function execution printing a long traceback from synchronicity