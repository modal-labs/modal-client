--- conflicted
+++ resolved
@@ -5,7 +5,7 @@
 from grpclib import Status
 from grpclib.exceptions import GRPCError
 
-from modal.file_io import FileIO, FileWatchEvent, WatchEvent, delete_bytes, replace_bytes
+from modal.file_io import FileIO, FileWatchEvent, FileWatchEventType, delete_bytes, replace_bytes
 from modal_proto import api_pb2
 
 OPEN_EXEC_ID = "exec-open-123"
@@ -18,13 +18,10 @@
 WRITE_REPLACE_EXEC_ID = "exec-write-replace-123"
 DELETE_EXEC_ID = "exec-delete-123"
 CLOSE_EXEC_ID = "exec-close-123"
-<<<<<<< HEAD
 WATCH_EXEC_ID = "exec-watch-123"
-=======
 LS_EXEC_ID = "exec-ls-123"
 MKDIR_EXEC_ID = "exec-mkdir-123"
 RM_EXEC_ID = "exec-rm-123"
->>>>>>> 635d1e3a
 
 
 async def container_filesystem_exec(servicer, stream):
@@ -78,17 +75,14 @@
         )
     elif req.HasField("file_close_request"):
         await stream.send_message(api_pb2.ContainerFilesystemExecResponse(exec_id=CLOSE_EXEC_ID))
-<<<<<<< HEAD
     elif req.HasField("file_watch_request"):
         await stream.send_message(api_pb2.ContainerFilesystemExecResponse(exec_id=WATCH_EXEC_ID))
-=======
     elif req.HasField("file_ls_request"):
         await stream.send_message(api_pb2.ContainerFilesystemExecResponse(exec_id=LS_EXEC_ID))
     elif req.HasField("file_mkdir_request"):
         await stream.send_message(api_pb2.ContainerFilesystemExecResponse(exec_id=MKDIR_EXEC_ID))
     elif req.HasField("file_rm_request"):
         await stream.send_message(api_pb2.ContainerFilesystemExecResponse(exec_id=RM_EXEC_ID))
->>>>>>> 635d1e3a
 
 
 def test_file_read(servicer, client):
@@ -362,13 +356,12 @@
         f.close()
 
 
-<<<<<<< HEAD
 def test_file_watch(servicer, client):
     """Test file watching."""
     expected_events = [
-        FileWatchEvent(paths=["/foo.txt"], event=WatchEvent.Access),
-        FileWatchEvent(paths=["/bar.txt"], event=WatchEvent.Create),
-        FileWatchEvent(paths=["/baz.txt", "/baz/foo.txt"], event=WatchEvent.Modify),
+        FileWatchEvent(paths=["/foo.txt"], type=FileWatchEventType.Access),
+        FileWatchEvent(paths=["/bar.txt"], type=FileWatchEventType.Create),
+        FileWatchEvent(paths=["/baz.txt", "/baz/foo.txt"], type=FileWatchEventType.Modify),
     ]
 
     async def container_filesystem_exec_get_output(servicer, stream):
@@ -382,83 +375,6 @@
                         ]
                     )
                 )
-=======
-@pytest.mark.asyncio
-async def test_file_io_async_context_manager(servicer, client):
-    """Test file io context manager."""
-    content = "foo\nbar\nbaz\n"
-
-    async def container_filesystem_exec_get_output(servicer, stream):
-        req = await stream.recv_message()
-        if req.exec_id == READ_EXEC_ID:
-            await stream.send_message(api_pb2.FilesystemRuntimeOutputBatch(output=[content.encode()]))
-        await stream.send_message(api_pb2.FilesystemRuntimeOutputBatch(eof=True))
-
-    with servicer.intercept() as ctx:
-        ctx.set_responder("ContainerFilesystemExec", container_filesystem_exec)
-        ctx.set_responder("ContainerFilesystemExecGetOutput", container_filesystem_exec_get_output)
-
-        async with FileIO.create("/test.txt", "w+", client, "task-123") as f:
-            await f.write.aio(content)
-            assert await f.read.aio() == content
-
-
-def test_file_io_sync_context_manager(servicer, client):
-    """Test file io context manager."""
-    content = "foo\nbar\nbaz\n"
-
-    async def container_filesystem_exec_get_output(servicer, stream):
-        req = await stream.recv_message()
-        if req.exec_id == READ_EXEC_ID:
-            await stream.send_message(api_pb2.FilesystemRuntimeOutputBatch(output=[content.encode()]))
-        await stream.send_message(api_pb2.FilesystemRuntimeOutputBatch(eof=True))
-
-    with servicer.intercept() as ctx:
-        ctx.set_responder("ContainerFilesystemExec", container_filesystem_exec)
-        ctx.set_responder("ContainerFilesystemExecGetOutput", container_filesystem_exec_get_output)
-
-        with FileIO.create("/test.txt", "w+", client, "task-123") as f:
-            f.write(content)
-            assert f.read() == content
-
-
-def test_ls(servicer, client):
-    """Test ls."""
-
-    async def container_filesystem_exec_get_output(servicer, stream):
-        req = await stream.recv_message()
-        if req.exec_id == LS_EXEC_ID:
-            await stream.send_message(
-                api_pb2.FilesystemRuntimeOutputBatch(output=[b'{"paths": ["foo", "bar", "baz"]}'])
-            )
-            await stream.send_message(api_pb2.FilesystemRuntimeOutputBatch(eof=True))
-        else:
-            raise Exception("Unexpected exec_id: " + req.exec_id)
-
-    with servicer.intercept() as ctx:
-        ctx.set_responder("ContainerFilesystemExec", container_filesystem_exec)
-        ctx.set_responder("ContainerFilesystemExecGetOutput", container_filesystem_exec_get_output)
-
-        files = FileIO.ls("/test.txt", client, "task-123")
-        assert files == ["foo", "bar", "baz"]
-
-
-def test_mkdir(servicer, client):
-    """Test mkdir."""
-
-    async def container_filesystem_exec_get_output(servicer, stream):
-        req = await stream.recv_message()
-        if req.exec_id == MKDIR_EXEC_ID:
->>>>>>> 635d1e3a
-            await stream.send_message(api_pb2.FilesystemRuntimeOutputBatch(eof=True))
-        else:
-            raise Exception("Unexpected exec_id: " + req.exec_id)
-
-    with servicer.intercept() as ctx:
-        ctx.set_responder("ContainerFilesystemExec", container_filesystem_exec)
-        ctx.set_responder("ContainerFilesystemExecGetOutput", container_filesystem_exec_get_output)
-
-<<<<<<< HEAD
         events = FileIO.watch("/test.txt", client, "task-123")
         seen_events: list[FileWatchEvent] = []
         for event in events:
@@ -476,31 +392,108 @@
         req = await stream.recv_message()
         if req.exec_id == WATCH_EXEC_ID:
             await stream.send_message(api_pb2.FilesystemRuntimeOutputBatch(output=[b"invalid\n\n"]))
-=======
-        FileIO.mkdir("/test.txt", client, "task-123")
-
-
-def test_rm(servicer, client):
-    """Test rm."""
-
-    async def container_filesystem_exec_get_output(servicer, stream):
-        req = await stream.recv_message()
-        if req.exec_id == RM_EXEC_ID:
->>>>>>> 635d1e3a
-            await stream.send_message(api_pb2.FilesystemRuntimeOutputBatch(eof=True))
-        else:
-            raise Exception("Unexpected exec_id: " + req.exec_id)
-
-    with servicer.intercept() as ctx:
-        ctx.set_responder("ContainerFilesystemExec", container_filesystem_exec)
-        ctx.set_responder("ContainerFilesystemExecGetOutput", container_filesystem_exec_get_output)
-
-<<<<<<< HEAD
+        await stream.send_message(api_pb2.FilesystemRuntimeOutputBatch(eof=True))
+
+    with servicer.intercept() as ctx:
+        ctx.set_responder("ContainerFilesystemExec", container_filesystem_exec)
+        ctx.set_responder("ContainerFilesystemExecGetOutput", container_filesystem_exec_get_output)
+
         events = FileIO.watch("/test.txt", client, "task-123")
         seen_events: list[FileWatchEvent] = []
         for event in events:
             seen_events.append(event)
         assert len(seen_events) == 0
-=======
-        FileIO.rm("/test.txt", client, "task-123")
->>>>>>> 635d1e3a
+
+
+@pytest.mark.asyncio
+async def test_file_io_async_context_manager(servicer, client):
+    """Test file io context manager."""
+    content = "foo\nbar\nbaz\n"
+
+    async def container_filesystem_exec_get_output(servicer, stream):
+        req = await stream.recv_message()
+        if req.exec_id == READ_EXEC_ID:
+            await stream.send_message(api_pb2.FilesystemRuntimeOutputBatch(output=[content.encode()]))
+        await stream.send_message(api_pb2.FilesystemRuntimeOutputBatch(eof=True))
+
+    with servicer.intercept() as ctx:
+        ctx.set_responder("ContainerFilesystemExec", container_filesystem_exec)
+        ctx.set_responder("ContainerFilesystemExecGetOutput", container_filesystem_exec_get_output)
+
+        async with FileIO.create("/test.txt", "w+", client, "task-123") as f:
+            await f.write.aio(content)
+            assert await f.read.aio() == content
+
+
+def test_file_io_sync_context_manager(servicer, client):
+    """Test file io context manager."""
+    content = "foo\nbar\nbaz\n"
+
+    async def container_filesystem_exec_get_output(servicer, stream):
+        req = await stream.recv_message()
+        if req.exec_id == READ_EXEC_ID:
+            await stream.send_message(api_pb2.FilesystemRuntimeOutputBatch(output=[content.encode()]))
+        await stream.send_message(api_pb2.FilesystemRuntimeOutputBatch(eof=True))
+
+    with servicer.intercept() as ctx:
+        ctx.set_responder("ContainerFilesystemExec", container_filesystem_exec)
+        ctx.set_responder("ContainerFilesystemExecGetOutput", container_filesystem_exec_get_output)
+
+        with FileIO.create("/test.txt", "w+", client, "task-123") as f:
+            f.write(content)
+            assert f.read() == content
+
+
+def test_ls(servicer, client):
+    """Test ls."""
+
+    async def container_filesystem_exec_get_output(servicer, stream):
+        req = await stream.recv_message()
+        if req.exec_id == LS_EXEC_ID:
+            await stream.send_message(
+                api_pb2.FilesystemRuntimeOutputBatch(output=[b'{"paths": ["foo", "bar", "baz"]}'])
+            )
+            await stream.send_message(api_pb2.FilesystemRuntimeOutputBatch(eof=True))
+        else:
+            raise Exception("Unexpected exec_id: " + req.exec_id)
+
+    with servicer.intercept() as ctx:
+        ctx.set_responder("ContainerFilesystemExec", container_filesystem_exec)
+        ctx.set_responder("ContainerFilesystemExecGetOutput", container_filesystem_exec_get_output)
+
+        files = FileIO.ls("/test.txt", client, "task-123")
+        assert files == ["foo", "bar", "baz"]
+
+
+def test_mkdir(servicer, client):
+    """Test mkdir."""
+
+    async def container_filesystem_exec_get_output(servicer, stream):
+        req = await stream.recv_message()
+        if req.exec_id == MKDIR_EXEC_ID:
+            await stream.send_message(api_pb2.FilesystemRuntimeOutputBatch(eof=True))
+        else:
+            raise Exception("Unexpected exec_id: " + req.exec_id)
+
+    with servicer.intercept() as ctx:
+        ctx.set_responder("ContainerFilesystemExec", container_filesystem_exec)
+        ctx.set_responder("ContainerFilesystemExecGetOutput", container_filesystem_exec_get_output)
+
+        FileIO.mkdir("/test.txt", client, "task-123")
+
+
+def test_rm(servicer, client):
+    """Test rm."""
+
+    async def container_filesystem_exec_get_output(servicer, stream):
+        req = await stream.recv_message()
+        if req.exec_id == RM_EXEC_ID:
+            await stream.send_message(api_pb2.FilesystemRuntimeOutputBatch(eof=True))
+        else:
+            raise Exception("Unexpected exec_id: " + req.exec_id)
+
+    with servicer.intercept() as ctx:
+        ctx.set_responder("ContainerFilesystemExec", container_filesystem_exec)
+        ctx.set_responder("ContainerFilesystemExecGetOutput", container_filesystem_exec_get_output)
+
+        FileIO.rm("/test.txt", client, "task-123")