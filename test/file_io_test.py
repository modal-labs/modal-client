--- conflicted
+++ resolved
@@ -352,20 +352,6 @@
         f.close()
 
 
-<<<<<<< HEAD
-def test_ls(servicer, client):
-    """Test ls."""
-
-    async def container_filesystem_exec_get_output(servicer, stream):
-        req = await stream.recv_message()
-        if req.exec_id == LS_EXEC_ID:
-            await stream.send_message(
-                api_pb2.FilesystemRuntimeOutputBatch(output=[b'{"paths": ["foo", "bar", "baz"]}'])
-            )
-            await stream.send_message(api_pb2.FilesystemRuntimeOutputBatch(eof=True))
-        else:
-            raise Exception("Unexpected exec_id: " + req.exec_id)
-=======
 @pytest.mark.asyncio
 async def test_file_io_async_context_manager(servicer, client):
     """Test file io context manager."""
@@ -376,13 +362,52 @@
         if req.exec_id == READ_EXEC_ID:
             await stream.send_message(api_pb2.FilesystemRuntimeOutputBatch(output=[content.encode()]))
         await stream.send_message(api_pb2.FilesystemRuntimeOutputBatch(eof=True))
->>>>>>> 81d5924d
-
-    with servicer.intercept() as ctx:
-        ctx.set_responder("ContainerFilesystemExec", container_filesystem_exec)
-        ctx.set_responder("ContainerFilesystemExecGetOutput", container_filesystem_exec_get_output)
-
-<<<<<<< HEAD
+
+    with servicer.intercept() as ctx:
+        ctx.set_responder("ContainerFilesystemExec", container_filesystem_exec)
+        ctx.set_responder("ContainerFilesystemExecGetOutput", container_filesystem_exec_get_output)
+
+        async with FileIO.create("/test.txt", "w+", client, "task-123") as f:
+            await f.write.aio(content)
+            assert await f.read.aio() == content
+
+
+def test_file_io_sync_context_manager(servicer, client):
+    """Test file io context manager."""
+    content = "foo\nbar\nbaz\n"
+
+    async def container_filesystem_exec_get_output(servicer, stream):
+        req = await stream.recv_message()
+        if req.exec_id == READ_EXEC_ID:
+            await stream.send_message(api_pb2.FilesystemRuntimeOutputBatch(output=[content.encode()]))
+        await stream.send_message(api_pb2.FilesystemRuntimeOutputBatch(eof=True))
+
+    with servicer.intercept() as ctx:
+        ctx.set_responder("ContainerFilesystemExec", container_filesystem_exec)
+        ctx.set_responder("ContainerFilesystemExecGetOutput", container_filesystem_exec_get_output)
+
+        with FileIO.create("/test.txt", "w+", client, "task-123") as f:
+            f.write(content)
+            assert f.read() == content
+
+
+def test_ls(servicer, client):
+    """Test ls."""
+
+    async def container_filesystem_exec_get_output(servicer, stream):
+        req = await stream.recv_message()
+        if req.exec_id == LS_EXEC_ID:
+            await stream.send_message(
+                api_pb2.FilesystemRuntimeOutputBatch(output=[b'{"paths": ["foo", "bar", "baz"]}'])
+            )
+            await stream.send_message(api_pb2.FilesystemRuntimeOutputBatch(eof=True))
+        else:
+            raise Exception("Unexpected exec_id: " + req.exec_id)
+
+    with servicer.intercept() as ctx:
+        ctx.set_responder("ContainerFilesystemExec", container_filesystem_exec)
+        ctx.set_responder("ContainerFilesystemExecGetOutput", container_filesystem_exec_get_output)
+
         files = FileIO.ls("/test.txt", client, "task-123")
         assert files == ["foo", "bar", "baz"]
 
@@ -396,28 +421,11 @@
             await stream.send_message(api_pb2.FilesystemRuntimeOutputBatch(eof=True))
         else:
             raise Exception("Unexpected exec_id: " + req.exec_id)
-=======
-        async with FileIO.create("/test.txt", "w+", client, "task-123") as f:
-            await f.write.aio(content)
-            assert await f.read.aio() == content
-
-
-def test_file_io_sync_context_manager(servicer, client):
-    """Test file io context manager."""
-    content = "foo\nbar\nbaz\n"
-
-    async def container_filesystem_exec_get_output(servicer, stream):
-        req = await stream.recv_message()
-        if req.exec_id == READ_EXEC_ID:
-            await stream.send_message(api_pb2.FilesystemRuntimeOutputBatch(output=[content.encode()]))
-        await stream.send_message(api_pb2.FilesystemRuntimeOutputBatch(eof=True))
->>>>>>> 81d5924d
-
-    with servicer.intercept() as ctx:
-        ctx.set_responder("ContainerFilesystemExec", container_filesystem_exec)
-        ctx.set_responder("ContainerFilesystemExecGetOutput", container_filesystem_exec_get_output)
-
-<<<<<<< HEAD
+
+    with servicer.intercept() as ctx:
+        ctx.set_responder("ContainerFilesystemExec", container_filesystem_exec)
+        ctx.set_responder("ContainerFilesystemExecGetOutput", container_filesystem_exec_get_output)
+
         FileIO.mkdir("/test.txt", client, "task-123")
 
 
@@ -435,9 +443,4 @@
         ctx.set_responder("ContainerFilesystemExec", container_filesystem_exec)
         ctx.set_responder("ContainerFilesystemExecGetOutput", container_filesystem_exec_get_output)
 
-        FileIO.rm("/test.txt", client, "task-123")
-=======
-        with FileIO.create("/test.txt", "w+", client, "task-123") as f:
-            f.write(content)
-            assert f.read() == content
->>>>>>> 81d5924d
+        FileIO.rm("/test.txt", client, "task-123")