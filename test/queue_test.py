# Copyright Modal Labs 2022
import pytest
import queue
import time

from modal import Queue

from .supports.skip import skip_macos, skip_windows


def test_queue(servicer, client):
    q = Queue.lookup("some-random-queue", create_if_missing=True, client=client)
    assert isinstance(q, Queue)
    assert q.len() == 0
    q.put(42)
    assert q.len() == 1
    assert q.get() == 42
    with pytest.raises(queue.Empty):
        q.get(timeout=0)
    assert q.len() == 0

    # test iter
    q.put_many([1, 2, 3])
<<<<<<< HEAD
    assert [v for v in q.iterate()] == [1, 2, 3]
    t0 = time.time()
    assert [v for v in q.iterate(item_poll_timeout=1.0)] == [1, 2, 3]
    assert 1.0 < time.time() - t0 < 2.0
=======
    t0 = time.time()
    assert [v for v in q.iterate(item_poll_timeout=1.0)] == [1, 2, 3]
    assert 1.0 < time.time() - t0 < 2.0
    assert [v for v in q.iterate(item_poll_timeout=0.0)] == [1, 2, 3]
>>>>>>> 5ad7e5bc


def test_queue_ephemeral(servicer, client):
    with Queue.ephemeral(client=client, _heartbeat_sleep=1) as q:
        q.put("hello")
        assert q.len() == 1
        assert q.get() == "hello"
        time.sleep(1.5)  # enough to trigger two heartbeats

    assert servicer.n_queue_heartbeats == 2


@skip_macos("TODO(erikbern): this consistently fails on OSX. Unclear why.")
@skip_windows("TODO(Jonathon): figure out why timeouts don't occur on Windows.")
@pytest.mark.parametrize(
    ["put_timeout_secs", "min_queue_full_exc_count", "max_queue_full_exc_count"],
    [
        (0.02, 1, 100),  # a low timeout causes some exceptions
        (10.0, 0, 0),  # a high timeout causes zero exceptions
        (0.00, 1, 100),  # zero-len timeout causes some exceptions
        (None, 0, 0),  # no timeout causes zero exceptions
    ],
)
def test_queue_blocking_put(put_timeout_secs, min_queue_full_exc_count, max_queue_full_exc_count, servicer, client):
    import queue
    import threading

    producer_delay = 0.001
    consumer_delay = producer_delay * 5

    queue_full_exceptions = 0
    with Queue.ephemeral(client=client) as q:

        def producer():
            nonlocal queue_full_exceptions
            for i in range(servicer.queue_max_len * 2):
                item = f"Item {i}"
                try:
                    q.put(item, block=True, timeout=put_timeout_secs)  # type: ignore
                except queue.Full:
                    queue_full_exceptions += 1
                time.sleep(producer_delay)

        def consumer():
            while True:
                time.sleep(consumer_delay)
                item = q.get(block=True)  # type: ignore
                if item is None:
                    break  # Exit if a None item is received

        producer_thread = threading.Thread(target=producer)
        consumer_thread = threading.Thread(target=consumer)
        producer_thread.start()
        consumer_thread.start()
        producer_thread.join()
        # Stop the consumer by sending a None item
        q.put(None)  # type: ignore
        consumer_thread.join()

        assert queue_full_exceptions >= min_queue_full_exc_count
        assert queue_full_exceptions <= max_queue_full_exc_count


def test_queue_nonblocking_put(servicer, client):
    with Queue.ephemeral(client=client) as q:
        # Non-blocking PUTs don't tolerate a full queue and will raise exception.
        with pytest.raises(queue.Full) as excinfo:
            for i in range(servicer.queue_max_len + 1):
                q.put(i, block=False)  # type: ignore

    assert str(servicer.queue_max_len) in str(excinfo.value)
    assert i == servicer.queue_max_len


def test_queue_deploy(servicer, client):
    d = Queue.lookup("xyz", create_if_missing=True, client=client)
    d.put(123)<|MERGE_RESOLUTION|>--- conflicted
+++ resolved
@@ -21,17 +21,10 @@
 
     # test iter
     q.put_many([1, 2, 3])
-<<<<<<< HEAD
-    assert [v for v in q.iterate()] == [1, 2, 3]
-    t0 = time.time()
-    assert [v for v in q.iterate(item_poll_timeout=1.0)] == [1, 2, 3]
-    assert 1.0 < time.time() - t0 < 2.0
-=======
     t0 = time.time()
     assert [v for v in q.iterate(item_poll_timeout=1.0)] == [1, 2, 3]
     assert 1.0 < time.time() - t0 < 2.0
     assert [v for v in q.iterate(item_poll_timeout=0.0)] == [1, 2, 3]
->>>>>>> 5ad7e5bc
 
 
 def test_queue_ephemeral(servicer, client):
