--- conflicted
+++ resolved
@@ -912,17 +912,14 @@
     assert c.d == {"foo": "bar"}
     d = UsingAnnotationParameters(a=11, b="goodbye", d=[1, 2, 3])  # type: ignore
     assert d.b == "goodbye"
-<<<<<<< HEAD
     assert d.d == [1, 2, 3]
     # TODO(elias): fix "eager" constructor call validation by looking at signature
     # with pytest.raises(TypeError, match="missing a required argument: 'a'"):
     #     UsingAnnotationParameters()
-=======
 
     with pytest.raises(ValueError, match="Missing required parameter: a"):
         with app2.run(client=client):
             UsingAnnotationParameters().get_value.remote()  # type: ignore
->>>>>>> e4f473db
 
     # check that implicit constructors trigger strict parametrization
     function_info: FunctionInfo = synchronizer._translate_in(UsingAnnotationParameters)._class_service_function._info  # type: ignore
