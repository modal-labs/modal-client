# Copyright Modal Labs 2022
import inspect
import pytest
import subprocess
import sys
import threading
import typing
from typing import TYPE_CHECKING

from typing_extensions import assert_type

import modal.partial_function
from modal import App, Cls, Function, Image, Queue, build, enter, exit, method
from modal._partial_function import (
    _find_partial_methods_for_user_cls,
    _PartialFunction,
    _PartialFunctionFlags,
)
from modal._serialization import deserialize, deserialize_params, serialize
from modal._utils.async_utils import synchronizer
from modal._utils.deprecation import PendingDeprecationError
from modal._utils.function_utils import FunctionInfo
from modal.exception import DeprecationError, ExecutionError, InvalidError, NotFoundError
from modal.partial_function import (
    PartialFunction,
    asgi_app,
    web_endpoint,
)
from modal.runner import deploy_app
from modal.running_app import RunningApp
from modal_proto import api_pb2

from .supports.base_class import BaseCls2

app = App("app", include_source=True)


@pytest.fixture(autouse=True)
def auto_use_set_env_client(set_env_client):
    # TODO(elias): remove set_env_client fixture here if/when possible - this is required only since
    #  Client.from_env happens to inject an unused client when loading the
    #  parametrized function
    return


@app.cls()
class NoParamsCls:
    @method()
    def bar(self, x):
        return x**3

    @method()
    def baz(self, x):
        return x**2


@app.cls(cpu=42)
class Foo:
    @method()
    def bar(self, x: int) -> float:
        return x**3

    @method()
    def baz(self, y: int) -> float:
        return y**4


def test_run_class(client, servicer):
    assert len(servicer.precreated_functions) == 0
    assert servicer.n_functions == 0
    with app.run(client=client):
        method_handle_object_id = Foo._get_class_service_function().object_id  # type: ignore
        assert isinstance(Foo, Cls)
        assert isinstance(NoParamsCls, Cls)
        class_id = Foo.object_id
        class_id2 = NoParamsCls.object_id
        app_id = app.app_id

    assert len(servicer.classes) == 2 and set(servicer.classes) == {class_id, class_id2}
    assert servicer.n_functions == 2
    objects = servicer.app_objects[app_id]
    class_function_id = objects["Foo.*"]
    class_function_id2 = objects["NoParamsCls.*"]
    assert servicer.precreated_functions == {class_function_id, class_function_id2}
    assert method_handle_object_id == class_function_id  # method handle object id will probably go away
    assert len(objects) == 4  # two classes + two class service function
    assert objects["Foo"] == class_id
    assert class_function_id.startswith("fu-")
    assert servicer.app_functions[class_function_id].is_class
    assert servicer.app_functions[class_function_id].method_definitions == {
        "bar": api_pb2.MethodDefinition(
            function_name="Foo.bar",
            function_type=api_pb2.Function.FunctionType.FUNCTION_TYPE_FUNCTION,
        ),
        "baz": api_pb2.MethodDefinition(
            function_name="Foo.baz",
            function_type=api_pb2.Function.FunctionType.FUNCTION_TYPE_FUNCTION,
        ),
    }


def test_call_class_sync(client, servicer, set_env_client):
    with servicer.intercept() as ctx:
        with app.run(client=client):
            assert len(ctx.get_requests("FunctionCreate")) == 2  # one for Foo, one for NoParamsCls
            foo: NoParamsCls = NoParamsCls()
            assert len(ctx.get_requests("FunctionCreate")) == 2
            assert len(ctx.get_requests("FunctionBindParams")) == 0  # no binding, yet
            ret: float = foo.bar.remote(42)
            assert ret == 1764
            assert (
                len(ctx.get_requests("FunctionBindParams")) == 0
            )  # reuse class base function when class has no params

    function_creates_requests: list[api_pb2.FunctionCreateRequest] = ctx.get_requests("FunctionCreate")
    assert len(function_creates_requests) == 2
    assert len(ctx.get_requests("ClassCreate")) == 2
    function_creates = {fc.function.function_name: fc for fc in function_creates_requests}
    assert function_creates.keys() == {"Foo.*", "NoParamsCls.*"}
    service_function_id = servicer.app_objects["ap-1"]["NoParamsCls.*"]
    (function_map_request,) = ctx.get_requests("FunctionMap")
    assert function_map_request.function_id == service_function_id


def test_class_with_options(client, servicer):
    unhydrated_volume = modal.Volume.from_name("some_volume", create_if_missing=True)
    unhydrated_secret = modal.Secret.from_dict({"foo": "bar"})
<<<<<<< HEAD
    with servicer.intercept() as ctx:
        foo = Foo.with_options(  # type: ignore
            cpu=48, retries=5, volumes={"/vol": unhydrated_volume}, secrets=[unhydrated_secret]
        )()
        assert len(ctx.calls) == 0  # no rpcs in with_options

    with app.run(client=client):
        with servicer.intercept() as ctx:
=======
    with app.run(client=client):
        with servicer.intercept() as ctx:
            foo = Foo.with_options(  # type: ignore
                cpu=48, retries=5, volumes={"/vol": unhydrated_volume}, secrets=[unhydrated_secret]
            )()
            assert len(ctx.calls) == 0  # no rpcs in with_options

>>>>>>> f99e5eb3
            res = foo.bar.remote(2)
            function_bind_params: api_pb2.FunctionBindParamsRequest
            (function_bind_params,) = ctx.get_requests("FunctionBindParams")
            assert function_bind_params.function_options.retry_policy.retries == 5
            assert function_bind_params.function_options.resources.milli_cpu == 48000

            assert len(ctx.get_requests("VolumeGetOrCreate")) == 1
            assert len(ctx.get_requests("SecretGetOrCreate")) == 1

        with servicer.intercept() as ctx:
            res = foo.bar.remote(2)
            assert len(ctx.get_requests("FunctionBindParams")) == 0  # no need to rebind
            assert len(ctx.get_requests("VolumeGetOrCreate")) == 0  # no need to rehydrate
            assert len(ctx.get_requests("SecretGetOrCreate")) == 0  # no need to rehydrate

        assert res == 4
        assert len(servicer.function_options) == 1
        options: api_pb2.FunctionOptions = list(servicer.function_options.values())[0]
        assert options.resources.milli_cpu == 48_000
        assert options.retry_policy.retries == 5

        with pytest.warns(PendingDeprecationError, match="max_containers"):
            Foo.with_options(concurrency_limit=10)()  # type: ignore


def test_with_options_from_name(servicer):
    unhydrated_volume = modal.Volume.from_name("some_volume", create_if_missing=True)
    unhydrated_secret = modal.Secret.from_dict({"foo": "bar"})

    with servicer.intercept() as ctx:
        SomeClass = modal.Cls.from_name("some_app", "SomeClass")
        OptionedClass = SomeClass.with_options(cpu=10, secrets=[unhydrated_secret], volumes={"/vol": unhydrated_volume})
        inst = OptionedClass(x=10)
        assert len(ctx.calls) == 0

    with servicer.intercept() as ctx:
        ctx.add_response("VolumeGetOrCreate", api_pb2.VolumeGetOrCreateResponse(volume_id="vo-123"))
        ctx.add_response("SecretGetOrCreate", api_pb2.SecretGetOrCreateResponse(secret_id="st-123"))
        ctx.add_response("ClassGet", api_pb2.ClassGetResponse(class_id="cs-123"))
        ctx.add_response(
            "FunctionGet",
            api_pb2.FunctionGetResponse(
                function_id="fu-123",
                handle_metadata=api_pb2.FunctionHandleMetadata(
                    method_handle_metadata={
                        "some_method": api_pb2.FunctionHandleMetadata(
                            use_function_id="fu-123",
                            use_method_name="some_method",
                            function_name="SomeClass.some_method",
                        )
                    }
                ),
            ),
        )
        ctx.add_response("FunctionBindParams", api_pb2.FunctionBindParamsResponse(bound_function_id="fu-124"))
        inst.some_method.remote()

    function_bind_params: api_pb2.FunctionBindParamsRequest
    (function_bind_params,) = ctx.get_requests("FunctionBindParams")
    assert len(function_bind_params.function_options.volume_mounts) == 1
    function_map: api_pb2.FunctionMapRequest
    (function_map,) = ctx.get_requests("FunctionMap")
    assert function_map.function_id == "fu-124"  # the bound function


# Reusing the app runs into an issue with stale function handles.
# TODO (akshat): have all the client tests use separate apps, and throw
# an exception if the user tries to reuse an app.
app_remote = App(include_source=True)  # TODO: remove include_source=True when automount is disabled by default


@app_remote.cls(cpu=42)
class FooRemote:
    def __init__(self, x: int, y: str) -> None:
        self.x = x
        self.y = y

    @method()
    def bar(self, z: int):
        return z**3


def test_call_cls_remote_sync(client):
    with app_remote.run(client=client):
        foo_remote: FooRemote = FooRemote(3, "hello")
        ret: float = foo_remote.bar.remote(8)
        assert ret == 64  # Mock servicer just squares the argument


def test_call_cls_remote_invalid_type(client):
    with app_remote.run(client=client):

        def my_function():
            print("Hello, world!")

        with pytest.raises(ValueError) as excinfo:
            FooRemote(42, my_function)  # type: ignore

        exc = excinfo.value
        assert "function" in str(exc)


def test_call_cls_remote_modal_type(client):
    with app_remote.run(client=client):
        with Queue.ephemeral(client) as q:
            FooRemote(42, q)  # type: ignore


app_2 = App(include_source=True)  # TODO: remove include_source=True when automount is disabled by default


@app_2.cls(cpu=42)
class Bar:
    @method()
    def baz(self, x):
        return x**3


@pytest.mark.asyncio
async def test_call_class_async(client, servicer):
    async with app_2.run(client=client):
        bar = Bar()
        assert await bar.baz.remote.aio(42) == 1764


def test_run_class_serialized(client, servicer):
    app_ser = App()

    @app_ser.cls(cpu=42, serialized=True)
    class FooSer:
        @method()
        def bar(self, x):
            return x**3

    assert servicer.n_functions == 0
    with app_ser.run(client=client):
        pass

    assert servicer.n_functions == 1
    class_function = servicer.function_by_name("FooSer.*")
    assert class_function.definition_type == api_pb2.Function.DEFINITION_TYPE_SERIALIZED
    user_cls = deserialize(class_function.class_serialized, client)

    # Create bound method
    obj = user_cls()
    bound_bar = user_cls.bar.__get__(obj)
    # Make sure it's callable
    assert bound_bar(100) == 1000000


app_remote_2 = App(include_source=True)  # TODO: remove include_source=True when automount is disabled by default


@app_remote_2.cls(cpu=42)
class BarRemote:
    def __init__(self, x: int, y: str) -> None:
        self.x = x
        self.y = y

    @method()
    def baz(self, z: int):
        return z**3


@pytest.mark.asyncio
async def test_call_cls_remote_async(client):
    async with app_remote_2.run(client=client):
        bar_remote = BarRemote(3, "hello")
        assert await bar_remote.baz.remote.aio(8) == 64  # Mock servicer just squares the argument


app_local = App(include_source=True)  # TODO: remove include_source=True when automount is disabled by default


@app_local.cls(cpu=42, enable_memory_snapshot=True)
class FooLocal:
    def __init__(self):
        self.side_effects = ["__init__"]

    @enter(snap=True)
    def presnap(self):
        self.side_effects.append("presnap")

    @enter()
    def postsnap(self):
        self.side_effects.append("postsnap")

    @method()
    def bar(self, x):
        return x**3

    @method()
    def baz(self, y):
        return self.bar.local(y + 1)


def test_can_call_locally(client):
    foo = FooLocal()
    assert foo.bar.local(4) == 64
    assert foo.baz.local(4) == 125
    with app_local.run(client=client):
        assert foo.baz.local(2) == 27
        assert foo.side_effects == ["__init__", "presnap", "postsnap"]


def test_can_call_remotely_from_local(client):
    with app_local.run(client=client):
        foo = FooLocal()
        # remote calls use the mockservicer func impl
        # which just squares the arguments
        assert foo.bar.remote(8) == 64
        assert foo.baz.remote(9) == 81


app_remote_3 = App(include_source=True)  # TODO: remove include_source=True when automount is disabled by default


@app_remote_3.cls(cpu=42)
class NoArgRemote:
    def __init__(self) -> None:
        pass

    @method()
    def baz(self, z: int) -> float:
        return z**3.0


def test_call_cls_remote_no_args(client):
    with app_remote_3.run(client=client):
        foo_remote = NoArgRemote()
        assert foo_remote.baz.remote(8) == 64  # Mock servicer just squares the argument


if TYPE_CHECKING:
    # Check that type annotations carry through to the decorated classes
    assert_type(NoParamsCls(), NoParamsCls)
    # can't use assert_type with named arguments, as it will diff in the name
    # vs the anonymous argument in the assertion type
    # assert_type(Foo().bar, Function[[int], float])


def test_lookup(client, servicer):
    # basically same test as test_from_name_lazy_method_resolve, but assumes everything is hydrated
    deploy_app(app, "my-cls-app", client=client)

    with pytest.warns(DeprecationError, match="Cls.lookup"):
        cls: Cls = Cls.lookup("my-cls-app", "Foo", client=client)

    # objects are resolved
    assert cls.object_id.startswith("cs-")
    assert cls._get_class_service_function().object_id.startswith("fu-")

    # Check that function properties are preserved
    assert cls().bar.is_generator is False

    # Make sure we can instantiate the class
    with servicer.intercept() as ctx:
        obj = cls("foo", 234)
        assert len(ctx.calls) == 0  # no rpc requests for class instantiation

        # Make sure we can call methods
        # (mock servicer just returns the sum of the squares of the args)
        assert obj.bar.remote(42) == 1764
        assert len(ctx.get_requests("FunctionBindParams")) == 1  # bind params

        assert obj.baz.remote(41) == 1681
        assert len(ctx.get_requests("FunctionBindParams")) == 1  # call to other method shouldn't need a bind

    # Not allowed for remote classes:
    with pytest.raises(NotFoundError, match="can't be accessed for remote classes"):
        assert obj.a == "foo"

    # Make sure local calls fail
    with pytest.raises(ExecutionError):
        assert obj.bar.local(1, 2)


def test_from_name_lazy_method_hydration(client, servicer):
    deploy_app(app, "my-cls-app", client=client)
    cls: Cls = Cls.from_name("my-cls-app", "Foo")

    # Make sure we can instantiate the class
    obj = cls("foo", 234)

    # Check that function properties are preserved
    with servicer.intercept() as ctx:
        assert obj.bar.is_generator is False
        assert len(ctx.get_requests("FunctionBindParams")) == 1  # to determine this attribute, hydration is needed

    # Make sure we can methods
    # (mock servicer just returns the sum of the squares of the args)
    with servicer.intercept() as ctx:
        assert obj.bar.remote(42) == 1764
        assert len(ctx.get_requests("FunctionBindParams")) == 0

    with servicer.intercept() as ctx:
        assert obj.baz.remote(42) == 1764
        assert len(ctx.get_requests("FunctionBindParams")) == 0  # other method shouldn't rebind

    with pytest.raises(NotFoundError, match="can't be accessed for remote classes"):
        assert obj.a == 234

    # Make sure local calls fail
    with pytest.raises(ExecutionError, match="locally"):
        assert obj.bar.local(1, 2)

    # Make sure that non-existing methods fail
    with pytest.raises(NotFoundError):
        obj.non_exist.remote("hello")


def test_lookup_lazy_remote(client, servicer):
    # See #972 (PR) and #985 (revert PR): adding unit test to catch regression
    deploy_app(app, "my-cls-app", client=client)
    cls: Cls = Cls.from_name("my-cls-app", "Foo").hydrate(client=client)
    obj = cls("foo", 234)
    assert obj.bar.remote(42, 77) == 7693


def test_lookup_lazy_spawn(client, servicer):
    # See #1071
    deploy_app(app, "my-cls-app", client=client)
    cls: Cls = Cls.from_name("my-cls-app", "Foo").hydrate(client=client)
    obj = cls("foo", 234)
    function_call = obj.bar.spawn(42, 77)
    assert function_call.get() == 7693


baz_app = App(include_source=True)  # TODO: remove include_source=True when automount is disabled by default


@baz_app.cls()
class Baz:
    def __init__(self, x):
        self.x = x

    def not_modal_method(self, y: int) -> int:
        return self.x * y


def test_call_not_modal_method():
    baz: Baz = Baz(5)
    assert baz.x == 5
    assert baz.not_modal_method(7) == 35


cls_with_enter_app = App(include_source=True)  # TODO: remove include_source=True when automount is disabled by default


def get_thread_id():
    return threading.current_thread().name


@cls_with_enter_app.cls()
class ClsWithEnter:
    def __init__(self, thread_id):
        self.inited = True
        self.entered = False
        self.thread_id = thread_id
        assert get_thread_id() == self.thread_id

    @enter()
    def enter(self):
        self.entered = True
        assert get_thread_id() == self.thread_id

    def not_modal_method(self, y: int) -> int:
        return y**2

    @method()
    def modal_method(self, y: int) -> int:
        return y**2


def test_dont_enter_on_local_access():
    obj = ClsWithEnter(get_thread_id())
    with pytest.raises(AttributeError):
        obj.doesnt_exist  # type: ignore
    assert obj.inited
    assert not obj.entered


def test_dont_enter_on_local_non_modal_call():
    obj = ClsWithEnter(get_thread_id())
    assert obj.not_modal_method(7) == 49
    assert obj.inited
    assert not obj.entered


def test_enter_on_local_modal_call():
    obj = ClsWithEnter(get_thread_id())
    assert obj.modal_method.local(7) == 49
    assert obj.inited
    assert obj.entered


@cls_with_enter_app.cls()
class ClsWithAsyncEnter:
    def __init__(self):
        self.inited = True
        self.entered = False

    @enter()
    async def enter(self):
        self.entered = True

    @method()
    async def modal_method(self, y: int) -> int:
        return y**2


@pytest.mark.skip("this doesn't actually work - but issue was hidden by `entered` being an obj property")
@pytest.mark.asyncio
async def test_async_enter_on_local_modal_call():
    obj = ClsWithAsyncEnter()
    assert await obj.modal_method.local(7) == 49
    assert obj.inited
    assert obj.entered


inheritance_app = App(include_source=True)  # TODO: remove include_source=True when automount is disabled by default


class BaseCls:
    @enter()
    def enter(self):
        self.x = 2

    @method()
    def run(self, y):
        return self.x * y


@inheritance_app.cls()
class DerivedCls(BaseCls):
    pass


def test_derived_cls(client, servicer):
    with inheritance_app.run(client=client):
        # default servicer fn just squares the number
        assert DerivedCls().run.remote(3) == 9


inheritance_app_2 = App(include_source=True)  # TODO: remove include_source=True when automount is disabled by default


@inheritance_app_2.cls()
class DerivedCls2(BaseCls2):
    pass


def test_derived_cls_external_file(client, servicer):
    with inheritance_app_2.run(client=client):
        # default servicer fn just squares the number
        assert DerivedCls2().run.remote(3) == 9


def test_rehydrate(client, servicer, reset_container_app):
    # Issue introduced in #922 - brief description in #931

    # Sanity check that local calls work
    obj = NoParamsCls()
    assert obj.bar.local(7) == 343

    # Deploy app to get an app id
    app_id = deploy_app(app, "my-cls-app", client=client).app_id

    # Initialize a container
    container_app = RunningApp(app_id)

    # Associate app with app
    app._init_container(client, container_app)

    # Hydration shouldn't overwrite local function definition
    obj = NoParamsCls()
    assert obj.bar.local(7) == 343


app_unhydrated = App(include_source=True)  # TODO: remove include_source=True when automount is disabled by default


@app_unhydrated.cls()
class FooUnhydrated:
    @method()
    def bar(self, x): ...


def test_unhydrated():
    foo = FooUnhydrated()
    with pytest.raises(ExecutionError, match="hydrated"):
        foo.bar.remote(42)


app_method_args = App(include_source=True)  # TODO: remove include_source=True when automount is disabled by default


@app_method_args.cls(min_containers=5)
class XYZ:
    @method()
    def foo(self): ...

    @method()
    def bar(self): ...


def test_method_args(servicer, client):
    with app_method_args.run(client=client):
        funcs = servicer.app_functions.values()
        assert {f.function_name for f in funcs} == {"XYZ.*"}
        warm_pools = {f.function_name: f.autoscaler_settings.min_containers for f in funcs}
        assert warm_pools == {"XYZ.*": 5}


def test_keep_warm_depr(client, set_env_client):
    app = App()

    with pytest.warns(PendingDeprecationError, match="keep_warm"):

        @app.cls(serialized=True)
        class ClsWithKeepWarmMethod:
            @method(keep_warm=2)
            def foo(self): ...

            @method()
            def bar(self): ...

    with app.run(client=client):
        with pytest.raises(modal.exception.InvalidError, match="keep_warm"):
            ClsWithKeepWarmMethod().bar.keep_warm(2)  # should not be usable on methods


def test_cls_keep_warm(client, servicer):
    app = App()

    @app.cls(serialized=True)
    class ClsWithMethod:
        def __init__(self, arg=None):
            self.arg = arg

        @method()
        def bar(self): ...

    with app.run(client=client):
        assert len(servicer.app_functions) == 1  # only class service function
        cls_service_fun = servicer.function_by_name("ClsWithMethod.*")
        assert cls_service_fun.is_class
        assert cls_service_fun.warm_pool_size == 0

        ClsWithMethod().keep_warm(2)  # type: ignore  # Python can't do type intersection
        assert cls_service_fun.warm_pool_size == 2

        ClsWithMethod("other-instance").keep_warm(5)  # type: ignore  # Python can't do type intersection
        instance_service_function = servicer.function_by_name("ClsWithMethod.*", params=((("other-instance",), {})))
        assert len(servicer.app_functions) == 2  # + instance service function
        assert cls_service_fun.warm_pool_size == 2
        assert instance_service_function.warm_pool_size == 5


with pytest.warns(DeprecationError, match="@modal.build"):

    class ClsWithHandlers:
        @build()
        def my_build(self):
            pass

        @enter(snap=True)
        def my_memory_snapshot(self):
            pass

        @enter()
        def my_enter(self):
            pass

        @build()
        @enter()
        def my_build_and_enter(self):
            pass

        @exit()
        def my_exit(self):
            pass


def test_handlers():
    pfs: dict[str, _PartialFunction]

    pfs = _find_partial_methods_for_user_cls(ClsWithHandlers, _PartialFunctionFlags.BUILD)
    assert list(pfs.keys()) == ["my_build", "my_build_and_enter"]

    pfs = _find_partial_methods_for_user_cls(ClsWithHandlers, _PartialFunctionFlags.ENTER_PRE_SNAPSHOT)
    assert list(pfs.keys()) == ["my_memory_snapshot"]

    pfs = _find_partial_methods_for_user_cls(ClsWithHandlers, _PartialFunctionFlags.ENTER_POST_SNAPSHOT)
    assert list(pfs.keys()) == ["my_enter", "my_build_and_enter"]

    pfs = _find_partial_methods_for_user_cls(ClsWithHandlers, _PartialFunctionFlags.EXIT)
    assert list(pfs.keys()) == ["my_exit"]


web_app_app = App(include_source=True)  # TODO: remove include_source=True when automount is disabled by default


@web_app_app.cls()
class WebCls:
    @web_endpoint()
    def endpoint(self):
        pass

    @asgi_app()
    def asgi(self):
        pass


def test_web_cls(client):
    with web_app_app.run(client=client):
        c = WebCls()
        assert c.endpoint.web_url == "http://endpoint.internal"
        assert c.asgi.web_url == "http://asgi.internal"


handler_app = App("handler-app", include_source=True)


image = Image.debian_slim().pip_install("xyz")


with pytest.warns(DeprecationError, match="@modal.build"):

    @handler_app.cls(image=image)
    class ClsWithBuild:
        @build()
        def build(self):
            pass

        @method()
        def method(self):
            pass


def test_build_image(client, servicer):
    with handler_app.run(client=client):
        service_function = servicer.function_by_name("ClsWithBuild.*")
        # The function image should have added a new layer with original image as the parent
        f_image = servicer.images[service_function.image_id]
        assert f_image.base_images[0].image_id == image.object_id
        assert servicer.force_built_images == []


other_handler_app = App("other-handler-app", include_source=True)


with pytest.warns(DeprecationError, match="@modal.build"):

    @other_handler_app.cls(image=image)
    class ClsWithForceBuild:
        @build(force=True)
        def build(self):
            pass

        @method()
        def method(self):
            pass


def test_force_build_image(client, servicer):
    with other_handler_app.run(client=client):
        service_function = servicer.function_by_name("ClsWithForceBuild.*")
        # The function image should have added a new layer with original image as the parent
        f_image = servicer.images[service_function.image_id]
        assert f_image.base_images[0].image_id == image.object_id
        assert servicer.force_built_images == ["im-3"]


build_timeout_handler_app = App("build-timeout-handler-app", include_source=True)


with pytest.warns(DeprecationError, match="@modal.build"):

    @build_timeout_handler_app.cls(image=image)
    class ClsWithBuildTimeout:
        @build(timeout=123)
        def timeout_build(self):
            pass

        @build()
        def default_timeout_build(self):
            pass

        @method()
        def method(self):
            pass


def test_build_timeout_image(client, servicer):
    with build_timeout_handler_app.run(client=client):
        service_function = servicer.function_by_name("ClsWithBuildTimeout.timeout_build")
        assert service_function.timeout_secs == 123

        service_function = servicer.function_by_name("ClsWithBuildTimeout.default_timeout_build")
        assert service_function.timeout_secs == 86400


@pytest.mark.parametrize("decorator", [enter, exit])
def test_disallow_lifecycle_decorators_with_method(decorator):
    name = decorator.__name__.split("_")[-1]  # remove synchronicity prefix
    with pytest.raises(InvalidError, match=f"Cannot use `@{name}` decorator with `@method`."):

        class ClsDecoratorMethodStack:
            @decorator()
            @method()
            def f(self):
                pass


class HasSnapMethod:
    @enter(snap=True)
    def enter(self):
        pass

    @method()
    def f(self):
        pass


def test_snap_method_without_snapshot_enabled():
    with pytest.raises(InvalidError, match="A class must have `enable_memory_snapshot=True`"):
        app.cls(enable_memory_snapshot=False)(HasSnapMethod)


def test_partial_function_descriptors(client):
    class Foo:
        def __init__(self):
            pass

        @modal.enter()
        def enter_method(self):
            pass

        @modal.method()
        def bar(self):
            return "a"

        @modal.web_endpoint()
        def web(self):
            pass

    assert isinstance(Foo.bar, PartialFunction)

    assert Foo().bar() == "a"  # type: ignore   # edge case - using a non-decorated class should just return the bound original method
    assert inspect.ismethod(Foo().bar)
    app = modal.App()

    modal_foo_class = app.cls(serialized=True)(Foo)

    wrapped_method = modal_foo_class().bar
    assert isinstance(wrapped_method, Function)

    serialized_class = serialize(Foo)
    revived_class = deserialize(serialized_class, client)

    assert (
        revived_class().bar() == "a"
    )  # this instantiates the underlying "user_cls", so it should work basically like a normal Python class
    assert isinstance(
        revived_class.bar, PartialFunction
    )  # but it should be a PartialFunction, so it keeps associated metadata!

    # ensure that webhook metadata is kept
    web_partial_function: _PartialFunction = synchronizer._translate_in(revived_class.web)  # type: ignore
    assert web_partial_function.webhook_config
    assert web_partial_function.webhook_config.type == api_pb2.WEBHOOK_TYPE_FUNCTION


def test_cross_process_userclass_serde(supports_dir):
    res = subprocess.check_output([sys.executable, supports_dir / "serialize_class.py"])
    assert len(res) < 2000  # should be ~1300 bytes as of 2024-06-05
    revived_cls = deserialize(res, None)
    method_without_descriptor_protocol = revived_cls.__dict__["method"]
    assert isinstance(method_without_descriptor_protocol, modal.partial_function.PartialFunction)
    assert revived_cls().method() == "a"  # this should be bound to the object


app2 = App("app2", include_source=True)


@app2.cls()
class UsingAnnotationParameters:
    a: int = modal.parameter()
    b: str = modal.parameter(default="hello")
    c: float = modal.parameter(init=False)

    @method()
    def get_value(self):
        return self.a


init_side_effects = []


@app2.cls()
class UsingCustomConstructor:
    # might want to deprecate this soon
    a: int

    def __init__(self, a: int):
        self._a = a
        init_side_effects.append("did_run")

    @method()
    def get_value(self):
        return self._a


def test_implicit_constructor(client, set_env_client):
    c = UsingAnnotationParameters(a=10)

    assert c.a == 10
    assert c.get_value.local() == 10
    assert c.b == "hello"

    d = UsingAnnotationParameters(a=11, b="goodbye")
    assert d.b == "goodbye"

    with pytest.raises(ValueError, match="Missing required parameter: a"):
        with app2.run(client=client):
            UsingAnnotationParameters().get_value.remote()  # type: ignore

    # check that implicit constructors trigger strict parametrization
    function_info: FunctionInfo = synchronizer._translate_in(UsingAnnotationParameters)._class_service_function._info  # type: ignore
    assert function_info.class_parameter_info().format == api_pb2.ClassParameterInfo.PARAM_SERIALIZATION_FORMAT_PROTO


def test_custom_constructor():
    d = UsingCustomConstructor(10)
    assert not init_side_effects

    assert d._a == 10  # lazily run constructor when accessing non-method attributes (!)
    assert init_side_effects == ["did_run"]

    d2 = UsingCustomConstructor(11)
    assert d2.get_value.local() == 11  # run constructor before running locally
    # check that explicit constructors trigger pickle parametrization
    function_info: FunctionInfo = synchronizer._translate_in(UsingCustomConstructor)._class_service_function._info  # type: ignore
    assert function_info.class_parameter_info().format == api_pb2.ClassParameterInfo.PARAM_SERIALIZATION_FORMAT_PICKLE


class ParametrizedClass1:
    def __init__(self, a):
        pass


class ParametrizedClass1Implicit:
    a: int = modal.parameter()


class ParametrizedClass2:
    def __init__(self, a: int = 1):
        pass


class ParametrizedClass2Implicit:
    a: int = modal.parameter(default=1)


class ParametrizedClass3:
    def __init__(self):
        pass


app_batched = App(include_source=True)  # TODO: remove include_source=True when automount is disabled by default


def test_batched_method_duplicate_error(client):
    with pytest.raises(
        InvalidError, match="Modal class BatchedClass_1 with a modal batched function cannot have other modal methods."
    ):

        @app_batched.cls(serialized=True)
        class BatchedClass_1:
            @modal.method()
            def method(self):
                pass

            @modal.batched(max_batch_size=2, wait_ms=0)
            def batched_method(self):
                pass

    with pytest.raises(InvalidError, match="Modal class BatchedClass_2 can only have one batched function."):

        @app_batched.cls(serialized=True)
        class BatchedClass_2:
            @modal.batched(max_batch_size=2, wait_ms=0)
            def batched_method_1(self):
                pass

            @modal.batched(max_batch_size=2, wait_ms=0)
            def batched_method_2(self):
                pass


def test_cls_with_both_constructor_and_parameters_is_invalid():
    with pytest.raises(InvalidError, match="constructor"):

        @app.cls(serialized=True)
        class A:
            a: int = modal.parameter()

            def __init__(self, a):
                self.a = a


def test_unannotated_parameters_are_invalid():
    with pytest.raises(InvalidError, match="annotated"):

        @app.cls(serialized=True)
        class B:
            b = modal.parameter()  # type: ignore


def test_unsupported_type_parameters_raise_errors():
    with pytest.raises(InvalidError, match="float"):

        @app.cls(serialized=True)
        class C:
            c: float = modal.parameter()


def test_unsupported_function_decorators_on_methods():
    with pytest.raises(InvalidError, match="cannot be used on class methods"):

        @app.cls(serialized=True)
        class M:
            @app.function(serialized=True)
            @modal.web_endpoint()
            def f(self):
                pass

    with pytest.raises(InvalidError, match="cannot be used on class methods"):

        @app.cls(serialized=True)
        class D:
            @app.function(serialized=True)
            def f(self):
                pass


def test_modal_object_param_uses_wrapped_type(servicer, set_env_client, client):
    with servicer.intercept() as ctx:
        with modal.Dict.ephemeral() as dct:
            with baz_app.run():
                # create bound instance:
                typing.cast(modal.Cls, Baz(x=dct)).keep_warm(1)

    req: api_pb2.FunctionBindParamsRequest = ctx.pop_request("FunctionBindParams")
    function_def: api_pb2.Function = servicer.app_functions[req.function_id]

    _client = typing.cast(modal.client._Client, synchronizer._translate_in(client))
    container_params = deserialize_params(req.serialized_params, function_def, _client)
    args, kwargs = container_params
    assert type(kwargs["x"]) is type(dct)


def test_using_method_on_uninstantiated_cls(recwarn, disable_auto_mount):
    app = App()

    @app.cls(serialized=True)
    class C:
        @method()
        def method(self):
            pass

    assert len(recwarn) == 0
    with pytest.raises(AttributeError):
        C.blah  # type: ignore   # noqa
    assert len(recwarn) == 0

    assert isinstance(C().method, Function)  # should be fine to access on an instance of the class
    assert len(recwarn) == 0

    # The following should warn since it's accessed on the class directly
    C.method  # noqa  # triggers a deprecation warning
    # TODO: this will be an AttributeError or return a non-modal unbound function in the future:
    assert len(recwarn) == 1
    warning_string = str(recwarn[0].message)
    assert "instantiate classes before using methods" in warning_string
    assert "C().method instead of C.method" in warning_string


def test_method_on_cls_access_warns():
    with pytest.warns(match="instantiate classes before using methods"):
        print(Foo.bar)<|MERGE_RESOLUTION|>--- conflicted
+++ resolved
@@ -125,7 +125,6 @@
 def test_class_with_options(client, servicer):
     unhydrated_volume = modal.Volume.from_name("some_volume", create_if_missing=True)
     unhydrated_secret = modal.Secret.from_dict({"foo": "bar"})
-<<<<<<< HEAD
     with servicer.intercept() as ctx:
         foo = Foo.with_options(  # type: ignore
             cpu=48, retries=5, volumes={"/vol": unhydrated_volume}, secrets=[unhydrated_secret]
@@ -134,15 +133,6 @@
 
     with app.run(client=client):
         with servicer.intercept() as ctx:
-=======
-    with app.run(client=client):
-        with servicer.intercept() as ctx:
-            foo = Foo.with_options(  # type: ignore
-                cpu=48, retries=5, volumes={"/vol": unhydrated_volume}, secrets=[unhydrated_secret]
-            )()
-            assert len(ctx.calls) == 0  # no rpcs in with_options
-
->>>>>>> f99e5eb3
             res = foo.bar.remote(2)
             function_bind_params: api_pb2.FunctionBindParamsRequest
             (function_bind_params,) = ctx.get_requests("FunctionBindParams")
