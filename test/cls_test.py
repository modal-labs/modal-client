--- conflicted
+++ resolved
@@ -849,13 +849,35 @@
     assert d._a == 10  # lazily run constructor when accessing non-method attributes (!)
     assert init_side_effects == ["did_run"]
 
-<<<<<<< HEAD
     d2 = UsingCustomConstructor(11)
     assert d2.get_value.local() == 11  # run constructor before running locally
     # check that explicit constructors trigger pickle parameterization
     function_info: FunctionInfo = synchronizer._translate_in(UsingCustomConstructor)._class_service_function._info  # type: ignore
     assert function_info.class_parameter_info().format == api_pb2.ClassParameterInfo.PARAM_SERIALIZATION_FORMAT_PICKLE
-=======
+
+
+class ParameterizedClass1:
+    def __init__(self, a):
+        pass
+
+
+class ParameterizedClass2:
+    def __init__(self, a: int = 1):
+        pass
+
+
+class ParameterizedClass3:
+    def __init__(self):
+        pass
+
+
+def test_disabled_parameterized_snap_cls():
+    with pytest.raises(InvalidError, match="Cannot use class parameterization in class"):
+        app.cls(enable_memory_snapshot=True)(ParameterizedClass1)
+
+    with pytest.raises(InvalidError, match="Cannot use class parameterization in class"):
+        app.cls(enable_memory_snapshot=True)(ParameterizedClass2)
+
     app.cls(enable_memory_snapshot=True)(ParameterizedClass3)
 
 
@@ -887,5 +909,4 @@
 
             @modal.batched(max_batch_size=2, wait_ms=0)
             def batched_method_2(self):
-                pass
->>>>>>> 0d80a8e9
+                pass