# Copyright Modal Labs 2022
import inspect
import pytest
import subprocess
import sys
import threading
from typing import TYPE_CHECKING, Dict

from typing_extensions import assert_type

<<<<<<< HEAD
import modal.partial_function
=======
import modal
>>>>>>> 6800120d
from modal import App, Cls, Function, Image, Queue, build, enter, exit, method
from modal._serialization import deserialize, serialize
from modal._utils.async_utils import synchronizer
from modal.exception import DeprecationError, ExecutionError, InvalidError
from modal.partial_function import (
    PartialFunction,
    _find_callables_for_obj,
    _find_partial_methods_for_cls,
    _PartialFunction,
    _PartialFunctionFlags,
)
from modal.runner import deploy_app
from modal.running_app import RunningApp
from modal_proto import api_pb2

from .supports.base_class import BaseCls2

app = App("app")


@pytest.fixture(autouse=True)
def auto_use_set_env_client(set_env_client):
    # TODO(elias): remove set_env_client fixture here if/when possible - this is required only since
    #  Client.from_env happens to inject an unused client when loading the
    #  parameterized function
    return


@app.cls(cpu=42)
class Foo:
    @method()
    def bar(self, x: int) -> float:
        return x**3


def test_run_class(client, servicer):
    assert servicer.n_functions == 0
    with app.run(client=client):
        function_id = Foo.bar.object_id
        assert isinstance(Foo, Cls)
        class_id = Foo.object_id
        app_id = app.app_id

    objects = servicer.app_objects[app_id]
    assert len(objects) == 2  # classes and functions
    assert objects["Foo.bar"] == function_id
    assert objects["Foo"] == class_id


def test_call_class_sync(client, servicer):
    with app.run(client=client):
        foo: Foo = Foo()
        ret: float = foo.bar.remote(42)
        assert ret == 1764


# Reusing the app runs into an issue with stale function handles.
# TODO (akshat): have all the client tests use separate apps, and throw
# an exception if the user tries to reuse an app.
app_remote = App()


@app_remote.cls(cpu=42)
class FooRemote:
    def __init__(self, x: int, y: str) -> None:
        self.x = x
        self.y = y

    @method()
    def bar(self, z: int):
        return z**3


def test_call_cls_remote_sync(client):
    with app_remote.run(client=client):
        foo_remote: FooRemote = FooRemote(3, "hello")
        ret: float = foo_remote.bar.remote(8)
        assert ret == 64  # Mock servicer just squares the argument


def test_call_cls_remote_invalid_type(client):
    with app_remote.run(client=client):

        def my_function():
            print("Hello, world!")

        with pytest.raises(ValueError) as excinfo:
            FooRemote(42, my_function)  # type: ignore

        exc = excinfo.value
        assert "function" in str(exc)


def test_call_cls_remote_modal_type(client):
    with app_remote.run(client=client):
        with Queue.ephemeral(client) as q:
            FooRemote(42, q)  # type: ignore


app_2 = App()


@app_2.cls(cpu=42)
class Bar:
    @method()
    def baz(self, x):
        return x**3


@pytest.mark.asyncio
async def test_call_class_async(client, servicer):
    async with app_2.run(client=client):
        bar = Bar()
        assert await bar.baz.remote.aio(42) == 1764


def test_run_class_serialized(client, servicer):
    app_ser = App()

    @app_ser.cls(cpu=42, serialized=True)
    class FooSer:
        @method()
        def bar(self, x):
            return x**3

    assert servicer.n_functions == 0
    with app_ser.run(client=client):
        pass

    assert servicer.n_functions == 1
    (function_id,) = servicer.app_functions.keys()
    function = servicer.app_functions[function_id]
    assert function.function_name.endswith("FooSer.bar")  # because it's defined in a local scope
    assert function.definition_type == api_pb2.Function.DEFINITION_TYPE_SERIALIZED
    cls = deserialize(function.class_serialized, client)
    fun = deserialize(function.function_serialized, client)

    # Create bound method
    obj = cls()
    meth = fun.__get__(obj, cls)

    # Make sure it's callable
    assert meth(100) == 1000000


app_remote_2 = App()


@app_remote_2.cls(cpu=42)
class BarRemote:
    def __init__(self, x: int, y: str) -> None:
        self.x = x
        self.y = y

    @method()
    def baz(self, z: int):
        return z**3


@pytest.mark.asyncio
async def test_call_cls_remote_async(client):
    async with app_remote_2.run(client=client):
        bar_remote = BarRemote(3, "hello")
        assert await bar_remote.baz.remote.aio(8) == 64  # Mock servicer just squares the argument


app_local = App()


@app_local.cls(cpu=42, enable_memory_snapshot=True)
class FooLocal:
    def __init__(self):
        self.side_effects = ["__init__"]

    @enter(snap=True)
    def presnap(self):
        self.side_effects.append("presnap")

    @enter()
    def postsnap(self):
        self.side_effects.append("postsnap")

    @method()
    def bar(self, x):
        return x**3

    @method()
    def baz(self, y):
        return self.bar.local(y + 1)


def test_can_call_locally(client):
    foo = FooLocal()
    assert foo.bar.local(4) == 64
    assert foo.baz.local(4) == 125
    with app_local.run(client=client):
        assert foo.baz.local(2) == 27
        assert foo.side_effects == ["__init__", "presnap", "postsnap"]


def test_can_call_remotely_from_local(client):
    with app_local.run(client=client):
        foo = FooLocal()
        # remote calls use the mockservicer func impl
        # which just squares the arguments
        assert foo.bar.remote(8) == 64
        assert foo.baz.remote(9) == 81


app_remote_3 = App()


@app_remote_3.cls(cpu=42)
class NoArgRemote:
    def __init__(self) -> None:
        pass

    @method()
    def baz(self, z: int):
        return z**3


def test_call_cls_remote_no_args(client):
    with app_remote_3.run(client=client):
        foo_remote = NoArgRemote()
        assert foo_remote.baz.remote(8) == 64  # Mock servicer just squares the argument


if TYPE_CHECKING:
    # Check that type annotations carry through to the decorated classes
    assert_type(Foo(), Foo)
    assert_type(Foo().bar, Function)


def test_lookup(client, servicer):
    deploy_app(app, "my-cls-app", client=client)

    cls: Cls = Cls.lookup("my-cls-app", "Foo", client=client)

    assert cls.object_id.startswith("cs-")
    assert cls.bar.object_id.startswith("fu-")

    # Check that function properties are preserved
    assert cls.bar.is_generator is False

    # Make sure we can instantiate the class
    obj = cls("foo", 234)

    # Make sure we can methods
    # (mock servicer just returns the sum of the squares of the args)
    assert obj.bar.remote(42, 77) == 7693

    # Make sure local calls fail
    with pytest.raises(ExecutionError):
        assert obj.bar.local(1, 2)


def test_lookup_lazy_remote(client, servicer):
    # See #972 (PR) and #985 (revert PR): adding unit test to catch regression
    deploy_app(app, "my-cls-app", client=client)
    cls: Cls = Cls.lookup("my-cls-app", "Foo", client=client)
    obj = cls("foo", 234)
    assert obj.bar.remote(42, 77) == 7693


def test_lookup_lazy_spawn(client, servicer):
    # See #1071
    deploy_app(app, "my-cls-app", client=client)
    cls: Cls = Cls.lookup("my-cls-app", "Foo", client=client)
    obj = cls("foo", 234)
    function_call = obj.bar.spawn(42, 77)
    assert function_call.get() == 7693


baz_app = App()


@baz_app.cls()
class Baz:
    def __init__(self, x):
        self.x = x

    def not_modal_method(self, y: int) -> int:
        return self.x * y


def test_call_not_modal_method():
    baz: Baz = Baz(5)
    assert baz.x == 5
    assert baz.not_modal_method(7) == 35


cls_with_enter_app = App()


def get_thread_id():
    return threading.current_thread().name


@cls_with_enter_app.cls()
class ClsWithEnter:
    def __init__(self, thread_id):
        self.inited = True
        self.entered = False
        self.thread_id = thread_id
        assert get_thread_id() == self.thread_id

    @enter()
    def enter(self):
        self.entered = True
        assert get_thread_id() == self.thread_id

    def not_modal_method(self, y: int) -> int:
        return y**2

    @method()
    def modal_method(self, y: int) -> int:
        return y**2


def test_dont_enter_on_local_access():
    obj = ClsWithEnter(get_thread_id())
    with pytest.raises(AttributeError):
        obj.doesnt_exist  # type: ignore
    assert obj.inited
    assert not obj.entered


def test_dont_enter_on_local_non_modal_call():
    obj = ClsWithEnter(get_thread_id())
    assert obj.not_modal_method(7) == 49
    assert obj.inited
    assert not obj.entered


def test_enter_on_local_modal_call():
    obj = ClsWithEnter(get_thread_id())
    assert obj.modal_method.local(7) == 49
    assert obj.inited
    assert obj.entered


@cls_with_enter_app.cls()
class ClsWithAsyncEnter:
    def __init__(self):
        self.inited = True
        self.entered = False

    @enter()
    async def enter(self):
        self.entered = True

    @method()
    async def modal_method(self, y: int) -> int:
        return y**2


@pytest.mark.asyncio
async def test_async_enter_on_local_modal_call():
    obj = ClsWithAsyncEnter()
    assert await obj.modal_method.local(7) == 49
    assert obj.inited
    assert obj.entered


inheritance_app = App()


class BaseCls:
    @enter()
    def enter(self):
        self.x = 2

    @method()
    def run(self, y):
        return self.x * y


@inheritance_app.cls()
class DerivedCls(BaseCls):
    pass


def test_derived_cls(client, servicer):
    with inheritance_app.run(client=client):
        # default servicer fn just squares the number
        assert DerivedCls().run.remote(3) == 9


inheritance_app_2 = App()


@inheritance_app_2.cls()
class DerivedCls2(BaseCls2):
    pass


def test_derived_cls_external_file(client, servicer):
    with inheritance_app_2.run(client=client):
        # default servicer fn just squares the number
        assert DerivedCls2().run.remote(3) == 9


def test_rehydrate(client, servicer, reset_container_app):
    # Issue introduced in #922 - brief description in #931

    # Sanity check that local calls work
    obj = Foo()
    assert obj.bar.local(7) == 343

    # Deploy app to get an app id
    app_id = deploy_app(app, "my-cls-app", client=client).app_id

    # Initialize a container
    container_app = RunningApp(app_id=app_id)

    # Associate app with app
    app._init_container(client, container_app)

    # Hydration shouldn't overwrite local function definition
    obj = Foo()
    assert obj.bar.local(7) == 343


app_unhydrated = App()


@app_unhydrated.cls()
class FooUnhydrated:
    @method()
    def bar(self):
        ...


def test_unhydrated():
    foo = FooUnhydrated()
    with pytest.raises(ExecutionError, match="hydrated"):
        foo.bar.remote(42)


app_method_args = App()


@app_method_args.cls()
class XYZ:
    @method(keep_warm=3)
    def foo(self):
        ...

    @method(keep_warm=7)
    def bar(self):
        ...


def test_method_args(servicer, client):
    with app_method_args.run(client=client):
        funcs = servicer.app_functions.values()
        assert {f.function_name for f in funcs} == {"XYZ.foo", "XYZ.bar"}
        assert {f.warm_pool_size for f in funcs} == {3, 7}


class ClsWith1Method:
    @method()
    def foo(self):
        ...


class ClsWith2Methods:
    @method()
    def foo(self):
        ...

    @method()
    def bar(self):
        ...


def test_keep_warm_depr():
    app = App()

    # This should be fine
    app.cls(keep_warm=2)(ClsWith1Method)

    with pytest.warns(DeprecationError, match="@method"):
        app.cls(keep_warm=2)(ClsWith2Methods)


class ClsWithHandlers:
    @build()
    def my_build(self):
        pass

    @enter(snap=True)
    def my_memory_snapshot(self):
        pass

    @enter()
    def my_enter(self):
        pass

    @build()
    @enter()
    def my_build_and_enter(self):
        pass

    @exit()
    def my_exit(self):
        pass


def test_handlers():
    pfs: Dict[str, _PartialFunction]

    pfs = _find_partial_methods_for_cls(ClsWithHandlers, _PartialFunctionFlags.BUILD)
    assert list(pfs.keys()) == ["my_build", "my_build_and_enter"]

    pfs = _find_partial_methods_for_cls(ClsWithHandlers, _PartialFunctionFlags.ENTER_PRE_SNAPSHOT)
    assert list(pfs.keys()) == ["my_memory_snapshot"]

    pfs = _find_partial_methods_for_cls(ClsWithHandlers, _PartialFunctionFlags.ENTER_POST_SNAPSHOT)
    assert list(pfs.keys()) == ["my_enter", "my_build_and_enter"]

    pfs = _find_partial_methods_for_cls(ClsWithHandlers, _PartialFunctionFlags.EXIT)
    assert list(pfs.keys()) == ["my_exit"]


handler_app = App("handler-app")


image = Image.debian_slim().pip_install("xyz")


@handler_app.cls(image=image)
class ClsWithBuild:
    @build()
    def build(self):
        pass

    @method()
    def method(self):
        pass


def test_build_image(client, servicer):
    with handler_app.run(client=client):
        f_def = servicer.app_functions[ClsWithBuild.method.object_id]
        # The function image should have added a new layer with original image as the parent
        f_image = servicer.images[f_def.image_id]
        assert f_image.base_images[0].image_id == image.object_id


@pytest.mark.parametrize("decorator", [build, enter, exit])
def test_disallow_lifecycle_decorators_with_method(decorator):
    name = decorator.__name__.split("_")[-1]  # remove synchronicity prefix
    with pytest.raises(InvalidError, match=f"Cannot use `@{name}` decorator with `@method`."):

        class ClsDecoratorMethodStack:
            @decorator()
            @method()
            def f(self):
                pass


def test_deprecated_sync_methods():
    with pytest.warns(DeprecationError, match="Support for decorating parameterized methods with `@exit`"):

        class ClsWithDeprecatedSyncMethods:
            def __enter__(self):
                return 42

            @enter()
            def my_enter(self):
                return 43

            def __exit__(self, exc_type, exc, tb):
                return 44

            @exit()
            def my_exit(self, exc_type, exc, tb):
                return 45

    obj = ClsWithDeprecatedSyncMethods()

    with pytest.raises(DeprecationError, match="Using `__enter__`.+`modal.enter` decorator"):
        _find_callables_for_obj(obj, _PartialFunctionFlags.ENTER_POST_SNAPSHOT)

    with pytest.raises(DeprecationError, match="Using `__exit__`.+`modal.exit` decorator"):
        _find_callables_for_obj(obj, _PartialFunctionFlags.EXIT)


@pytest.mark.asyncio
async def test_deprecated_async_methods():
    with pytest.warns(DeprecationError, match="Support for decorating parameterized methods with `@exit`"):

        class ClsWithDeprecatedAsyncMethods:
            async def __aenter__(self):
                return 42

            @enter()
            async def my_enter(self):
                return 43

            async def __aexit__(self, exc_type, exc, tb):
                return 44

            @exit()
            async def my_exit(self, exc_type, exc, tb):
                return 45

    obj = ClsWithDeprecatedAsyncMethods()

    with pytest.raises(DeprecationError, match=r"Using `__aenter__`.+`modal.enter` decorator \(on an async method\)"):
        _find_callables_for_obj(obj, _PartialFunctionFlags.ENTER_POST_SNAPSHOT)

    with pytest.raises(DeprecationError, match=r"Using `__aexit__`.+`modal.exit` decorator \(on an async method\)"):
        _find_callables_for_obj(obj, _PartialFunctionFlags.EXIT)


class HasSnapMethod:
    @enter(snap=True)
    def enter(self):
        pass

    @method()
    def f(self):
        pass


def test_snap_method_without_snapshot_enabled():
    with pytest.raises(InvalidError, match="A class must have `enable_memory_snapshot=True`"):
        app.cls(enable_memory_snapshot=False)(HasSnapMethod)


def test_partial_function_descriptors(client):
    class Foo:
        def __init__(self):
            pass

        @modal.enter()
        def enter_method(self):
            pass

        @modal.method()
        def bar(self):
            return "a"

        @modal.web_endpoint()
        def web(self):
            pass

    assert isinstance(Foo.bar, PartialFunction)

    assert Foo().bar() == "a"
    assert inspect.ismethod(Foo().bar)
    app = modal.App()

    modal_foo_class = app.cls(serialized=True)(Foo)

    wrapped_method = modal_foo_class().bar
    assert isinstance(wrapped_method, Function)

    serialized_class = serialize(Foo)
    revived_class = deserialize(serialized_class, client)

    assert (
        revived_class().bar() == "a"
    )  # this instantiates the underlying "user_cls", so it should work basically like a normal Python class
    assert isinstance(
        revived_class.bar, PartialFunction
    )  # but it should be a PartialFunction, so it keeps associated metadata!

    # ensure that webhook metadata is kept
<<<<<<< HEAD
    assert synchronizer._translate_in(revived_class.web).webhook_config.type == api_pb2.WEBHOOK_TYPE_FUNCTION

def test_cross_process_userclass_serde(supports_dir):
    res = subprocess.check_output([sys.executable, supports_dir / "serialize_class.py"])
    assert len(res) < 2000  # should be ~1300 bytes as of 2024-06-05
    revived_cls = deserialize(res, None)
    method_without_descriptor_protocol = revived_cls.__dict__["method"]
    assert isinstance(method_without_descriptor_protocol, modal.partial_function.PartialFunction)
    assert revived_cls().method() == "a"  # this should be bound to the object
=======
    assert synchronizer._translate_in(revived_class.web).webhook_config.type == api_pb2.WEBHOOK_TYPE_FUNCTION
>>>>>>> 6800120d
<|MERGE_RESOLUTION|>--- conflicted
+++ resolved
@@ -8,11 +8,7 @@
 
 from typing_extensions import assert_type
 
-<<<<<<< HEAD
 import modal.partial_function
-=======
-import modal
->>>>>>> 6800120d
 from modal import App, Cls, Function, Image, Queue, build, enter, exit, method
 from modal._serialization import deserialize, serialize
 from modal._utils.async_utils import synchronizer
@@ -685,8 +681,8 @@
     )  # but it should be a PartialFunction, so it keeps associated metadata!
 
     # ensure that webhook metadata is kept
-<<<<<<< HEAD
     assert synchronizer._translate_in(revived_class.web).webhook_config.type == api_pb2.WEBHOOK_TYPE_FUNCTION
+
 
 def test_cross_process_userclass_serde(supports_dir):
     res = subprocess.check_output([sys.executable, supports_dir / "serialize_class.py"])
@@ -694,7 +690,4 @@
     revived_cls = deserialize(res, None)
     method_without_descriptor_protocol = revived_cls.__dict__["method"]
     assert isinstance(method_without_descriptor_protocol, modal.partial_function.PartialFunction)
-    assert revived_cls().method() == "a"  # this should be bound to the object
-=======
-    assert synchronizer._translate_in(revived_class.web).webhook_config.type == api_pb2.WEBHOOK_TYPE_FUNCTION
->>>>>>> 6800120d
+    assert revived_cls().method() == "a"  # this should be bound to the object