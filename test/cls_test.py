--- conflicted
+++ resolved
@@ -486,29 +486,8 @@
 def test_method_args(servicer, client):
     with app_method_args.run(client=client):
         funcs = servicer.app_functions.values()
-<<<<<<< HEAD
-        assert [f.function_name for f in funcs] == ["XYZ", "XYZ.foo", "XYZ.bar"]
-        assert [f.warm_pool_size for f in funcs] == [5, 0, 0]
-=======
-        assert {f.function_name for f in funcs} == {"XYZ.foo", "XYZ.bar"}
-        assert {f.warm_pool_size for f in funcs} == {3, 7}
-
-
-class ClsWith1Method:
-    @method()
-    def foo(self):
-        ...
-
-
-class ClsWith2Methods:
-    @method()
-    def foo(self):
-        ...
-
-    @method()
-    def bar(self):
-        ...
->>>>>>> 7d029377
+        assert {f.function_name for f in funcs} == {"XYZ", "XYZ.foo", "XYZ.bar"}
+        assert {f.warm_pool_size for f in funcs} == {5, 0}
 
 
 def test_keep_warm_depr():
