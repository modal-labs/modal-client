# Copyright Modal Labs 2022
import inspect
import pytest
import subprocess
import sys
import threading
import typing
from typing import TYPE_CHECKING, Dict

from typing_extensions import assert_type

import modal.partial_function
from modal import App, Cls, Function, Image, Queue, build, enter, exit, method
from modal._serialization import deserialize, serialize
from modal._utils.async_utils import synchronizer
from modal.exception import DeprecationError, ExecutionError, InvalidError, PendingDeprecationError
from modal.partial_function import (
    PartialFunction,
    _find_callables_for_obj,
    _find_partial_methods_for_user_cls,
    _PartialFunction,
    _PartialFunctionFlags,
    asgi_app,
    web_endpoint,
)
from modal.runner import deploy_app
from modal.running_app import RunningApp
from modal_proto import api_pb2

from .supports.base_class import BaseCls2

app = App("app")


@pytest.fixture(autouse=True)
def auto_use_set_env_client(set_env_client):
    # TODO(elias): remove set_env_client fixture here if/when possible - this is required only since
    #  Client.from_env happens to inject an unused client when loading the
    #  parameterized function
    return


@app.cls(cpu=42)
class Foo:
    @method()
    def bar(self, x: int) -> float:
        return x**3


def test_run_class(client, servicer):
    assert servicer.n_functions == 0
    with app.run(client=client):
        method_id = Foo.bar.object_id
        assert isinstance(Foo, Cls)
        class_id = Foo.object_id
        app_id = app.app_id

    objects = servicer.app_objects[app_id]
    assert len(objects) == 3  # the class + two functions (one method-bound and one for the class)
    assert objects["Foo.bar"] == method_id
    assert objects["Foo"] == class_id
    class_function_id = objects["Foo.*"]
    assert class_function_id.startswith("fu-")
    assert class_function_id != method_id

    assert servicer.app_functions[method_id].use_function_id == class_function_id
    assert servicer.app_functions[method_id].use_method_name == "bar"
    assert servicer.app_functions[class_function_id].is_class


def test_call_class_sync(client, servicer):
    with servicer.intercept() as ctx:
        with app.run(client=client):
            assert len(ctx.get_requests("FunctionCreate")) == 2  # one for base function, one for the method
            foo: Foo = Foo()
            assert len(ctx.get_requests("FunctionCreate")) == 2  # no additional creates for an instance
            ret: float = foo.bar.remote(42)
            assert ret == 1764

    assert (
        len(ctx.get_requests("FunctionBindParams")) == 0
    )  # shouldn't need to bind in case there are no instance args etc.
    function_creates_requests: typing.List[api_pb2.FunctionCreateRequest] = ctx.get_requests("FunctionCreate")
    assert len(function_creates_requests) == 2
    (class_create,) = ctx.get_requests("ClassCreate")
    function_creates = {fc.function.function_name: fc for fc in function_creates_requests}
    assert function_creates.keys() == {"Foo.*", "Foo.bar"}
    foobar_def = function_creates["Foo.bar"].function
    service_function_id = servicer.app_objects["ap-1"]["Foo.*"]
    assert foobar_def.is_method
    assert foobar_def.use_method_name == "bar"
    assert foobar_def.use_function_id == service_function_id
    (function_map_request,) = ctx.get_requests("FunctionMap")
    assert function_map_request.function_id == service_function_id


def test_class_with_options(client, servicer):
    with app.run(client=client):
        foo = Foo.with_options(cpu=48, retries=5)()  # type: ignore
        res = foo.bar.remote(2)
        assert res == 4
        assert len(servicer.function_options) == 1
        options: api_pb2.FunctionOptions = list(servicer.function_options.values())[0]
        assert options.resources.milli_cpu == 48_000
        assert options.retry_policy.retries == 5


def test_class_with_options_need_hydrating(client, servicer):
    with pytest.raises(ExecutionError, match="hydrate"):
        Foo.with_options()  # type: ignore


# Reusing the app runs into an issue with stale function handles.
# TODO (akshat): have all the client tests use separate apps, and throw
# an exception if the user tries to reuse an app.
app_remote = App()


@app_remote.cls(cpu=42)
class FooRemote:
    def __init__(self, x: int, y: str) -> None:
        self.x = x
        self.y = y

    @method()
    def bar(self, z: int):
        return z**3


def test_call_cls_remote_sync(client):
    with app_remote.run(client=client):
        foo_remote: FooRemote = FooRemote(3, "hello")
        ret: float = foo_remote.bar.remote(8)
        assert ret == 64  # Mock servicer just squares the argument


def test_call_cls_remote_invalid_type(client):
    with app_remote.run(client=client):

        def my_function():
            print("Hello, world!")

        with pytest.raises(ValueError) as excinfo:
            FooRemote(42, my_function)  # type: ignore

        exc = excinfo.value
        assert "function" in str(exc)


def test_call_cls_remote_modal_type(client):
    with app_remote.run(client=client):
        with Queue.ephemeral(client) as q:
            FooRemote(42, q)  # type: ignore


app_2 = App()


@app_2.cls(cpu=42)
class Bar:
    @method()
    def baz(self, x):
        return x**3


@pytest.mark.asyncio
async def test_call_class_async(client, servicer):
    async with app_2.run(client=client):
        bar = Bar()
        assert await bar.baz.remote.aio(42) == 1764


def test_run_class_serialized(client, servicer):
    app_ser = App()

    @app_ser.cls(cpu=42, serialized=True)
    class FooSer:
        @method()
        def bar(self, x):
            return x**3

    assert servicer.n_functions == 0
    with app_ser.run(client=client):
        pass

    assert servicer.n_functions == 2
    class_function = servicer.function_by_name("FooSer.*")
    assert class_function.definition_type == api_pb2.Function.DEFINITION_TYPE_SERIALIZED
    user_cls = deserialize(class_function.class_serialized, client)

    # Create bound method
    obj = user_cls()
    bound_bar = user_cls.bar.__get__(obj)
    # Make sure it's callable
    assert bound_bar(100) == 1000000


app_remote_2 = App()


@app_remote_2.cls(cpu=42)
class BarRemote:
    def __init__(self, x: int, y: str) -> None:
        self.x = x
        self.y = y

    @method()
    def baz(self, z: int):
        return z**3


@pytest.mark.asyncio
async def test_call_cls_remote_async(client):
    async with app_remote_2.run(client=client):
        bar_remote = BarRemote(3, "hello")
        assert await bar_remote.baz.remote.aio(8) == 64  # Mock servicer just squares the argument


app_local = App()


@app_local.cls(cpu=42, enable_memory_snapshot=True)
class FooLocal:
    def __init__(self):
        self.side_effects = ["__init__"]

    @enter(snap=True)
    def presnap(self):
        self.side_effects.append("presnap")

    @enter()
    def postsnap(self):
        self.side_effects.append("postsnap")

    @method()
    def bar(self, x):
        return x**3

    @method()
    def baz(self, y):
        return self.bar.local(y + 1)


def test_can_call_locally(client):
    foo = FooLocal()
    assert foo.bar.local(4) == 64
    assert foo.baz.local(4) == 125
    with app_local.run(client=client):
        assert foo.baz.local(2) == 27
        assert foo.side_effects == ["__init__", "presnap", "postsnap"]


def test_can_call_remotely_from_local(client):
    with app_local.run(client=client):
        foo = FooLocal()
        # remote calls use the mockservicer func impl
        # which just squares the arguments
        assert foo.bar.remote(8) == 64
        assert foo.baz.remote(9) == 81


app_remote_3 = App()


@app_remote_3.cls(cpu=42)
class NoArgRemote:
    def __init__(self) -> None:
        pass

    @method()
    def baz(self, z: int):
        return z**3


def test_call_cls_remote_no_args(client):
    with app_remote_3.run(client=client):
        foo_remote = NoArgRemote()
        assert foo_remote.baz.remote(8) == 64  # Mock servicer just squares the argument


if TYPE_CHECKING:
    # Check that type annotations carry through to the decorated classes
    assert_type(Foo(), Foo)
    assert_type(Foo().bar, Function)


def test_lookup(client, servicer):
    deploy_app(app, "my-cls-app", client=client)

    cls: Cls = Cls.lookup("my-cls-app", "Foo", client=client)

    assert cls.object_id.startswith("cs-")
    assert cls.bar.object_id.startswith("fu-")

    # Check that function properties are preserved
    assert cls.bar.is_generator is False

    # Make sure we can instantiate the class
    obj = cls("foo", 234)

    # Make sure we can methods
    # (mock servicer just returns the sum of the squares of the args)
    assert obj.bar.remote(42, 77) == 7693

    # Make sure local calls fail
    with pytest.raises(ExecutionError):
        assert obj.bar.local(1, 2)


def test_lookup_lazy_remote(client, servicer):
    # See #972 (PR) and #985 (revert PR): adding unit test to catch regression
    deploy_app(app, "my-cls-app", client=client)
    cls: Cls = Cls.lookup("my-cls-app", "Foo", client=client)
    obj = cls("foo", 234)
    assert obj.bar.remote(42, 77) == 7693


def test_lookup_lazy_spawn(client, servicer):
    # See #1071
    deploy_app(app, "my-cls-app", client=client)
    cls: Cls = Cls.lookup("my-cls-app", "Foo", client=client)
    obj = cls("foo", 234)
    function_call = obj.bar.spawn(42, 77)
    assert function_call.get() == 7693


baz_app = App()


@baz_app.cls()
class Baz:
    def __init__(self, x):
        self.x = x

    def not_modal_method(self, y: int) -> int:
        return self.x * y


def test_call_not_modal_method():
    baz: Baz = Baz(5)
    assert baz.x == 5
    assert baz.not_modal_method(7) == 35


cls_with_enter_app = App()


def get_thread_id():
    return threading.current_thread().name


@cls_with_enter_app.cls()
class ClsWithEnter:
    def __init__(self, thread_id):
        self.inited = True
        self.entered = False
        self.thread_id = thread_id
        assert get_thread_id() == self.thread_id

    @enter()
    def enter(self):
        self.entered = True
        assert get_thread_id() == self.thread_id

    def not_modal_method(self, y: int) -> int:
        return y**2

    @method()
    def modal_method(self, y: int) -> int:
        return y**2


def test_dont_enter_on_local_access():
    obj = ClsWithEnter(get_thread_id())
    with pytest.raises(AttributeError):
        obj.doesnt_exist  # type: ignore
    assert obj.inited
    assert not obj.entered


def test_dont_enter_on_local_non_modal_call():
    obj = ClsWithEnter(get_thread_id())
    assert obj.not_modal_method(7) == 49
    assert obj.inited
    assert not obj.entered


def test_enter_on_local_modal_call():
    obj = ClsWithEnter(get_thread_id())
    assert obj.modal_method.local(7) == 49
    assert obj.inited
    assert obj.entered


@cls_with_enter_app.cls()
class ClsWithAsyncEnter:
    def __init__(self):
        self.inited = True
        self.entered = False

    @enter()
    async def enter(self):
        self.entered = True

    @method()
    async def modal_method(self, y: int) -> int:
        return y**2


@pytest.mark.asyncio
async def test_async_enter_on_local_modal_call():
    obj = ClsWithAsyncEnter()
    assert await obj.modal_method.local(7) == 49
    assert obj.inited
    assert obj.entered


inheritance_app = App()


class BaseCls:
    @enter()
    def enter(self):
        self.x = 2

    @method()
    def run(self, y):
        return self.x * y


@inheritance_app.cls()
class DerivedCls(BaseCls):
    pass


def test_derived_cls(client, servicer):
    with inheritance_app.run(client=client):
        # default servicer fn just squares the number
        assert DerivedCls().run.remote(3) == 9


inheritance_app_2 = App()


@inheritance_app_2.cls()
class DerivedCls2(BaseCls2):
    pass


def test_derived_cls_external_file(client, servicer):
    with inheritance_app_2.run(client=client):
        # default servicer fn just squares the number
        assert DerivedCls2().run.remote(3) == 9


def test_rehydrate(client, servicer, reset_container_app):
    # Issue introduced in #922 - brief description in #931

    # Sanity check that local calls work
    obj = Foo()
    assert obj.bar.local(7) == 343

    # Deploy app to get an app id
    app_id = deploy_app(app, "my-cls-app", client=client).app_id

    # Initialize a container
    container_app = RunningApp(app_id=app_id)

    # Associate app with app
    app._init_container(client, container_app)

    # Hydration shouldn't overwrite local function definition
    obj = Foo()
    assert obj.bar.local(7) == 343


app_unhydrated = App()


@app_unhydrated.cls()
class FooUnhydrated:
    @method()
    def bar(self):
        ...


def test_unhydrated():
    foo = FooUnhydrated()
    with pytest.raises(ExecutionError, match="hydrated"):
        foo.bar.remote(42)


app_method_args = App()


@app_method_args.cls(keep_warm=5)
class XYZ:
    @method()  # warns - keep_warm is not supported on methods anymore
    def foo(self):
        ...

    @method()  # warns - keep_warm is not supported on methods anymore
    def bar(self):
        ...


def test_method_args(servicer, client):
    with app_method_args.run(client=client):
        funcs = servicer.app_functions.values()
        assert {f.function_name for f in funcs} == {"XYZ.*", "XYZ.foo", "XYZ.bar"}
        warm_pools = {f.function_name: f.warm_pool_size for f in funcs}
        assert warm_pools["XYZ.*"] == 5
        del warm_pools["XYZ.*"]
        assert set(warm_pools.values()) == {0}  # methods don't have warm pools themselves


def test_keep_warm_depr(client, set_env_client):
    app = App()

    with pytest.warns(PendingDeprecationError, match="keep_warm"):

        @app.cls(serialized=True)
        class ClsWithKeepWarmMethod:
            @method(keep_warm=2)
            def foo(self):
                ...

            @method()
            def bar(self):
                ...

    with app.run(client=client):
        with pytest.raises(modal.exception.InvalidError, match="keep_warm"):
            ClsWithKeepWarmMethod().bar.keep_warm(2)  # should not be usable on methods


def test_cls_keep_warm(client, servicer):
    app = App()

    @app.cls(serialized=True)
    class ClsWithMethod:
        def __init__(self, arg=None):
            self.arg = arg

        @method()
        def bar(self):
            ...

    with app.run(client=client):
        assert len(servicer.app_functions) == 2  # class service function + method placeholder
        cls_fun = servicer.function_by_name("ClsWithMethod.*")
        method_placeholder_fun = servicer.function_by_name(
            "ClsWithMethod.bar"
        )  # there should be no containers at all for methods
        assert cls_fun.is_class
        assert method_placeholder_fun.is_method
        assert cls_fun.warm_pool_size == 0
        assert method_placeholder_fun.warm_pool_size == 0

        ClsWithMethod().keep_warm(2)  # type: ignore  # Python can't do type intersection
        assert cls_fun.warm_pool_size == 2
        assert method_placeholder_fun.warm_pool_size == 0

        ClsWithMethod("other-instance").keep_warm(5)  # type: ignore  # Python can't do type intersection
        instance_service_function = servicer.function_by_name("ClsWithMethod.*", params=((("other-instance",), {})))
        assert len(servicer.app_functions) == 3  # + instance service function
        assert cls_fun.warm_pool_size == 2
        assert method_placeholder_fun.warm_pool_size == 0
        assert instance_service_function.warm_pool_size == 5


class ClsWithHandlers:
    @build()
    def my_build(self):
        pass

    @enter(snap=True)
    def my_memory_snapshot(self):
        pass

    @enter()
    def my_enter(self):
        pass

    @build()
    @enter()
    def my_build_and_enter(self):
        pass

    @exit()
    def my_exit(self):
        pass


def test_handlers():
    pfs: Dict[str, _PartialFunction]

    pfs = _find_partial_methods_for_user_cls(ClsWithHandlers, _PartialFunctionFlags.BUILD)
    assert list(pfs.keys()) == ["my_build", "my_build_and_enter"]

    pfs = _find_partial_methods_for_user_cls(ClsWithHandlers, _PartialFunctionFlags.ENTER_PRE_SNAPSHOT)
    assert list(pfs.keys()) == ["my_memory_snapshot"]

    pfs = _find_partial_methods_for_user_cls(ClsWithHandlers, _PartialFunctionFlags.ENTER_POST_SNAPSHOT)
    assert list(pfs.keys()) == ["my_enter", "my_build_and_enter"]

    pfs = _find_partial_methods_for_user_cls(ClsWithHandlers, _PartialFunctionFlags.EXIT)
    assert list(pfs.keys()) == ["my_exit"]


web_app_app = App()


@web_app_app.cls()
class WebCls:
    @web_endpoint()
    def endpoint(self):
        pass

    @asgi_app()
    def asgi(self):
        pass


def test_web_cls(client):
    with web_app_app.run(client=client):
        c = WebCls()
        assert c.endpoint.web_url == "http://xyz.internal"
        assert c.asgi.web_url == "http://xyz.internal"


handler_app = App("handler-app")


image = Image.debian_slim().pip_install("xyz")


@handler_app.cls(image=image)
class ClsWithBuild:
    @build()
    def build(self):
        pass

    @method()
    def method(self):
        pass


def test_build_image(client, servicer):
    with handler_app.run(client=client):
        service_function = servicer.function_by_name("ClsWithBuild.*")
        # The function image should have added a new layer with original image as the parent
        f_image = servicer.images[service_function.image_id]
        assert f_image.base_images[0].image_id == image.object_id


@pytest.mark.parametrize("decorator", [build, enter, exit])
def test_disallow_lifecycle_decorators_with_method(decorator):
    name = decorator.__name__.split("_")[-1]  # remove synchronicity prefix
    with pytest.raises(InvalidError, match=f"Cannot use `@{name}` decorator with `@method`."):

        class ClsDecoratorMethodStack:
            @decorator()
            @method()
            def f(self):
                pass


def test_deprecated_sync_methods():
    class ClsWithDeprecatedSyncMethods:
        def __enter__(self):
            return 42

        @enter()
        def my_enter(self):
            return 43

        def __exit__(self, exc_type, exc, tb):
            return 44

    obj = ClsWithDeprecatedSyncMethods()

    with pytest.raises(DeprecationError, match="Using `__enter__`.+`modal.enter` decorator"):
        _find_callables_for_obj(obj, _PartialFunctionFlags.ENTER_POST_SNAPSHOT)

    with pytest.raises(DeprecationError, match="Using `__exit__`.+`modal.exit` decorator"):
        _find_callables_for_obj(obj, _PartialFunctionFlags.EXIT)

    with pytest.raises(DeprecationError, match="Support for decorating parameterized methods with `@exit`"):

        class ClsWithDeprecatedSyncExitMethod:
            @exit()
            def my_exit(self, exc_type, exc, tb):
                return 45


@pytest.mark.asyncio
async def test_deprecated_async_methods():
    class ClsWithDeprecatedAsyncMethods:
        async def __aenter__(self):
            return 42

        @enter()
        async def my_enter(self):
            return 43

        async def __aexit__(self, exc_type, exc, tb):
            return 44

    obj = ClsWithDeprecatedAsyncMethods()

    with pytest.raises(DeprecationError, match=r"Using `__aenter__`.+`modal.enter` decorator \(on an async method\)"):
        _find_callables_for_obj(obj, _PartialFunctionFlags.ENTER_POST_SNAPSHOT)

    with pytest.raises(DeprecationError, match=r"Using `__aexit__`.+`modal.exit` decorator \(on an async method\)"):
        _find_callables_for_obj(obj, _PartialFunctionFlags.EXIT)

    with pytest.raises(DeprecationError, match="Support for decorating parameterized methods with `@exit`"):

        class ClsWithDeprecatedAsyncExitMethod:
            @exit()
            async def my_exit(self, exc_type, exc, tb):
                return 45


class HasSnapMethod:
    @enter(snap=True)
    def enter(self):
        pass

    @method()
    def f(self):
        pass


def test_snap_method_without_snapshot_enabled():
    with pytest.raises(InvalidError, match="A class must have `enable_memory_snapshot=True`"):
        app.cls(enable_memory_snapshot=False)(HasSnapMethod)


def test_partial_function_descriptors(client):
    class Foo:
        def __init__(self):
            pass

        @modal.enter()
        def enter_method(self):
            pass

        @modal.method()
        def bar(self):
            return "a"

        @modal.web_endpoint()
        def web(self):
            pass

    assert isinstance(Foo.bar, PartialFunction)

    assert Foo().bar() == "a"
    assert inspect.ismethod(Foo().bar)
    app = modal.App()

    modal_foo_class = app.cls(serialized=True)(Foo)

    wrapped_method = modal_foo_class().bar
    assert isinstance(wrapped_method, Function)

    serialized_class = serialize(Foo)
    revived_class = deserialize(serialized_class, client)

    assert (
        revived_class().bar() == "a"
    )  # this instantiates the underlying "user_cls", so it should work basically like a normal Python class
    assert isinstance(
        revived_class.bar, PartialFunction
    )  # but it should be a PartialFunction, so it keeps associated metadata!

    # ensure that webhook metadata is kept
    assert synchronizer._translate_in(revived_class.web).webhook_config.type == api_pb2.WEBHOOK_TYPE_FUNCTION


def test_cross_process_userclass_serde(supports_dir):
    res = subprocess.check_output([sys.executable, supports_dir / "serialize_class.py"])
    assert len(res) < 2000  # should be ~1300 bytes as of 2024-06-05
    revived_cls = deserialize(res, None)
    method_without_descriptor_protocol = revived_cls.__dict__["method"]
    assert isinstance(method_without_descriptor_protocol, modal.partial_function.PartialFunction)
    assert revived_cls().method() == "a"  # this should be bound to the object


<<<<<<< HEAD
@app.cls()
class UsingAnnotationParameters:
    a: int

    @method()
    def get_value(self):
        return self.a


@app.cls()
class UsingCustomConstructor:
    # might want to deprecate this soon

    def __init__(self, a):
        print("running constructor")
        self._a = a

    @method()
    def get_value(self):
        return self._a


def test_implicit_constructor():
    c = UsingAnnotationParameters(10)
    assert c.a == 10
    assert c.get_value.local() == 10

    d = UsingCustomConstructor(10)

    # with pytest.raises(AttributeError):
    #     # constructors could run any code and are triggered lazily
    #     d._a  # noqa
    assert d._a == 10

    assert d.get_value.local() == 10
=======
def test_cls_strict_parameters_added_to_definition(client, servicer, monkeypatch):
    monkeypatch.setenv("MODAL_STRICT_PARAMETERS", "1")
    monkeypatch.setenv("MODAL_AUTOMOUNT", "0")

    strict_param_cls_app = App("strict-param-app")

    @strict_param_cls_app.cls(serialized=True)
    class StrictParamCls:
        def __init__(self, x: str, y: int = 20):
            pass

    deploy_app(strict_param_cls_app, "my-cls-app", client=client)

    definition: api_pb2.Function
    (definition,) = servicer.app_functions.values()
    assert definition.function_name == "StrictParamCls.*"
    assert definition.class_parameter_info == api_pb2.ClassParameterInfo(
        format=api_pb2.ClassParameterInfo.PARAM_SERIALIZATION_FORMAT_PROTO,
        schema=[
            api_pb2.ClassParameterSpec(name="x", type=api_pb2.PARAM_TYPE_STRING, has_default=False),
            api_pb2.ClassParameterSpec(name="y", type=api_pb2.PARAM_TYPE_INT, has_default=True, int_default=20),
        ],
    )


def test_cls_strict_parameters_unsupported_type(client, servicer, monkeypatch):
    monkeypatch.setenv("MODAL_STRICT_PARAMETERS", "1")
    monkeypatch.setenv("MODAL_AUTOMOUNT", "0")

    strict_param_cls_app = App("strict-param-app")

    @strict_param_cls_app.cls(serialized=True)
    class StrictParamCls:
        def __init__(self, x: float):
            pass

    with pytest.raises(InvalidError, match="class parameters"):
        deploy_app(strict_param_cls_app, "my-cls-app", client=client)


def test_cls_strict_parameters_without_type(client, servicer, monkeypatch):
    monkeypatch.setenv("MODAL_STRICT_PARAMETERS", "1")
    monkeypatch.setenv("MODAL_AUTOMOUNT", "0")

    strict_param_cls_app = App("strict-param-app")

    @strict_param_cls_app.cls(serialized=True)
    class StrictParamCls:
        def __init__(self, x):
            pass

    with pytest.raises(InvalidError, match="class parameters"):
        deploy_app(strict_param_cls_app, "my-cls-app", client=client)


class ParameterizedClass1:
    def __init__(self, a):
        pass


class ParameterizedClass2:
    def __init__(self, a: int = 1):
        pass


class ParameterizedClass3:
    def __init__(self):
        pass


def test_disabled_parameterized_snap_cls():
    with pytest.raises(InvalidError, match="Cannot use class parameterization in class"):
        app.cls(enable_memory_snapshot=True)(ParameterizedClass1)

    with pytest.raises(InvalidError, match="Cannot use class parameterization in class"):
        app.cls(enable_memory_snapshot=True)(ParameterizedClass2)

    app.cls(enable_memory_snapshot=True)(ParameterizedClass3)
>>>>>>> 61751345
<|MERGE_RESOLUTION|>--- conflicted
+++ resolved
@@ -789,7 +789,6 @@
     assert revived_cls().method() == "a"  # this should be bound to the object
 
 
-<<<<<<< HEAD
 @app.cls()
 class UsingAnnotationParameters:
     a: int
@@ -824,84 +823,4 @@
     #     d._a  # noqa
     assert d._a == 10
 
-    assert d.get_value.local() == 10
-=======
-def test_cls_strict_parameters_added_to_definition(client, servicer, monkeypatch):
-    monkeypatch.setenv("MODAL_STRICT_PARAMETERS", "1")
-    monkeypatch.setenv("MODAL_AUTOMOUNT", "0")
-
-    strict_param_cls_app = App("strict-param-app")
-
-    @strict_param_cls_app.cls(serialized=True)
-    class StrictParamCls:
-        def __init__(self, x: str, y: int = 20):
-            pass
-
-    deploy_app(strict_param_cls_app, "my-cls-app", client=client)
-
-    definition: api_pb2.Function
-    (definition,) = servicer.app_functions.values()
-    assert definition.function_name == "StrictParamCls.*"
-    assert definition.class_parameter_info == api_pb2.ClassParameterInfo(
-        format=api_pb2.ClassParameterInfo.PARAM_SERIALIZATION_FORMAT_PROTO,
-        schema=[
-            api_pb2.ClassParameterSpec(name="x", type=api_pb2.PARAM_TYPE_STRING, has_default=False),
-            api_pb2.ClassParameterSpec(name="y", type=api_pb2.PARAM_TYPE_INT, has_default=True, int_default=20),
-        ],
-    )
-
-
-def test_cls_strict_parameters_unsupported_type(client, servicer, monkeypatch):
-    monkeypatch.setenv("MODAL_STRICT_PARAMETERS", "1")
-    monkeypatch.setenv("MODAL_AUTOMOUNT", "0")
-
-    strict_param_cls_app = App("strict-param-app")
-
-    @strict_param_cls_app.cls(serialized=True)
-    class StrictParamCls:
-        def __init__(self, x: float):
-            pass
-
-    with pytest.raises(InvalidError, match="class parameters"):
-        deploy_app(strict_param_cls_app, "my-cls-app", client=client)
-
-
-def test_cls_strict_parameters_without_type(client, servicer, monkeypatch):
-    monkeypatch.setenv("MODAL_STRICT_PARAMETERS", "1")
-    monkeypatch.setenv("MODAL_AUTOMOUNT", "0")
-
-    strict_param_cls_app = App("strict-param-app")
-
-    @strict_param_cls_app.cls(serialized=True)
-    class StrictParamCls:
-        def __init__(self, x):
-            pass
-
-    with pytest.raises(InvalidError, match="class parameters"):
-        deploy_app(strict_param_cls_app, "my-cls-app", client=client)
-
-
-class ParameterizedClass1:
-    def __init__(self, a):
-        pass
-
-
-class ParameterizedClass2:
-    def __init__(self, a: int = 1):
-        pass
-
-
-class ParameterizedClass3:
-    def __init__(self):
-        pass
-
-
-def test_disabled_parameterized_snap_cls():
-    with pytest.raises(InvalidError, match="Cannot use class parameterization in class"):
-        app.cls(enable_memory_snapshot=True)(ParameterizedClass1)
-
-    with pytest.raises(InvalidError, match="Cannot use class parameterization in class"):
-        app.cls(enable_memory_snapshot=True)(ParameterizedClass2)
-
-    app.cls(enable_memory_snapshot=True)(ParameterizedClass3)
->>>>>>> 61751345
+    assert d.get_value.local() == 10