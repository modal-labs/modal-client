# Copyright Modal Labs 2022
import inspect
import pytest
import subprocess
import sys
import threading
import typing
from typing import TYPE_CHECKING

from typing_extensions import assert_type

import modal.partial_function
from modal import App, Cls, Function, Image, Queue, build, enter, exit, method
from modal._partial_function import (
    _find_partial_methods_for_user_cls,
    _PartialFunction,
    _PartialFunctionFlags,
)
from modal._serialization import deserialize, deserialize_params, serialize
from modal._utils.async_utils import synchronizer
from modal._utils.function_utils import FunctionInfo
from modal.exception import DeprecationError, ExecutionError, InvalidError, NotFoundError
from modal.partial_function import (
    PartialFunction,
    asgi_app,
    fastapi_endpoint,
)
from modal.runner import deploy_app
from modal.running_app import RunningApp
from modal_proto import api_pb2

from .supports.base_class import BaseCls2

app = App("app", include_source=True)


@pytest.fixture(autouse=True)
def auto_use_set_env_client(set_env_client):
    # TODO(elias): remove set_env_client fixture here if/when possible - this is required only since
    #  Client.from_env happens to inject an unused client when loading the
    #  parametrized function
    return


@app.cls()
class NoParamsCls:
    @method()
    def bar(self, x):
        return x**3

    @method()
    def baz(self, x):
        return x**2


@app.cls(cpu=42)
class Foo:
    @method()
    def bar(self, x: int) -> float:
        return x**3

    @method()
    def baz(self, y: int) -> float:
        return y**4


def test_run_class(client, servicer):
    assert len(servicer.precreated_functions) == 0
    assert servicer.n_functions == 0
    with app.run(client=client):
        method_handle_object_id = Foo._get_class_service_function().object_id  # type: ignore
        assert isinstance(Foo, Cls)
        assert isinstance(NoParamsCls, Cls)
        class_id = Foo.object_id
        class_id2 = NoParamsCls.object_id
        app_id = app.app_id

    assert len(servicer.classes) == 2 and set(servicer.classes) == {class_id, class_id2}
    assert servicer.n_functions == 2
    objects = servicer.app_objects[app_id]
    class_function_id = objects["Foo.*"]
    class_function_id2 = objects["NoParamsCls.*"]
    assert servicer.precreated_functions == {class_function_id, class_function_id2}
    assert method_handle_object_id == class_function_id  # method handle object id will probably go away
    assert len(objects) == 4  # two classes + two class service function
    assert objects["Foo"] == class_id
    assert class_function_id.startswith("fu-")
    assert servicer.app_functions[class_function_id].is_class
    assert servicer.app_functions[class_function_id].method_definitions == {
        "bar": api_pb2.MethodDefinition(
            function_name="Foo.bar",
            function_type=api_pb2.Function.FunctionType.FUNCTION_TYPE_FUNCTION,
        ),
        "baz": api_pb2.MethodDefinition(
            function_name="Foo.baz",
            function_type=api_pb2.Function.FunctionType.FUNCTION_TYPE_FUNCTION,
        ),
    }


def test_call_class_sync(client, servicer, set_env_client):
    with servicer.intercept() as ctx:
        with app.run(client=client):
            assert len(ctx.get_requests("FunctionCreate")) == 2  # one for Foo, one for NoParamsCls
            foo: NoParamsCls = NoParamsCls()
            assert len(ctx.get_requests("FunctionCreate")) == 2
            assert len(ctx.get_requests("FunctionBindParams")) == 0  # no binding, yet
            ret: float = foo.bar.remote(42)
            assert ret == 1764
            assert (
                len(ctx.get_requests("FunctionBindParams")) == 0
            )  # reuse class base function when class has no params

    function_creates_requests: list[api_pb2.FunctionCreateRequest] = ctx.get_requests("FunctionCreate")
    assert len(function_creates_requests) == 2
    assert len(ctx.get_requests("ClassCreate")) == 2
    function_creates = {fc.function.function_name: fc for fc in function_creates_requests}
    assert function_creates.keys() == {"Foo.*", "NoParamsCls.*"}
    service_function_id = servicer.app_objects["ap-1"]["NoParamsCls.*"]
    (function_map_request,) = ctx.get_requests("FunctionMap")
    assert function_map_request.function_id == service_function_id


def test_class_with_options(client, servicer):
    unhydrated_volume = modal.Volume.from_name("some_volume", create_if_missing=True)
    unhydrated_secret = modal.Secret.from_dict({"foo": "bar"})
    with servicer.intercept() as ctx:
        foo = Foo.with_options(  # type: ignore
            cpu=48, retries=5, volumes={"/vol": unhydrated_volume}, secrets=[unhydrated_secret]
        )()
        assert len(ctx.calls) == 0  # no rpcs in with_options

    with app.run(client=client):
        with servicer.intercept() as ctx:
            res = foo.bar.remote(2)
            function_bind_params: api_pb2.FunctionBindParamsRequest
            (function_bind_params,) = ctx.get_requests("FunctionBindParams")
            assert function_bind_params.function_options.retry_policy.retries == 5
            assert function_bind_params.function_options.resources.milli_cpu == 48000

            assert len(ctx.get_requests("VolumeGetOrCreate")) == 1
            assert len(ctx.get_requests("SecretGetOrCreate")) == 1

        with servicer.intercept() as ctx:
            res = foo.bar.remote(2)
            assert len(ctx.get_requests("FunctionBindParams")) == 0  # no need to rebind
            assert len(ctx.get_requests("VolumeGetOrCreate")) == 0  # no need to rehydrate
            assert len(ctx.get_requests("SecretGetOrCreate")) == 0  # no need to rehydrate

        assert res == 4
        assert len(servicer.function_options) == 1
        options: api_pb2.FunctionOptions = list(servicer.function_options.values())[0]
        assert options.resources.milli_cpu == 48_000
        assert options.retry_policy.retries == 5

        with pytest.warns(DeprecationError, match="max_containers"):
            Foo.with_options(concurrency_limit=10)()  # type: ignore


def test_with_options_from_name(servicer):
    unhydrated_volume = modal.Volume.from_name("some_volume", create_if_missing=True)
    unhydrated_secret = modal.Secret.from_dict({"foo": "bar"})

    with servicer.intercept() as ctx:
        SomeClass = modal.Cls.from_name("some_app", "SomeClass")
        OptionedClass = SomeClass.with_options(cpu=10, secrets=[unhydrated_secret], volumes={"/vol": unhydrated_volume})
        inst = OptionedClass(x=10)
        assert len(ctx.calls) == 0

    with servicer.intercept() as ctx:
        ctx.add_response("VolumeGetOrCreate", api_pb2.VolumeGetOrCreateResponse(volume_id="vo-123"))
        ctx.add_response("SecretGetOrCreate", api_pb2.SecretGetOrCreateResponse(secret_id="st-123"))
        ctx.add_response("ClassGet", api_pb2.ClassGetResponse(class_id="cs-123"))
        ctx.add_response(
            "FunctionGet",
            api_pb2.FunctionGetResponse(
                function_id="fu-123",
                handle_metadata=api_pb2.FunctionHandleMetadata(
                    method_handle_metadata={
                        "some_method": api_pb2.FunctionHandleMetadata(
                            use_function_id="fu-123",
                            use_method_name="some_method",
                            function_name="SomeClass.some_method",
                        )
                    }
                ),
            ),
        )
        ctx.add_response("FunctionBindParams", api_pb2.FunctionBindParamsResponse(bound_function_id="fu-124"))
        inst.some_method.remote()

    function_bind_params: api_pb2.FunctionBindParamsRequest
    (function_bind_params,) = ctx.get_requests("FunctionBindParams")
    assert len(function_bind_params.function_options.volume_mounts) == 1
    function_map: api_pb2.FunctionMapRequest
    (function_map,) = ctx.get_requests("FunctionMap")
    assert function_map.function_id == "fu-124"  # the bound function


# Reusing the app runs into an issue with stale function handles.
# TODO (akshat): have all the client tests use separate apps, and throw
# an exception if the user tries to reuse an app.
app_remote = App(include_source=True)  # TODO: remove include_source=True when automount is disabled by default


@app_remote.cls(cpu=42)
class FooRemote:
    def __init__(self, x: int, y: str) -> None:
        self.x = x
        self.y = y

    @method()
    def bar(self, z: int):
        return z**3


def test_call_cls_remote_sync(client):
    with app_remote.run(client=client):
        foo_remote: FooRemote = FooRemote(3, "hello")
        ret: float = foo_remote.bar.remote(8)
        assert ret == 64  # Mock servicer just squares the argument


def test_call_cls_remote_invalid_type(client):
    with app_remote.run(client=client):

        def my_function():
            print("Hello, world!")

        with pytest.raises(ValueError) as excinfo:
            FooRemote(42, my_function)  # type: ignore

        exc = excinfo.value
        assert "function" in str(exc)


def test_call_cls_remote_modal_type(client):
    with app_remote.run(client=client):
        with Queue.ephemeral(client) as q:
            FooRemote(42, q)  # type: ignore


app_2 = App(include_source=True)  # TODO: remove include_source=True when automount is disabled by default


@app_2.cls(cpu=42)
class Bar:
    @method()
    def baz(self, x):
        return x**3


@pytest.mark.asyncio
async def test_call_class_async(client, servicer):
    async with app_2.run(client=client):
        bar = Bar()
        assert await bar.baz.remote.aio(42) == 1764


def test_run_class_serialized(client, servicer):
    app_ser = App()

    @app_ser.cls(cpu=42, serialized=True)
    class FooSer:
        @method()
        def bar(self, x):
            return x**3

    assert servicer.n_functions == 0
    with app_ser.run(client=client):
        pass

    assert servicer.n_functions == 1
    class_function = servicer.function_by_name("FooSer.*")
    assert class_function.definition_type == api_pb2.Function.DEFINITION_TYPE_SERIALIZED
    user_cls = deserialize(class_function.class_serialized, client)

    # Create bound method
    obj = user_cls()
    bound_bar = user_cls.bar.__get__(obj)
    # Make sure it's callable
    assert bound_bar(100) == 1000000


app_remote_2 = App(include_source=True)  # TODO: remove include_source=True when automount is disabled by default


@app_remote_2.cls(cpu=42)
class BarRemote:
    def __init__(self, x: int, y: str) -> None:
        self.x = x
        self.y = y

    @method()
    def baz(self, z: int):
        return z**3


@pytest.mark.asyncio
async def test_call_cls_remote_async(client):
    async with app_remote_2.run(client=client):
        bar_remote = BarRemote(3, "hello")
        assert await bar_remote.baz.remote.aio(8) == 64  # Mock servicer just squares the argument


app_local = App(include_source=True)  # TODO: remove include_source=True when automount is disabled by default


@app_local.cls(cpu=42, enable_memory_snapshot=True)
class FooLocal:
    def __init__(self):
        self.side_effects = ["__init__"]

    @enter(snap=True)
    def presnap(self):
        self.side_effects.append("presnap")

    @enter()
    def postsnap(self):
        self.side_effects.append("postsnap")

    @method()
    def bar(self, x):
        return x**3

    @method()
    def baz(self, y):
        return self.bar.local(y + 1)


def test_can_call_locally(client):
    foo = FooLocal()
    assert foo.bar.local(4) == 64
    assert foo.baz.local(4) == 125
    with app_local.run(client=client):
        assert foo.baz.local(2) == 27
        assert foo.side_effects == ["__init__", "presnap", "postsnap"]


def test_can_call_remotely_from_local(client):
    with app_local.run(client=client):
        foo = FooLocal()
        # remote calls use the mockservicer func impl
        # which just squares the arguments
        assert foo.bar.remote(8) == 64
        assert foo.baz.remote(9) == 81


app_remote_3 = App(include_source=True)  # TODO: remove include_source=True when automount is disabled by default


@app_remote_3.cls(cpu=42)
class NoArgRemote:
    def __init__(self) -> None:
        pass

    @method()
    def baz(self, z: int) -> float:
        return z**3.0


def test_call_cls_remote_no_args(client):
    with app_remote_3.run(client=client):
        foo_remote = NoArgRemote()
        assert foo_remote.baz.remote(8) == 64  # Mock servicer just squares the argument


if TYPE_CHECKING:
    # Check that type annotations carry through to the decorated classes
    assert_type(NoParamsCls(), NoParamsCls)
    # can't use assert_type with named arguments, as it will diff in the name
    # vs the anonymous argument in the assertion type
    # assert_type(Foo().bar, Function[[int], float])


def test_lookup(client, servicer):
    # basically same test as test_from_name_lazy_method_resolve, but assumes everything is hydrated
    deploy_app(app, "my-cls-app", client=client)

    with pytest.warns(DeprecationError, match="Cls.lookup"):
        cls: Cls = Cls.lookup("my-cls-app", "Foo", client=client)

    # objects are resolved
    assert cls.object_id.startswith("cs-")
    assert cls._get_class_service_function().object_id.startswith("fu-")

    # Check that function properties are preserved
    assert cls().bar.is_generator is False

    # Make sure we can instantiate the class
    with servicer.intercept() as ctx:
        obj = cls("foo", 234)
        assert len(ctx.calls) == 0  # no rpc requests for class instantiation

        # Make sure we can call methods
        # (mock servicer just returns the sum of the squares of the args)
        assert obj.bar.remote(42) == 1764
        assert len(ctx.get_requests("FunctionBindParams")) == 1  # bind params

        assert obj.baz.remote(41) == 1681
        assert len(ctx.get_requests("FunctionBindParams")) == 1  # call to other method shouldn't need a bind

    # Not allowed for remote classes:
    with pytest.raises(NotFoundError, match="can't be accessed for remote classes"):
        assert obj.a == "foo"

    # Make sure local calls fail
    with pytest.raises(ExecutionError):
        assert obj.bar.local(1, 2)


def test_from_name_lazy_method_hydration(client, servicer):
    deploy_app(app, "my-cls-app", client=client)
    cls: Cls = Cls.from_name("my-cls-app", "Foo")

    # Make sure we can instantiate the class
    obj = cls("foo", 234)

    # Check that function properties are preserved
    with servicer.intercept() as ctx:
        assert obj.bar.is_generator is False
        assert len(ctx.get_requests("FunctionBindParams")) == 1  # to determine this attribute, hydration is needed

    # Make sure we can methods
    # (mock servicer just returns the sum of the squares of the args)
    with servicer.intercept() as ctx:
        assert obj.bar.remote(42) == 1764
        assert len(ctx.get_requests("FunctionBindParams")) == 0

    with servicer.intercept() as ctx:
        assert obj.baz.remote(42) == 1764
        assert len(ctx.get_requests("FunctionBindParams")) == 0  # other method shouldn't rebind

    with pytest.raises(NotFoundError, match="can't be accessed for remote classes"):
        assert obj.a == 234

    # Make sure local calls fail
    with pytest.raises(ExecutionError, match="locally"):
        assert obj.bar.local(1, 2)

    # Make sure that non-existing methods fail
    with pytest.raises(NotFoundError):
        obj.non_exist.remote("hello")


def test_lookup_lazy_remote(client, servicer):
    # See #972 (PR) and #985 (revert PR): adding unit test to catch regression
    deploy_app(app, "my-cls-app", client=client)
    cls: Cls = Cls.from_name("my-cls-app", "Foo").hydrate(client=client)
    obj = cls("foo", 234)
    assert obj.bar.remote(42, 77) == 7693


def test_lookup_lazy_spawn(client, servicer):
    # See #1071
    deploy_app(app, "my-cls-app", client=client)
    cls: Cls = Cls.from_name("my-cls-app", "Foo").hydrate(client=client)
    obj = cls("foo", 234)
    function_call = obj.bar.spawn(42, 77)
    assert function_call.get() == 7693


baz_app = App(include_source=True)  # TODO: remove include_source=True when automount is disabled by default


@baz_app.cls()
class Baz:
    def __init__(self, x):
        self.x = x

    def not_modal_method(self, y: int) -> int:
        return self.x * y


def test_call_not_modal_method():
    baz: Baz = Baz(5)
    assert baz.x == 5
    assert baz.not_modal_method(7) == 35


cls_with_enter_app = App(include_source=True)  # TODO: remove include_source=True when automount is disabled by default


def get_thread_id():
    return threading.current_thread().name


@cls_with_enter_app.cls()
class ClsWithEnter:
    def __init__(self, thread_id):
        self.inited = True
        self.entered = False
        self.thread_id = thread_id
        assert get_thread_id() == self.thread_id

    @enter()
    def enter(self):
        self.entered = True
        assert get_thread_id() == self.thread_id

    def not_modal_method(self, y: int) -> int:
        return y**2

    @method()
    def modal_method(self, y: int) -> int:
        return y**2


def test_dont_enter_on_local_access():
    obj = ClsWithEnter(get_thread_id())
    with pytest.raises(AttributeError):
        obj.doesnt_exist  # type: ignore
    assert obj.inited
    assert not obj.entered


def test_dont_enter_on_local_non_modal_call():
    obj = ClsWithEnter(get_thread_id())
    assert obj.not_modal_method(7) == 49
    assert obj.inited
    assert not obj.entered


def test_enter_on_local_modal_call():
    obj = ClsWithEnter(get_thread_id())
    assert obj.modal_method.local(7) == 49
    assert obj.inited
    assert obj.entered


@cls_with_enter_app.cls()
class ClsWithAsyncEnter:
    def __init__(self):
        self.inited = True
        self.entered = False

    @enter()
    async def enter(self):
        self.entered = True

    @method()
    async def modal_method(self, y: int) -> int:
        return y**2


@pytest.mark.skip("this doesn't actually work - but issue was hidden by `entered` being an obj property")
@pytest.mark.asyncio
async def test_async_enter_on_local_modal_call():
    obj = ClsWithAsyncEnter()
    assert await obj.modal_method.local(7) == 49
    assert obj.inited
    assert obj.entered


inheritance_app = App(include_source=True)  # TODO: remove include_source=True when automount is disabled by default


class BaseCls:
    @enter()
    def enter(self):
        self.x = 2

    @method()
    def run(self, y):
        return self.x * y


@inheritance_app.cls()
class DerivedCls(BaseCls):
    pass


def test_derived_cls(client, servicer):
    with inheritance_app.run(client=client):
        # default servicer fn just squares the number
        assert DerivedCls().run.remote(3) == 9


inheritance_app_2 = App(include_source=True)  # TODO: remove include_source=True when automount is disabled by default


@inheritance_app_2.cls()
class DerivedCls2(BaseCls2):
    pass


def test_derived_cls_external_file(client, servicer):
    with inheritance_app_2.run(client=client):
        # default servicer fn just squares the number
        assert DerivedCls2().run.remote(3) == 9


def test_rehydrate(client, servicer, reset_container_app):
    # Issue introduced in #922 - brief description in #931

    # Sanity check that local calls work
    obj = NoParamsCls()
    assert obj.bar.local(7) == 343

    # Deploy app to get an app id
    app_id = deploy_app(app, "my-cls-app", client=client).app_id

    # Initialize a container
    container_app = RunningApp(app_id)

    # Associate app with app
    app._init_container(client, container_app)

    # Hydration shouldn't overwrite local function definition
    obj = NoParamsCls()
    assert obj.bar.local(7) == 343


app_unhydrated = App(include_source=True)  # TODO: remove include_source=True when automount is disabled by default


@app_unhydrated.cls()
class FooUnhydrated:
    @method()
    def bar(self, x): ...


def test_unhydrated():
    foo = FooUnhydrated()
    with pytest.raises(ExecutionError, match="hydrated"):
        foo.bar.remote(42)


app_method_args = App(include_source=True)  # TODO: remove include_source=True when automount is disabled by default


@app_method_args.cls(min_containers=5)
class XYZ:
    @method()
    def foo(self): ...

    @method()
    def bar(self): ...


def test_method_args(servicer, client):
    with app_method_args.run(client=client):
        funcs = servicer.app_functions.values()
        assert {f.function_name for f in funcs} == {"XYZ.*"}
        warm_pools = {f.function_name: f.autoscaler_settings.min_containers for f in funcs}
        assert warm_pools == {"XYZ.*": 5}


def test_cls_keep_warm(client, servicer):
    app = App()

    @app.cls(serialized=True)
    class ClsWithMethod:
        def __init__(self, arg=None):
            self.arg = arg

        @method()
        def bar(self): ...

    with app.run(client=client):
        assert len(servicer.app_functions) == 1  # only class service function
        cls_service_fun = servicer.function_by_name("ClsWithMethod.*")
        assert cls_service_fun.is_class
        assert cls_service_fun.warm_pool_size == 0

        ClsWithMethod().keep_warm(2)  # type: ignore  # Python can't do type intersection
        assert cls_service_fun.warm_pool_size == 2

        ClsWithMethod("other-instance").keep_warm(5)  # type: ignore  # Python can't do type intersection
        instance_service_function = servicer.function_by_name("ClsWithMethod.*", params=((("other-instance",), {})))
        assert len(servicer.app_functions) == 2  # + instance service function
        assert cls_service_fun.warm_pool_size == 2
        assert instance_service_function.warm_pool_size == 5


with pytest.warns(DeprecationError, match="@modal.build"):

    class ClsWithHandlers:
        @build()
        def my_build(self):
            pass

        @enter(snap=True)
        def my_memory_snapshot(self):
            pass

        @enter()
        def my_enter(self):
            pass

        @build()
        @enter()
        def my_build_and_enter(self):
            pass

        @exit()
        def my_exit(self):
            pass


def test_handlers():
    pfs: dict[str, _PartialFunction]

    pfs = _find_partial_methods_for_user_cls(ClsWithHandlers, _PartialFunctionFlags.BUILD)
    assert list(pfs.keys()) == ["my_build", "my_build_and_enter"]

    pfs = _find_partial_methods_for_user_cls(ClsWithHandlers, _PartialFunctionFlags.ENTER_PRE_SNAPSHOT)
    assert list(pfs.keys()) == ["my_memory_snapshot"]

    pfs = _find_partial_methods_for_user_cls(ClsWithHandlers, _PartialFunctionFlags.ENTER_POST_SNAPSHOT)
    assert list(pfs.keys()) == ["my_enter", "my_build_and_enter"]

    pfs = _find_partial_methods_for_user_cls(ClsWithHandlers, _PartialFunctionFlags.EXIT)
    assert list(pfs.keys()) == ["my_exit"]


web_app_app = App(include_source=True)  # TODO: remove include_source=True when automount is disabled by default


@web_app_app.cls()
class WebCls:
    @fastapi_endpoint()
    def endpoint(self):
        pass

    @asgi_app()
    def asgi(self):
        pass


def test_web_cls(client):
    with web_app_app.run(client=client):
        c = WebCls()
        assert c.endpoint.web_url == "http://endpoint.internal"
        assert c.asgi.web_url == "http://asgi.internal"


handler_app = App("handler-app", include_source=True)


image = Image.debian_slim().pip_install("xyz")


with pytest.warns(DeprecationError, match="@modal.build"):

    @handler_app.cls(image=image)
    class ClsWithBuild:
        @build()
        def build(self):
            pass

        @method()
        def method(self):
            pass


def test_build_image(client, servicer):
    with handler_app.run(client=client):
        service_function = servicer.function_by_name("ClsWithBuild.*")
        # The function image should have added a new layer with original image as the parent
        f_image = servicer.images[service_function.image_id]
        assert f_image.base_images[0].image_id == image.object_id
        assert servicer.force_built_images == []


other_handler_app = App("other-handler-app", include_source=True)


with pytest.warns(DeprecationError, match="@modal.build"):

    @other_handler_app.cls(image=image)
    class ClsWithForceBuild:
        @build(force=True)
        def build(self):
            pass

        @method()
        def method(self):
            pass


def test_force_build_image(client, servicer):
    with other_handler_app.run(client=client):
        service_function = servicer.function_by_name("ClsWithForceBuild.*")
        # The function image should have added a new layer with original image as the parent
        f_image = servicer.images[service_function.image_id]
        assert f_image.base_images[0].image_id == image.object_id
        assert servicer.force_built_images == ["im-3"]


build_timeout_handler_app = App("build-timeout-handler-app", include_source=True)


with pytest.warns(DeprecationError, match="@modal.build"):

    @build_timeout_handler_app.cls(image=image)
    class ClsWithBuildTimeout:
        @build(timeout=123)
        def timeout_build(self):
            pass

        @build()
        def default_timeout_build(self):
            pass

        @method()
        def method(self):
            pass


def test_build_timeout_image(client, servicer):
    with build_timeout_handler_app.run(client=client):
        service_function = servicer.function_by_name("ClsWithBuildTimeout.timeout_build")
        assert service_function.timeout_secs == 123

        service_function = servicer.function_by_name("ClsWithBuildTimeout.default_timeout_build")
        assert service_function.timeout_secs == 86400


@pytest.mark.parametrize("decorator", [enter, exit])
def test_disallow_lifecycle_decorators_with_method(decorator):
    name = decorator.__name__.split("_")[-1]  # remove synchronicity prefix
    with pytest.raises(InvalidError, match=f"Cannot use `@{name}` decorator with `@method`."):

        class ClsDecoratorMethodStack:
            @decorator()
            @method()
            def f(self):
                pass


class HasSnapMethod:
    @enter(snap=True)
    def enter(self):
        pass

    @method()
    def f(self):
        pass


def test_snap_method_without_snapshot_enabled():
    with pytest.raises(InvalidError, match="A class must have `enable_memory_snapshot=True`"):
        app.cls(enable_memory_snapshot=False)(HasSnapMethod)


def test_partial_function_descriptors(client):
    class Foo:
        def __init__(self):
            pass

        @modal.enter()
        def enter_method(self):
            pass

        @modal.method()
        def bar(self):
            return "a"

        @modal.fastapi_endpoint()
        def web(self):
            pass

    assert isinstance(Foo.bar, PartialFunction)

    assert Foo().bar() == "a"  # type: ignore   # edge case - using a non-decorated class should just return the bound original method
    assert inspect.ismethod(Foo().bar)
    app = modal.App()

    modal_foo_class = app.cls(serialized=True)(Foo)

    wrapped_method = modal_foo_class().bar
    assert isinstance(wrapped_method, Function)

    serialized_class = serialize(Foo)
    revived_class = deserialize(serialized_class, client)

    assert (
        revived_class().bar() == "a"
    )  # this instantiates the underlying "user_cls", so it should work basically like a normal Python class
    assert isinstance(
        revived_class.bar, PartialFunction
    )  # but it should be a PartialFunction, so it keeps associated metadata!

    # ensure that webhook metadata is kept
    web_partial_function: _PartialFunction = synchronizer._translate_in(revived_class.web)  # type: ignore
    assert web_partial_function.webhook_config
    assert web_partial_function.webhook_config.type == api_pb2.WEBHOOK_TYPE_FUNCTION


def test_cross_process_userclass_serde(supports_dir):
    res = subprocess.check_output([sys.executable, supports_dir / "serialize_class.py"])
    assert len(res) < 2000  # should be ~1300 bytes as of 2024-06-05
    revived_cls = deserialize(res, None)
    method_without_descriptor_protocol = revived_cls.__dict__["method"]
    assert isinstance(method_without_descriptor_protocol, modal.partial_function.PartialFunction)
    assert revived_cls().method() == "a"  # this should be bound to the object


app2 = App("app2", include_source=True)


@app2.cls()
class UsingAnnotationParameters:
    a: int = modal.parameter()
    b: str = modal.parameter(default="hello")
    c: float = modal.parameter(init=False)
    d: bytes = modal.parameter(default=b"world")

    @method()
    def get_value(self):
        return self.a


init_side_effects = []


@app2.cls()
class UsingCustomConstructor:
    # might want to deprecate this soon
    a: int

    def __init__(self, a: int):
        self._a = a
        init_side_effects.append("did_run")

    @method()
    def get_value(self):
        return self._a


def test_implicit_constructor(client, set_env_client):
    c = UsingAnnotationParameters(a=10)

    assert c.a == 10
    assert c.get_value.local() == 10
    assert c.b == "hello"
    assert c.d == b"world"

    d = UsingAnnotationParameters(a=11, b="goodbye", d=b"bye")
    assert d.b == "goodbye"
    assert d.d == b"bye"

    with pytest.raises(InvalidError, match="Missing required parameter: a"):
        with app2.run(client=client):
            UsingAnnotationParameters().get_value.remote()  # type: ignore

    # check that implicit constructors trigger strict parametrization
    function_info: FunctionInfo = synchronizer._translate_in(UsingAnnotationParameters)._class_service_function._info  # type: ignore
    assert function_info.class_parameter_info().format == api_pb2.ClassParameterInfo.PARAM_SERIALIZATION_FORMAT_PROTO


def test_custom_constructor():
    d = UsingCustomConstructor(10)
    assert not init_side_effects

    assert d._a == 10  # lazily run constructor when accessing non-method attributes (!)
    assert init_side_effects == ["did_run"]

    d2 = UsingCustomConstructor(11)
    assert d2.get_value.local() == 11  # run constructor before running locally
    # check that explicit constructors trigger pickle parametrization
    function_info: FunctionInfo = synchronizer._translate_in(UsingCustomConstructor)._class_service_function._info  # type: ignore
    assert function_info.class_parameter_info().format == api_pb2.ClassParameterInfo.PARAM_SERIALIZATION_FORMAT_PICKLE


class ParametrizedClass1:
    def __init__(self, a):
        pass


class ParametrizedClass1Implicit:
    a: int = modal.parameter()


class ParametrizedClass2:
    def __init__(self, a: int = 1):
        pass


class ParametrizedClass2Implicit:
    a: int = modal.parameter(default=1)


class ParametrizedClass3:
    def __init__(self):
        pass


app_batched = App(include_source=True)  # TODO: remove include_source=True when automount is disabled by default


def test_batched_method_duplicate_error(client):
    with pytest.raises(
        InvalidError, match="Modal class BatchedClass_1 with a modal batched function cannot have other modal methods."
    ):

        @app_batched.cls(serialized=True)
        class BatchedClass_1:
            @modal.method()
            def method(self):
                pass

            @modal.batched(max_batch_size=2, wait_ms=0)
            def batched_method(self):
                pass

    with pytest.raises(InvalidError, match="Modal class BatchedClass_2 can only have one batched function."):

        @app_batched.cls(serialized=True)
        class BatchedClass_2:
            @modal.batched(max_batch_size=2, wait_ms=0)
            def batched_method_1(self):
                pass

            @modal.batched(max_batch_size=2, wait_ms=0)
            def batched_method_2(self):
                pass


def test_cls_with_both_constructor_and_parameters_is_invalid():
    with pytest.raises(InvalidError, match="constructor"):

        @app.cls(serialized=True)
        class A:
            a: int = modal.parameter()

            def __init__(self, a):
                self.a = a


def test_unannotated_parameters_are_invalid():
    with pytest.raises(InvalidError, match="annotated"):

        @app.cls(serialized=True)
        class B:
            b = modal.parameter()  # type: ignore


def test_unsupported_type_parameters_raise_errors():
    with pytest.raises(InvalidError, match=r"float is not a supported modal.parameter\(\) type"):

        @app.cls(serialized=True)
        class C:
            c: float = modal.parameter()


def test_unsupported_function_decorators_on_methods():
    with pytest.raises(InvalidError, match="cannot be used on class methods"):

        @app.cls(serialized=True)
        class M:
            @app.function(serialized=True)
            @modal.fastapi_endpoint()
            def f(self):
                pass

    with pytest.raises(InvalidError, match="cannot be used on class methods"):

        @app.cls(serialized=True)
        class D:
            @app.function(serialized=True)
            def f(self):
                pass


def test_modal_object_param_uses_wrapped_type(servicer, set_env_client, client):
    with servicer.intercept() as ctx:
        with modal.Dict.ephemeral() as dct:
            with baz_app.run():
                # create bound instance:
                typing.cast(modal.Cls, Baz(x=dct)).keep_warm(1)

    req: api_pb2.FunctionBindParamsRequest = ctx.pop_request("FunctionBindParams")
    function_def: api_pb2.Function = servicer.app_functions[req.function_id]

    _client = typing.cast(modal.client._Client, synchronizer._translate_in(client))
    container_params = deserialize_params(req.serialized_params, function_def, _client)
    args, kwargs = container_params
    assert type(kwargs["x"]) is type(dct)


def test_using_method_on_uninstantiated_cls(recwarn, disable_auto_mount):
    app = App()

    @app.cls(serialized=True)
    class C:
        @method()
        def method(self):
            pass

    assert len(recwarn) == 0
    with pytest.raises(AttributeError):
        C.blah  # type: ignore   # noqa
    assert len(recwarn) == 0

    assert isinstance(C().method, Function)  # should be fine to access on an instance of the class
    assert len(recwarn) == 0

    # The following should warn since it's accessed on the class directly
    C.method  # noqa  # triggers a deprecation warning
    # TODO: this will be an AttributeError or return a non-modal unbound function in the future:
    assert len(recwarn) == 1
    warning_string = str(recwarn[0].message)
    assert "instantiate classes before using methods" in warning_string
    assert "C().method instead of C.method" in warning_string


def test_bytes_serialization_validation(servicer, client, set_env_client):
    app = modal.App()

    @app.cls(serialized=True)
    class C:
        foo: bytes = modal.parameter(default=b"foo")

        @method()
        def get_foo(self):
            return self.foo

    with servicer.intercept() as ctx:
        with app.run():
            with pytest.raises(TypeError, match="Expected bytes"):
                C(foo="this is a string").get_foo.spawn()  # type: ignore   # string should not be allowed, unspecified encoding

            C(foo=b"this is bytes").get_foo.spawn()  # bytes are allowed
            create_function_req: api_pb2.FunctionCreateRequest = ctx.pop_request("FunctionCreate")
            bind_req: api_pb2.FunctionBindParamsRequest = ctx.pop_request("FunctionBindParams")
            args, kwargs = deserialize_params(bind_req.serialized_params, create_function_req.function, client)
            assert kwargs["foo"] == b"this is bytes"

            C().get_foo.spawn()  # omission when using default is allowed
            bind_req: api_pb2.FunctionBindParamsRequest = ctx.pop_request("FunctionBindParams")
            args, kwargs = deserialize_params(bind_req.serialized_params, create_function_req.function, client)
            assert kwargs["foo"] == b"foo"


<<<<<<< HEAD
def test_class_can_not_use_list_parameter(client):
    # we might want to allow lists in the future though...
    app = modal.App()

    with pytest.raises(InvalidError, match="list is not a supported modal.parameter"):

        @app.cls(serialized=True)
        class A:
            p: list[int] = modal.parameter()
=======
def test_concurrent_decorator_on_method_error():
    app = modal.App()

    with pytest.raises(modal.exception.InvalidError, match="decorate the class"):

        @app.cls(serialized=True)
        class UsesConcurrentDecoratoronMethod:
            @modal.concurrent(max_inputs=10)
            def method(self):
                pass


@pytest.mark.xfail(reason="modal.method does not implement stacking properly")
def test_concurrent_decorator_stacked_with_method_decorator():
    app = modal.App()

    with pytest.raises(modal.exception.InvalidError, match="decorate the class"):

        @app.cls(serialized=True)
        class UsesMethodAndConcurrentDecorators:
            @modal.method()
            @modal.concurrent(max_inputs=10)
            def method(self):
                pass
>>>>>>> bff84171
<|MERGE_RESOLUTION|>--- conflicted
+++ resolved
@@ -1134,17 +1134,6 @@
             assert kwargs["foo"] == b"foo"
 
 
-<<<<<<< HEAD
-def test_class_can_not_use_list_parameter(client):
-    # we might want to allow lists in the future though...
-    app = modal.App()
-
-    with pytest.raises(InvalidError, match="list is not a supported modal.parameter"):
-
-        @app.cls(serialized=True)
-        class A:
-            p: list[int] = modal.parameter()
-=======
 def test_concurrent_decorator_on_method_error():
     app = modal.App()
 
@@ -1169,4 +1158,14 @@
             @modal.concurrent(max_inputs=10)
             def method(self):
                 pass
->>>>>>> bff84171
+
+
+def test_class_can_not_use_list_parameter(client):
+    # we might want to allow lists in the future though...
+    app = modal.App()
+
+    with pytest.raises(InvalidError, match="list is not a supported modal.parameter"):
+
+        @app.cls(serialized=True)
+        class A:
+            p: list[int] = modal.parameter()