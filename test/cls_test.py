--- conflicted
+++ resolved
@@ -35,7 +35,7 @@
 
 from .supports.base_class import BaseCls2
 
-app = App("app", include_source=False)
+app = App("app")
 
 
 @app.cls()
@@ -1159,13 +1159,8 @@
         C.method.remote()  # noqa
 
 
-<<<<<<< HEAD
 def test_using_method_on_uninstantiated_hydrated_cls(client):
-    app = App()
-=======
-def test_using_method_on_uninstantiated_hydrated_cls(set_env_client, client):
     app = App(include_source=False)
->>>>>>> 8feb3f03
 
     @app.cls(serialized=True)
     class C:
@@ -1194,13 +1189,8 @@
         C.method.remote()  # noqa
 
 
-<<<<<<< HEAD
 def test_bytes_serialization_validation(servicer, client):
-    app = modal.App()
-=======
-def test_bytes_serialization_validation(servicer, client, set_env_client):
     app = modal.App(include_source=False)
->>>>>>> 8feb3f03
 
     @app.cls(serialized=True)
     class C:
