--- conflicted
+++ resolved
@@ -5,11 +5,7 @@
 from pathlib import Path
 
 import modal
-<<<<<<< HEAD
-from modal.mount import Mount, get_sys_modules_mounts
-=======
-from modal import Mount
->>>>>>> 14ad73c5
+from modal.mount import Mount
 
 from . import helpers
 
