--- conflicted
+++ resolved
@@ -11,12 +11,8 @@
 
 from modal import App, interact
 from modal._container_io_manager import ContainerIOManager
-<<<<<<< HEAD
 from modal._utils.async_utils import synchronize_api
 from modal._utils.grpc_utils import retry_transient_errors
-=======
-from modal._utils.grpc_utils import create_channel, retry_transient_errors
->>>>>>> 369705e6
 from modal.exception import InvalidError
 from modal.running_app import RunningApp
 from modal_proto import api_pb2
@@ -122,42 +118,24 @@
     assert f.object_id == "fu-2"
 
 
-<<<<<<< HEAD
-@pytest.mark.asyncio
-async def test_container_snapshot_restore_heartbeats(tmpdir, servicer, container_client):
-=======
 def test_container_snapshot_restore_heartbeats(tmpdir, servicer, container_client):
->>>>>>> 369705e6
     io_manager = ContainerIOManager(api_pb2.ContainerArguments(), container_client)
     restore_path = temp_restore_path(tmpdir)
 
     # Ensure that heartbeats only run after the snapshot
     heartbeat_interval_secs = 0.01
-<<<<<<< HEAD
-    async with io_manager.heartbeats.aio(True):
-=======
     with io_manager.heartbeats(True):
->>>>>>> 369705e6
         with mock.patch.dict(
             os.environ,
             {"MODAL_RESTORE_STATE_PATH": str(restore_path), "MODAL_SERVER_URL": servicer.container_addr},
         ):
             with mock.patch("modal.runner.HEARTBEAT_INTERVAL", heartbeat_interval_secs):
-<<<<<<< HEAD
-                await asyncio.sleep(heartbeat_interval_secs * 2)
-                assert not list(
-                    filter(lambda req: isinstance(req, api_pb2.ContainerHeartbeatRequest), servicer.requests)
-                )
-                await io_manager.memory_snapshot.aio()
-                await asyncio.sleep(heartbeat_interval_secs * 2)
-=======
                 time.sleep(heartbeat_interval_secs * 2)
                 assert not list(
                     filter(lambda req: isinstance(req, api_pb2.ContainerHeartbeatRequest), servicer.requests)
                 )
                 io_manager.memory_snapshot()
                 time.sleep(heartbeat_interval_secs * 2)
->>>>>>> 369705e6
                 assert list(filter(lambda req: isinstance(req, api_pb2.ContainerHeartbeatRequest), servicer.requests))
 
 
