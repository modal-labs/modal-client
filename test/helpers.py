--- conflicted
+++ resolved
@@ -11,11 +11,7 @@
 ):
     # deploys a stub from another interpreter to prevent leaking state from client into a container process (apart from what goes through the servicer)
     # also has the advantage that no modules imported by the test files themselves will be added to sys.modules and included in mounts etc.
-<<<<<<< HEAD
-    env = {"MODAL_SERVER_URL": servicer.remote_addr, **env}
-=======
     env = {**os.environ, "MODAL_SERVER_URL": servicer.remote_addr, **env}
->>>>>>> d80cdaa1
     if cwd is None:
         cwd = pathlib.Path(__file__).parent.parent
 
