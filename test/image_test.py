--- conflicted
+++ resolved
@@ -1218,7 +1218,140 @@
     assert logs == ["build starting\n", "build finished\n"]
 
 
-<<<<<<< HEAD
+def hydrate_image(img, client):
+    # there should be a more straight forward way to do this?
+    app = App()
+    app.function(serialized=True, image=img)(lambda: None)
+    with app.run(client=client):
+        pass
+
+
+def test_add_local_lazy_vs_copy(client, servicer, set_env_client, supports_on_path):
+    deb = Image.debian_slim()
+    image_with_mount = deb._add_local_python_packages("pkg_a")
+
+    hydrate_image(image_with_mount, client)
+    assert image_with_mount.object_id == deb.object_id
+    assert len(image_with_mount._mount_layers) == 1
+
+    image_additional_mount = image_with_mount._add_local_python_packages("pkg_b")
+    hydrate_image(image_additional_mount, client)
+    assert len(image_additional_mount._mount_layers) == 2  # another mount added to lazy layer
+    assert len(image_with_mount._mount_layers) == 1  # original image should not be affected
+
+    # running commands
+    image_non_mount = image_with_mount.run_commands("echo 'hello'")
+    with pytest.raises(InvalidError, match="copy=True"):
+        # error about using non-copy add commands before other build steps
+        hydrate_image(image_non_mount, client)
+
+    image_with_copy = deb._add_local_python_packages("pkg_a", copy=True)
+    hydrate_image(image_with_copy, client)
+    assert len(image_with_copy._mount_layers) == 0
+
+    # do the same exact image using copy=True
+    image_with_copy_and_commands = deb._add_local_python_packages("pkg_a", copy=True).run_commands("echo 'hello'")
+    hydrate_image(image_with_copy_and_commands, client)
+    assert len(image_with_copy_and_commands._mount_layers) == 0
+
+    layers = get_image_layers(image_with_copy_and_commands.object_id, servicer)
+
+    echo_layer = layers[0]
+    assert echo_layer.dockerfile_commands == ["FROM base", "RUN echo 'hello'"]
+
+    copy_layer = layers[1]
+    assert copy_layer.dockerfile_commands == ["FROM base", "COPY . /"]
+    copied_files = servicer.mount_contents[copy_layer.context_mount_id].keys()
+    assert len(copied_files) == 8
+    assert all(fn.startswith("/root/pkg_a/") for fn in copied_files)
+
+
+def test_add_locals_are_attached_to_functions(servicer, client, supports_on_path):
+    deb_slim = Image.debian_slim()
+    img = deb_slim._add_local_python_packages("pkg_a")
+    app = App("my-app")
+    control_fun: modal.Function = app.function(serialized=True, image=deb_slim, name="control")(
+        dummy
+    )  # no mounts on image
+    fun: modal.Function = app.function(serialized=True, image=img, name="fun")(dummy)  # mounts on image
+    deploy_app(app, client=client)
+
+    control_func_mounts = set(servicer.app_functions[control_fun.object_id].mount_ids)
+    fun_def = servicer.app_functions[fun.object_id]
+    added_mounts = set(fun_def.mount_ids) - control_func_mounts
+    assert len(added_mounts) == 1
+    assert added_mounts == {img._mount_layers[0].object_id}
+
+
+def test_add_locals_are_attached_to_classes(servicer, client, supports_on_path, set_env_client):
+    deb_slim = Image.debian_slim()
+    img = deb_slim._add_local_python_packages("pkg_a")
+    app = App("my-app")
+    control_fun: modal.Function = app.function(serialized=True, image=deb_slim, name="control")(
+        dummy
+    )  # no mounts on image
+
+    class A:
+        some_arg: str = modal.parameter()
+
+    ACls = app.cls(serialized=True, image=img)(A)  # mounts on image
+    deploy_app(app, client=client)
+
+    control_func_mounts = set(servicer.app_functions[control_fun.object_id].mount_ids)
+    fun_def = servicer.function_by_name("A.*")  # class service function
+    added_mounts = set(fun_def.mount_ids) - control_func_mounts
+    assert len(added_mounts) == 1
+    assert added_mounts == {img._mount_layers[0].object_id}
+
+    obj = ACls(some_arg="foo")  # type: ignore
+    # hacky way to force hydration of the *parameter bound* function (instance service function):
+    obj.keep_warm(0)  #  type: ignore
+
+    obj_fun_def = servicer.function_by_name("A.*", ((), {"some_arg": "foo"}))  # instance service function
+    added_mounts = set(obj_fun_def.mount_ids) - control_func_mounts
+    assert len(added_mounts) == 1
+    assert added_mounts == {img._mount_layers[0].object_id}
+
+
+@skip_windows("servicer sandbox implementation not working on windows")
+def test_add_locals_are_attached_to_sandboxes(servicer, client, supports_on_path):
+    deb_slim = Image.debian_slim()
+    img = deb_slim._add_local_python_packages("pkg_a")
+    app = App("my-app")
+    with app.run(client=client):
+        modal.Sandbox.create(image=img, app=app, client=client)
+        sandbox_def = servicer.sandbox_defs[0]
+
+    assert sandbox_def.image_id == deb_slim.object_id
+    assert sandbox_def.mount_ids == [img._mount_layers[0].object_id]
+    copied_files = servicer.mount_contents[sandbox_def.mount_ids[0]]
+    assert len(copied_files) == 8
+    assert all(fn.startswith("/root/pkg_a/") for fn in copied_files)
+
+
+def empty_fun():
+    pass
+
+
+def test_add_locals_build_function(servicer, client, supports_on_path):
+    deb_slim = Image.debian_slim()
+    img = deb_slim._add_local_python_packages("pkg_a")
+    img_with_build_function = img.run_function(empty_fun)
+    with pytest.raises(InvalidError):
+        # build functions could still potentially rewrite mount contents,
+        # so we still require them to use copy=True
+        # TODO(elias): what if someone wants do use an equivalent of `run_function(..., mounts=[...]) ?
+        hydrate_image(img_with_build_function, client)
+
+    img_with_copy = deb_slim._add_local_python_packages("pkg_a", copy=True)
+    hydrate_image(img_with_copy, client)  # this is fine
+
+
+# TODO: test modal shell w/ lazy mounts
+# this works since the image is passed on as is to a sandbox which will load it and
+# transfer any virtual mount layers from the image as mounts to the sandbox
+
+
 def test_image_only_joins_unfinished_steps(servicer, client):
     app = App()
     deb_slim = Image.debian_slim()
@@ -1261,138 +1394,4 @@
         assert len(image_gets) == 2
         image_joins = ctx.get_requests("ImageJoinStreaming")
         assert len(image_joins) == 1  # should now skip building of second build step
-        assert image_joins[0].image_id == "im-124"
-=======
-def hydrate_image(img, client):
-    # there should be a more straight forward way to do this?
-    app = App()
-    app.function(serialized=True, image=img)(lambda: None)
-    with app.run(client=client):
-        pass
-
-
-def test_add_local_lazy_vs_copy(client, servicer, set_env_client, supports_on_path):
-    deb = Image.debian_slim()
-    image_with_mount = deb._add_local_python_packages("pkg_a")
-
-    hydrate_image(image_with_mount, client)
-    assert image_with_mount.object_id == deb.object_id
-    assert len(image_with_mount._mount_layers) == 1
-
-    image_additional_mount = image_with_mount._add_local_python_packages("pkg_b")
-    hydrate_image(image_additional_mount, client)
-    assert len(image_additional_mount._mount_layers) == 2  # another mount added to lazy layer
-    assert len(image_with_mount._mount_layers) == 1  # original image should not be affected
-
-    # running commands
-    image_non_mount = image_with_mount.run_commands("echo 'hello'")
-    with pytest.raises(InvalidError, match="copy=True"):
-        # error about using non-copy add commands before other build steps
-        hydrate_image(image_non_mount, client)
-
-    image_with_copy = deb._add_local_python_packages("pkg_a", copy=True)
-    hydrate_image(image_with_copy, client)
-    assert len(image_with_copy._mount_layers) == 0
-
-    # do the same exact image using copy=True
-    image_with_copy_and_commands = deb._add_local_python_packages("pkg_a", copy=True).run_commands("echo 'hello'")
-    hydrate_image(image_with_copy_and_commands, client)
-    assert len(image_with_copy_and_commands._mount_layers) == 0
-
-    layers = get_image_layers(image_with_copy_and_commands.object_id, servicer)
-
-    echo_layer = layers[0]
-    assert echo_layer.dockerfile_commands == ["FROM base", "RUN echo 'hello'"]
-
-    copy_layer = layers[1]
-    assert copy_layer.dockerfile_commands == ["FROM base", "COPY . /"]
-    copied_files = servicer.mount_contents[copy_layer.context_mount_id].keys()
-    assert len(copied_files) == 8
-    assert all(fn.startswith("/root/pkg_a/") for fn in copied_files)
-
-
-def test_add_locals_are_attached_to_functions(servicer, client, supports_on_path):
-    deb_slim = Image.debian_slim()
-    img = deb_slim._add_local_python_packages("pkg_a")
-    app = App("my-app")
-    control_fun: modal.Function = app.function(serialized=True, image=deb_slim, name="control")(
-        dummy
-    )  # no mounts on image
-    fun: modal.Function = app.function(serialized=True, image=img, name="fun")(dummy)  # mounts on image
-    deploy_app(app, client=client)
-
-    control_func_mounts = set(servicer.app_functions[control_fun.object_id].mount_ids)
-    fun_def = servicer.app_functions[fun.object_id]
-    added_mounts = set(fun_def.mount_ids) - control_func_mounts
-    assert len(added_mounts) == 1
-    assert added_mounts == {img._mount_layers[0].object_id}
-
-
-def test_add_locals_are_attached_to_classes(servicer, client, supports_on_path, set_env_client):
-    deb_slim = Image.debian_slim()
-    img = deb_slim._add_local_python_packages("pkg_a")
-    app = App("my-app")
-    control_fun: modal.Function = app.function(serialized=True, image=deb_slim, name="control")(
-        dummy
-    )  # no mounts on image
-
-    class A:
-        some_arg: str = modal.parameter()
-
-    ACls = app.cls(serialized=True, image=img)(A)  # mounts on image
-    deploy_app(app, client=client)
-
-    control_func_mounts = set(servicer.app_functions[control_fun.object_id].mount_ids)
-    fun_def = servicer.function_by_name("A.*")  # class service function
-    added_mounts = set(fun_def.mount_ids) - control_func_mounts
-    assert len(added_mounts) == 1
-    assert added_mounts == {img._mount_layers[0].object_id}
-
-    obj = ACls(some_arg="foo")  # type: ignore
-    # hacky way to force hydration of the *parameter bound* function (instance service function):
-    obj.keep_warm(0)  #  type: ignore
-
-    obj_fun_def = servicer.function_by_name("A.*", ((), {"some_arg": "foo"}))  # instance service function
-    added_mounts = set(obj_fun_def.mount_ids) - control_func_mounts
-    assert len(added_mounts) == 1
-    assert added_mounts == {img._mount_layers[0].object_id}
-
-
-@skip_windows("servicer sandbox implementation not working on windows")
-def test_add_locals_are_attached_to_sandboxes(servicer, client, supports_on_path):
-    deb_slim = Image.debian_slim()
-    img = deb_slim._add_local_python_packages("pkg_a")
-    app = App("my-app")
-    with app.run(client=client):
-        modal.Sandbox.create(image=img, app=app, client=client)
-        sandbox_def = servicer.sandbox_defs[0]
-
-    assert sandbox_def.image_id == deb_slim.object_id
-    assert sandbox_def.mount_ids == [img._mount_layers[0].object_id]
-    copied_files = servicer.mount_contents[sandbox_def.mount_ids[0]]
-    assert len(copied_files) == 8
-    assert all(fn.startswith("/root/pkg_a/") for fn in copied_files)
-
-
-def empty_fun():
-    pass
-
-
-def test_add_locals_build_function(servicer, client, supports_on_path):
-    deb_slim = Image.debian_slim()
-    img = deb_slim._add_local_python_packages("pkg_a")
-    img_with_build_function = img.run_function(empty_fun)
-    with pytest.raises(InvalidError):
-        # build functions could still potentially rewrite mount contents,
-        # so we still require them to use copy=True
-        # TODO(elias): what if someone wants do use an equivalent of `run_function(..., mounts=[...]) ?
-        hydrate_image(img_with_build_function, client)
-
-    img_with_copy = deb_slim._add_local_python_packages("pkg_a", copy=True)
-    hydrate_image(img_with_copy, client)  # this is fine
-
-
-# TODO: test modal shell w/ lazy mounts
-# this works since the image is passed on as is to a sandbox which will load it and
-# transfer any virtual mount layers from the image as mounts to the sandbox
->>>>>>> f501bb3d
+        assert image_joins[0].image_id == "im-124"