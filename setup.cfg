[metadata]
name = modal
author = Modal Labs
author_email = support@modal.com
description = Python client library for Modal
long_description = file: README.md
long_description_content_type = text/markdown
project_urls =
    Homepage = https://modal.com
    Source = https://github.com/modal-labs/modal-client
keywords = modal, client, cloud, serverless, infrastructure
classifiers =
    Topic :: System :: Distributed Computing
    Operating System :: OS Independent
    License :: OSI Approved :: Apache Software License
    Programming Language :: Python :: 3

[options]
packages = find:
python_requires = >=3.8
install_requires =
    aiohttp
    aiostream~=0.5.2
    certifi
    click>=8.1.0
    fastapi
    grpclib==0.4.7
    protobuf>=3.19,<5.0,!=4.24.0
    rich>=12.0.0
<<<<<<< HEAD
    synchronicity~=0.7.1
=======
    synchronicity~=0.7.2
>>>>>>> 692fecfd
    toml
    typer>=0.9
    types-certifi
    types-toml
    watchfiles
    typing_extensions~=4.6

[options.entry_points]
console_scripts =
    modal = modal.__main__:main

[options.package_data]
modal =
    requirements/*.txt
    py.typed
    *.pyi
modal_proto =
    *.proto<|MERGE_RESOLUTION|>--- conflicted
+++ resolved
@@ -27,11 +27,7 @@
     grpclib==0.4.7
     protobuf>=3.19,<5.0,!=4.24.0
     rich>=12.0.0
-<<<<<<< HEAD
-    synchronicity~=0.7.1
-=======
     synchronicity~=0.7.2
->>>>>>> 692fecfd
     toml
     typer>=0.9
     types-certifi
