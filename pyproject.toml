--- conflicted
+++ resolved
@@ -21,11 +21,7 @@
     "grpclib>=0.4.7,<0.4.10",
     "protobuf>=3.19,<7.0,!=4.24.0",
     "rich>=12.0.0",
-<<<<<<< HEAD
-    "synchronicity~=0.10.4",
-=======
     "synchronicity~=0.11.1",
->>>>>>> 4b810d01
     "toml",
     "typer>=0.9",
     "types-certifi",
