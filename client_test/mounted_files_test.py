--- conflicted
+++ resolved
@@ -90,27 +90,6 @@
     print("stderr: ", stderr)
     files = set(stdout.splitlines())
 
-<<<<<<< HEAD
-    assert len(files) == 12
-
-    # Assert everything from `pkg_a` is in the output.
-    assert any(["a.py" in f for f in files])
-    assert any(["c.py" in f for f in files])
-    assert any(["d.py" in f for f in files])
-    assert any(["e.py" in f for f in files])
-    assert any(["script.py" in f for f in files])
-    assert any(["package.py" in f for f in files])
-    assert any(["pkg_a/__init__.py" in f for f in files])
-
-    # Assert everything from `pkg_b` is in the output.
-    assert any(["pkg_b/__init__.py" in f for f in files])
-    assert any(["f.py" in f for f in files])
-    assert any(["h.py" in f for f in files])
-
-    # Assert nothing from `pkg_c` is in the output.
-    assert not any(["i.py" in f for f in files])
-    assert not any(["k.py" in f for f in files])
-=======
     # Assert we include everything from `pkg_a` and `pkg_b` but not `pkg_c`:
     assert files == {
         "/root/package.py",
@@ -126,7 +105,6 @@
         "/root/pkg_b/f.py",
         "/root/pkg_b/g/h.py",
     }
->>>>>>> 3180e7a0
 
 
 @pytest.mark.skipif(platform.system() == "Windows", reason="venvs behave differently on Windows.")
