--- conflicted
+++ resolved
@@ -217,19 +217,9 @@
             assert request.object_entity
             if object_id is not None:
                 assert object_id.startswith(request.object_entity)
-<<<<<<< HEAD
-        if object_id in self.app_functions:
-            function_handle_metadata = function_definition_to_handle_metadata(self.app_functions.get(object_id))
-        else:
-            function_handle_metadata = None
-        await stream.send_message(
-            api_pb2.AppLookupObjectResponse(object_id=object_id, function=function_handle_metadata)
-        )
-=======
 
         function = function_definition_to_handle_metadata(self.app_functions.get(object_id))
         await stream.send_message(api_pb2.AppLookupObjectResponse(object_id=object_id, function=function))
->>>>>>> 20d68453
 
     async def AppHeartbeat(self, stream):
         request: api_pb2.AppHeartbeatRequest = await stream.recv_message()
