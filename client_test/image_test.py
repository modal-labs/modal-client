--- conflicted
+++ resolved
@@ -287,12 +287,8 @@
         layers = get_image_layers(stub["image"].object_id, servicer)
         assert "foo!" in layers[0].build_function_def
         assert "Secret.from_dict([xyz])" in layers[0].build_function_def
-<<<<<<< HEAD
-        assert "Ref<NetworkFileSystem()>(test-vol)" in layers[0].build_function_def
         # globals is none when no globals are referenced
         assert layers[0].build_function_globals == b""
-=======
->>>>>>> fe34da6a
 
     function_id = servicer.image_build_function_ids[2]
     assert function_id
