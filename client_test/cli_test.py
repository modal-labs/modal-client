# Copyright Modal Labs 2022
import os
import sys
import traceback
import unittest.mock
from contextlib import asynccontextmanager
from unittest import mock

import click
import click.testing
import pytest
import pytest_asyncio

from modal.cli.entry_point import entrypoint_cli
from modal.client import Client
from modal_proto import api_pb2

dummy_app_file = """
import modal

import other_module

stub = modal.Stub("my_app")

# Sanity check that the module is imported properly
import sys
mod = sys.modules[__name__]
assert mod.stub == stub
"""

dummy_other_module_file = "x = 42"


@pytest_asyncio.fixture
async def set_env_client(aio_client):
    try:
        Client.set_env_client(aio_client)
        yield
    finally:
        Client.set_env_client(None)


def _run(args, expected_exit_code=0):
    runner = click.testing.CliRunner()
    with mock.patch.object(sys, "argv", args):
        res = runner.invoke(entrypoint_cli, args)
        if res.exit_code != expected_exit_code:
            print("stdout:", repr(res.stdout))
            traceback.print_tb(res.exc_info[2])
            print(res.exception, file=sys.stderr)
            assert res.exit_code == expected_exit_code
        return res


def test_app_deploy_success(servicer, mock_dir, set_env_client):
    with mock_dir({"myapp.py": dummy_app_file, "other_module.py": dummy_other_module_file}):
        # Deploy as a script in cwd
        _run(["deploy", "myapp.py"])

        # Deploy as a module
        _run(["deploy", "myapp"])

        # Deploy as a script with an absolute path
        _run(["deploy", os.path.abspath("myapp.py")])

    assert "my_app" in servicer.deployed_apps


def test_app_deploy_with_name(servicer, mock_dir, set_env_client):
    with mock_dir({"myapp.py": dummy_app_file, "other_module.py": dummy_other_module_file}):
        _run(["deploy", "myapp.py", "--name", "my_app_foo"])

    assert "my_app_foo" in servicer.deployed_apps


dummy_aio_app_file = """
from modal.aio import AioStub

stub = AioStub("my_aio_app")
"""


def test_aio_app_deploy_success(servicer, mock_dir, set_env_client):
    with mock_dir({"myaioapp.py": dummy_aio_app_file}):
        _run(["deploy", "myaioapp.py"])

    assert "my_aio_app" in servicer.deployed_apps


def test_app_deploy_no_such_module():
    res = _run(["deploy", "does_not_exist.py"], 1)
    assert "No such file or directory" in str(res.exception)
    res = _run(["deploy", "does.not.exist"], 1)
    assert "No module named 'does'" in str(res.exception)


def test_secret_list(servicer, set_env_client):
    res = _run(["secret", "list"])
    assert "dummy-secret-0" not in res.stdout
    servicer.created_secrets = 2

    res = _run(["secret", "list"])
    assert "dummy-secret-0" in res.stdout
    assert "dummy-secret-1" in res.stdout


def test_secret_create(servicer, set_env_client):
    # fail without any keys
    _run(["secret", "create", "foo"], 2)

    _run(["secret", "create", "foo", "bar=baz"])
    assert servicer.created_secrets == 1


def test_app_token_new(servicer, set_env_client, server_url_env):
    with unittest.mock.patch("webbrowser.open_new_tab", lambda url: False):
        _run(["token", "new", "--env", "_test"])


def test_run(servicer, set_env_client, test_dir):
    stub_file = test_dir / "supports" / "app_run_tests" / "default_stub.py"
    _run(["run", stub_file.as_posix()])
    _run(["run", stub_file.as_posix() + "::stub"])
    _run(["run", stub_file.as_posix() + "::stub.foo"])
    _run(["run", stub_file.as_posix() + "::foo"])
    _run(["run", stub_file.as_posix() + "::bar"], expected_exit_code=1)
    file_with_entrypoint = test_dir / "supports" / "app_run_tests" / "local_entrypoint.py"
    _run(["run", file_with_entrypoint.as_posix()])
    _run(["run", file_with_entrypoint.as_posix() + "::main"])
    _run(["run", file_with_entrypoint.as_posix() + "::stub.main"])


def test_help_message_unspecified_function(servicer, set_env_client, test_dir):
    stub_file = test_dir / "supports" / "app_run_tests" / "stub_with_multiple_functions.py"
    result = _run(["run", stub_file.as_posix()], expected_exit_code=2)

    # should suggest available functions on the stub:
    assert "foo" in result.stdout
    assert "bar" in result.stdout

    result = _run(
        ["run", stub_file.as_posix(), "--help"], expected_exit_code=2
    )  # TODO: help should not return non-zero
    # help should also available functions on the stub:
    assert "foo" in result.stdout
    assert "bar" in result.stdout


def test_run_detach(servicer, set_env_client, test_dir):
    stub_file = test_dir / "supports" / "app_run_tests" / "default_stub.py"
    _run(["run", "--detach", stub_file.as_posix()])
    assert servicer.app_state == {"ap-1": api_pb2.APP_STATE_DETACHED}


def test_deploy(servicer, set_env_client, test_dir):
    stub_file = test_dir / "supports" / "app_run_tests" / "default_stub.py"
    _run(["deploy", "--name=deployment_name", stub_file.as_posix()])
    assert servicer.app_state == {"ap-1": api_pb2.APP_STATE_DEPLOYED}


def test_run_custom_stub(servicer, set_env_client, test_dir):
    stub_file = test_dir / "supports" / "app_run_tests" / "custom_stub.py"
    res = _run(["run", stub_file.as_posix() + "::stub"], expected_exit_code=1)
    assert "Could not find" in res.stdout
    res = _run(["run", stub_file.as_posix() + "::stub.foo"], expected_exit_code=1)
    assert "Could not find" in res.stdout

    _run(["run", stub_file.as_posix() + "::my_stub.foo"])
    _run(["run", stub_file.as_posix() + "::foo"])


def test_run_aiostub(servicer, set_env_client, test_dir):
    stub_file = test_dir / "supports" / "app_run_tests" / "async_stub.py"
    _run(["run", stub_file.as_posix()])
    assert len(servicer.client_calls) == 1


def test_run_local_entrypoint(servicer, set_env_client, test_dir):
    stub_file = test_dir / "supports" / "app_run_tests" / "local_entrypoint.py"

    res = _run(["run", stub_file.as_posix() + "::stub.main"])  # explicit name
    assert "called locally" in res.stdout
    assert len(servicer.client_calls) == 2

    res = _run(["run", stub_file.as_posix()])  # only one entry-point, no name needed
    assert "called locally" in res.stdout
    assert len(servicer.client_calls) == 4


def test_run_parse_args(servicer, set_env_client, test_dir):
    stub_file = test_dir / "supports" / "app_run_tests" / "cli_args.py"
    res = _run(["run", stub_file.as_posix()], expected_exit_code=2)
    assert "You need to specify a Modal function or local entrypoint to run" in res.stdout

    valid_call_args = [
        (
            [
                "run",
                f"{stub_file.as_posix()}::stub.dt_arg",
                "--dt",
                "2022-10-31",
            ],
            "the day is 31",
        ),
        (["run", f"{stub_file.as_posix()}::dt_arg", "--dt=2022-10-31"], "the day is 31"),
        (["run", f"{stub_file.as_posix()}::int_arg", "--i=200"], "200"),
        (["run", f"{stub_file.as_posix()}::default_arg"], "10"),
        (["run", f"{stub_file.as_posix()}::unannotated_arg", "--i=2022-10-31"], "'2022-10-31'"),
        # TODO: fix class references
        # (["run", f"{stub_file.as_posix()}::ALifecycle.some_method", "--i=hello"], "'hello'"),
    ]
    for args, expected in valid_call_args:
        res = _run(args)
        assert expected in res.stdout
        assert len(servicer.client_calls) == 0


@pytest.fixture
def fresh_main_thread_assertion_module(test_dir):
    modules_to_unload = [n for n in sys.modules.keys() if "main_thread_assertion" in n]
    assert len(modules_to_unload) <= 1
    for mod in modules_to_unload:
        sys.modules.pop(mod)
    yield test_dir / "supports" / "app_run_tests" / "main_thread_assertion.py"


def test_no_user_code_in_synchronicity_run(servicer, set_env_client, test_dir, fresh_main_thread_assertion_module):
    pytest._did_load_main_thread_assertion = False
    _run(["run", fresh_main_thread_assertion_module.as_posix()])
    assert pytest._did_load_main_thread_assertion
    print()


def test_no_user_code_in_synchronicity_deploy(servicer, set_env_client, test_dir, fresh_main_thread_assertion_module):
    pytest._did_load_main_thread_assertion = False
    _run(["deploy", "--name", "foo", fresh_main_thread_assertion_module.as_posix()])
    assert pytest._did_load_main_thread_assertion


def test_serve(servicer, set_env_client, server_url_env, test_dir):
    stub_file = test_dir / "supports" / "app_run_tests" / "webhook.py"
    _run(["serve", stub_file.as_posix(), "--timeout", "3"], expected_exit_code=0)


def test_shell(servicer, set_env_client, test_dir):
    stub_file = test_dir / "supports" / "app_run_tests" / "default_stub.py"

    def mock_get_pty_info() -> api_pb2.PTYInfo:
        rows, cols = (64, 128)
        return api_pb2.PTYInfo(
            enabled=True,
            winsz_rows=rows,
            winsz_cols=cols,
            env_term=os.environ.get("TERM"),
            env_colorterm=os.environ.get("COLORTERM"),
            env_term_program=os.environ.get("TERM_PROGRAM"),
        )

    @asynccontextmanager
    async def noop_async_context_manager(*args, **kwargs):
        yield

    ran_cmd = None

    @servicer.function_body
    def dummy_exec(cmd: str):
        nonlocal ran_cmd
        ran_cmd = cmd

    with mock.patch("rich.console.Console.is_terminal", True), mock.patch(
        "modal._pty.get_pty_info", mock_get_pty_info
    ), mock.patch("modal._pty.write_stdin_to_pty_stream", noop_async_context_manager):
        _run(["shell", stub_file.as_posix() + "::foo"])
    assert ran_cmd == "/bin/bash"


<<<<<<< HEAD
def test_app_descriptions(servicer, server_url_env, test_dir):
    stub_file = test_dir / "supports" / "app_run_tests" / "prints_desc_stub.py"
    _run(["run", "--detach", stub_file.as_posix() + "::stub.foo"])

    create_reqs = [s for s in servicer.requests if isinstance(s, api_pb2.AppCreateRequest)]
    assert len(create_reqs) == 1
    assert create_reqs[0].detach
    description = create_reqs[0].description
    assert "prints_desc_stub.py::stub.foo" in description
    assert "run --detach " not in description

    _run(["serve", "--timeout", "0.0", stub_file.as_posix()])
    create_reqs = [s for s in servicer.requests if isinstance(s, api_pb2.AppCreateRequest)]
    assert len(create_reqs) == 2
    description = create_reqs[1].description
    assert "prints_desc_stub.py" in description
    assert "serve" not in description
    assert "--timeout 0.0" not in description
=======
def test_logs(servicer, server_url_env):
    servicer.done = True
    res = _run(["app", "logs", "ap-123"], expected_exit_code=0)
    assert res.stdout == "hello, world (1)\n"  # from servicer mock
>>>>>>> d858693e
<|MERGE_RESOLUTION|>--- conflicted
+++ resolved
@@ -274,7 +274,6 @@
     assert ran_cmd == "/bin/bash"
 
 
-<<<<<<< HEAD
 def test_app_descriptions(servicer, server_url_env, test_dir):
     stub_file = test_dir / "supports" / "app_run_tests" / "prints_desc_stub.py"
     _run(["run", "--detach", stub_file.as_posix() + "::stub.foo"])
@@ -293,9 +292,9 @@
     assert "prints_desc_stub.py" in description
     assert "serve" not in description
     assert "--timeout 0.0" not in description
-=======
+
+
 def test_logs(servicer, server_url_env):
     servicer.done = True
     res = _run(["app", "logs", "ap-123"], expected_exit_code=0)
-    assert res.stdout == "hello, world (1)\n"  # from servicer mock
->>>>>>> d858693e
+    assert res.stdout == "hello, world (1)\n"  # from servicer mock