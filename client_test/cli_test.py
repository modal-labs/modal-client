--- conflicted
+++ resolved
@@ -133,6 +133,7 @@
 def test_run_aiostub(servicer, server_url_env, test_dir):
     stub_file = test_dir / "supports" / "app_run_tests" / "async_stub.py"
     _run(["run", stub_file.as_posix()])
+    assert len(servicer.client_calls) == 1
 
 
 def test_run_local_entrypoint(servicer, server_url_env, test_dir):
@@ -152,7 +153,6 @@
     res = _run(["run", stub_file.as_posix()], expected_exit_code=2)
     assert "Missing argument" in res.stdout
 
-<<<<<<< HEAD
     valid_call_args = [
         ["run", stub_file.as_posix(), "2022-10-31"],
         ["run", f"{stub_file.as_posix()}::stub.func_with_args", "2022-10-31"],
@@ -162,10 +162,4 @@
     for args in valid_call_args:
         res = _run(args)
         assert "the day is 31" in res.stdout
-        assert len(servicer.client_calls) == 0
-=======
-def test_app_run_aiostub(servicer, server_url_env, test_dir):
-    modal_file = test_dir / "supports" / "app_run_tests" / "async_stub.py"
-    _run(["app", "run", modal_file.as_posix()])
-    assert len(servicer.client_calls) == 1
->>>>>>> e2879893
+        assert len(servicer.client_calls) == 0