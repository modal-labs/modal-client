--- conflicted
+++ resolved
@@ -441,10 +441,7 @@
     stub = Stub()
 
     @stub.function(serialized=True)
-<<<<<<< HEAD
     @stub.web_endpoint()
-=======
->>>>>>> 0ea51f3e
     def my_handle():
         pass
 
@@ -456,9 +453,5 @@
 
     rehydrated_function_handle = deserialize(blob, client)
     assert rehydrated_function_handle.object_id == my_handle.object_id
-<<<<<<< HEAD
     assert isinstance(rehydrated_function_handle, FunctionHandle)
-    assert rehydrated_function_handle.web_url == "http://xyz.internal"
-=======
-    assert isinstance(rehydrated_function_handle, FunctionHandle)
->>>>>>> 0ea51f3e
+    assert rehydrated_function_handle.web_url == "http://xyz.internal"