# Changelog

This changelog documents user-facing updates (features, enhancements, fixes, and deprecations) to the `modal` client library. Patch releases are made on every change.

The client library is still in pre-1.0 development, and sometimes breaking changes are necessary. We try to minimize them and publish deprecation warnings / migration guides in advance, typically providing a transition window of several months.

We appreciate your patience while we speedily work towards a stable release of the client.

## Latest

<!-- NEW CONTENT GENERATED BELOW. PLEASE PRESERVE THIS COMMENT. -->

<<<<<<< HEAD
### 0.61.26 (2024-03-07)

* Stubs/apps can now be "composed" from several smaller stubs using `stub.include(...)`. This allows more ergonomic setup of multi-file Modal apps.
=======
### 0.61.31 (2024-03-08)

- The `Image.extend` method has been deprecated. This is a low-level interface and can be replaced by other `Image` methods that offer more flexibility, such as `Image.from_dockerfile`, `Image.dockerfile_commands`, or `Image.run_commands`.

>>>>>>> 9f361b76



### 0.61.24 (2024-03-06)

- Fixes `modal volume put` to support uploading larger files, beyond 40 GiB.



### 0.61.22 (2024-03-05)

- Modal containers now display a warning message if lingering threads are present at container exit, which prevents runner shutdown.



### 0.61.17 (2024-03-05)

- Bug fix: Stopping an app while a container's `@exit()` lifecycle methods are being run no longer interrupts the lifecycle methods.
- Bug fix: Worker preemptions no longer interrupt a container's `@exit()` lifecycle method (until 30 seconds later).
- Bug fix: Async `@exit()` lifecycle methods are no longer skipped for sync functions.
- Bug fix: Stopping a sync function with `allow_concurrent_inputs>1` now actually stops the container. Previously, it would not propagate the signal to worker threads, so they would continue running.
- Bug fix: Input-level cancellation no longer skips the `@exit()` lifecycle method.
- Improve stability of container entrypoint against race conditions in task cancellation.



### 0.61.9 (2024-03-05)

* Fix issue with pdm where all installed packages would be automounted when using package cache (MOD-2485)



### 0.61.6 (2024-03-04)

- For modal functions/classes with `concurrency_limit < keep_warm`, we'll raise an exception now. Previously we (silently) respected the `concurrency_limit` parameter.



### 0.61.1 (2024-03-03)

`modal run --interactive` or `modal run -i` run the app in "interactive mode". This allows any remote code to connect to the user's local terminal by calling `modal.interact()`. 

```python
@stub.function()
def my_fn(x):
    modal.interact()

    x = input()
    print(f"Your number is {x}")
```

This means that you can dynamically start an IPython shell if desired for debugging:

```python
@stub.function()
def my_fn(x):
    modal.interact()

    from IPython import embed
    embed()
```

For convenience, breakpoints automatically call `interact()`:

```python
@stub.function()
def my_fn(x):
    breakpoint()
```



### 0.60.0 (2024-02-29)

- `Image.run_function` now allows you to pass args and kwargs to the function. Usage:

```python
def my_build_function(name, size, *, variant=None):
    print(f"Building {name} {size} {variant}")


image = modal.Image.debian_slim().run_function(
    my_build_function, args=("foo", 10), kwargs={"variant": "bar"}
)
```



## 0.59


### 0.59.0 (2024-02-28)

* Mounted packages are now deduplicated across functions in the same stub
* Mounting of local Python packages are now marked as such in the mount creation output, e.g. `PythonPackage:my_package`
* Automatic mounting now includes packages outside of the function file's own directory. Mounted packages are mounted in /root/<module path>



## 0.58


### 0.58.92 (2024-02-27)

- Most errors raised through usage of the CLI will now print a simple error message rather than showing a traceback from inside the `modal` library.
- Tracebacks originating from user code will include fewer frames from within `modal` itself.
- The new `MODAL_TRACEBACK` environment variable (and `traceback` field in the Modal config file) can override these behaviors so that full tracebacks are always shown.


### 0.58.90 (2024-02-27)

- Fixed a bug that could cause `cls`-based functions to to ignore timeout signals.



### 0.58.88 (2024-02-26)

* `volume get` performance is improved for large (> 100MB) files



### 0.58.79 (2024-02-23)

* Support for function parameters in methods decorated with `@exit` has been deprecated. Previously, exit methods were required to accept three arguments containing exception information (akin to `__exit__` in the context manager protocol). However, due to a bug, these arguments were always null. Going forward, `@exit` methods are expected to have no parameters.



### 0.58.75 (2024-02-23)

* Function calls can now be cancelled without killing the container running the inputs. This allows new inputs by different function calls to the same function to be picked up immediately without having to cold-start new containers after cancelling calls.



## 0.57


### 0.57.62 (2024-02-21)

- An `InvalidError` is now raised when a lifecycle decorator (`@build`, `@enter`, or `@exit`) is used in conjunction with `@method`. Previously, this was undefined and could produce confusing failures.



### 0.57.61 (2024-02-21)

- Reduced the amount of context for frames in modal's CLI framework when showing a traceback.



### 0.57.60 (2024-02-21)

- The "dunder method" approach for class lifecycle management (`__build__`, `__enter__`, `__exit__`, etc.) is now deprecated in favor of the modal `@build`, `@enter`, and `@exit` decorators.



### 0.57.52 (2024-02-17)

- In `modal token new` and `modal token set`, the `--no-no-verify` flag has been removed in favor of a `--verify` flag. This remains the default behavior.



### 0.57.51 (2024-02-17)

- Fixes a regression from 0.57.40 where `@enter` methods used a separate event loop.



### 0.57.42 (2024-02-14)

- Adds a new environment variable/config setting, `MODAL_FORCE_BUILD`/`force_build`, that coerces all images to be built from scratch, rather than loaded from cache.



### 0.57.40 (2024-02-13)

- The `@enter()` lifecycle method can now be used to run additional setup code prior to function checkpointing (when the class is decorated with `stub.cls(enable_checkpointing=True)`. Note that there are currently some limitations on function checkpointing:
  - Checkpointing only works for CPU memory; any GPUs attached to the function will not available
  - Networking is disabled while the checkpoint is being created
- Please note that function checkpointing is still a beta feature.



### 0.57.31 (2024-02-12)

- Fixed an issue with displaying deprecation warnings on Windows systems.



### 0.57.22 (2024-02-09)

- Modal client deprecation warnings are now highlighted in the CLI



### 0.57.16 (2024-02-07)

- Fixes a regression in container scheduling. Users on affected versions (**0.57.5**—**0.57.15**) are encouraged to upgrade immediately.



### 0.57.15 (2024-02-07)

- The legacy `image_python_version` config option has been removed. Use the `python_version=` parameter on your image definition instead.



### 0.57.13 (2024-02-07)

- Adds support for mounting an S3 bucket as a volume.



### 0.57.9 (2024-02-07)

- Support for an implicit 'default' profile is now deprecated. If you have more than one profile in your Modal config file, one must be explicitly set to `active` (use `modal profile activate` or edit your `.modal.toml` file to resolve).
- An error is now raised when more than one profile is set to `active`.



### 0.57.2 (2024-02-06)

- Improve error message when generator functions are called with `.map(...)`.



### 0.57.0 (2024-02-06)

- Greatly improved streaming performance of generators and WebSocket web endpoints.
- **Breaking change:** You cannot use `.map()` to call a generator function. (In previous versions, this merged the results onto a single stream, but the behavior was undocumented and not widely used.)
- **Incompatibility:** Generator outputs are now on a different internal system. Modal code on client versions before 0.57 cannot trigger [deployed functions](https://modal.com/docs/guide/trigger-deployed-functions) with `.remote_gen()` that are on client version 0.57, and vice versa.



## 0.56

Note that in version 0.56 and prior, Modal used a different numbering system for patch releases.


### 0.56.4964 (2024-02-05)

- When using `modal token new` or `model token set`, the profile containing the new token will now be activated by default. Use the `--no-activate` switch to update the `modal.toml` file without activating the corresponding profile.



### 0.56.4953 (2024-02-05)

- The `modal profile list` output now indicates when the workspace is determined by a token stored in environment variables.



### 0.56.4952 (2024-02-05)

- Variadic parameters (e.g. *args and **kwargs) can now be used in scheduled functions as long as the function doesn't have any other parameters without a default value



### 0.56.4903 (2024-02-01)

- `modal container exec`'s `--no-tty` flag has been renamed to `--no-pty`.



### 0.56.4902 (2024-02-01)

- The singular form of the `secret` parameter in `Stub.function`, `Stub.cls`, and `Image.run_function` has been deprecated. Please update your code to use the plural form instead:`secrets=[Secret(...)]`.



### 0.56.4885 (2024-02-01)

- In `modal profile list`, the user's GitHub username is now shown as the name for the "Personal" workspace.



### 0.56.4874 (2024-01-31)

- The `modal token new` and `modal token set` commands now create profiles that are more closely associated with workspaces, and they have more explicit profile activation behavior:
  - By default, these commands will create/update a profile named after the workspace that the token points to, rather than a profile named "default"
  - Both commands now have an `--activate` flag that will activate the profile associated with the new token
  - If no other profiles exist at the time of creation, the new profile will have its `active` metadata set to True
- With these changes, we are moving away from the concept of a "default" profile. Implicit usage of the "default" profile will be deprecated in a future update.



### 0.56.4849 (2024-01-29)

- Adds tty support to `modal container exec` for fully-interactive commands. Example: `modal container exec [container-id] /bin/bash`



### 0.56.4792 (2024-01-26)

- The `modal profile list` command now shows the workspace associated with each profile.



### 0.56.4715 (2024-01-24)

- `Mount.from_local_python_packages` now places mounted packages at `/root` in the Modal runtime by default (used to be `/pkg`). To override this behavior, the function now takes a `remote_dir: Union[str, PurePosixPath]` argument.



### 0.56.4707 (2024-01-23)

- The Modal client library is now compatible with Python 3.12, although there are a few limitations:

  - Images that use Python 3.12 without explicitly specifing it through `python_version` or `add_python` will not build
    properly unless the modal client is also running on Python 3.12.
  - The `conda` and `microconda` base images currently do not support Python 3.12 because an upstream dependency is not yet compatible.



### 0.56.4700 (2024-01-22)

- `gpu.A100` class now supports specifying GiB memory configuration using a `size: str` parameter. The `memory: int` parameter is deprecated.



### 0.56.4693 (2024-01-22)

- You can now execute commands in running containers with `modal container exec [container-id] [command]`.



### 0.56.4691 (2024-01-22)

- The `modal` cli now works more like the `python` cli in regard to script/module loading:
  - Running `modal my_dir/my_script.py` now puts `my_dir` on the PYTHONPATH.
  - `modal my_package.my_module` will now mount to /root/my_package/my_module.py in your Modal container, regardless if using automounting or not (and any intermediary `__init__.py` files will also be mounted)



### 0.56.4687 (2024-01-20)

- Modal now uses the current profile if `MODAL_PROFILE` is set to the empty string.



### 0.56.4649 (2024-01-17)

- Dropped support for building Python 3.7 based `modal.Image`s. Python 3.7 is end-of-life since late June 2023.



### 0.56.4620 (2024-01-16)

- modal.Stub.function now takes a `block_network` argument.



### 0.56.4616 (2024-01-16)

- modal.Stub now takes a `volumes` argument for setting the default volumes of all the stub's functions, similarly to the `mounts` and `secrets` argument.



### 0.56.4590 (2024-01-13)

- `modal serve`: Setting MODAL_LOGLEVEL=DEBUG now displays which files cause an app reload during serve



### 0.56.4570 (2024-01-12)

- `modal run` cli command now properly propagates `--env` values to object lookups in global scope of user code

<|MERGE_RESOLUTION|>--- conflicted
+++ resolved
@@ -10,16 +10,9 @@
 
 <!-- NEW CONTENT GENERATED BELOW. PLEASE PRESERVE THIS COMMENT. -->
 
-<<<<<<< HEAD
-### 0.61.26 (2024-03-07)
-
-* Stubs/apps can now be "composed" from several smaller stubs using `stub.include(...)`. This allows more ergonomic setup of multi-file Modal apps.
-=======
 ### 0.61.31 (2024-03-08)
 
 - The `Image.extend` method has been deprecated. This is a low-level interface and can be replaced by other `Image` methods that offer more flexibility, such as `Image.from_dockerfile`, `Image.dockerfile_commands`, or `Image.run_commands`.
-
->>>>>>> 9f361b76
 
 
 
